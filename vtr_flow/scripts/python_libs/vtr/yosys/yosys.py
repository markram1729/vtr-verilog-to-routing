--- conflicted
+++ resolved
@@ -126,11 +126,7 @@
     vtr.file_replace(yosys_dpram_rename_full_path, {"PPP": memory_addr_width})
 
 
-<<<<<<< HEAD
 # pylint: disable=too-many-arguments, too-many-locals, too-many-statements, too-many-branches
-=======
-# pylint: disable=too-many-arguments, too-many-locals, too-many-statements
->>>>>>> 6531416c
 def run(
     architecture_file,
     circuit_file,
@@ -326,8 +322,4 @@
     )
 
 
-<<<<<<< HEAD
-# pylint: enable=too-many-arguments, too-many-locals, too-many-statements, too-many-branches
-=======
-# pylint: enable=too-many-arguments, too-many-locals, too-many-statements
->>>>>>> 6531416c
+# pylint: enable=too-many-arguments, too-many-locals, too-many-statements, too-many-branches