#include "vtr_log.h"
#include "vtr_util.h"

#include "vpr_error.h"
#include "check_rr_graph.h"

#include "rr_node.h"
#include "physical_types_util.h"

#include "describe_rr_node.h"

/*********************** Subroutines local to this module *******************/

static bool rr_node_is_global_clb_ipin(const RRGraphView& rr_graph, const DeviceGrid& grid, RRNodeId inode);

static void check_unbuffered_edges(const RRGraphView& rr_graph, int from_node);

static bool has_adjacent_channel(const RRGraphView& rr_graph, const DeviceGrid& grid, const t_rr_node& node);

static void check_rr_edge(const RRGraphView& rr_graph,
                          const DeviceGrid& grid,
                          const vtr::vector<RRIndexedDataId, t_rr_indexed_data>& rr_indexed_data,
                          int from_node,
                          int from_edge,
                          int to_node,
                          bool is_flat);

/************************ Subroutine definitions ****************************/

class node_edge_sorter {
  public:
    bool operator()(const std::pair<int, int>& lhs, const std::pair<int, int>& rhs) const {
        return lhs.first < rhs.first;
    }

    bool operator()(const std::pair<int, int>& lhs, const int& rhs) const {
        return lhs.first < rhs;
    }

    bool operator()(const int& lhs, const std::pair<int, int>& rhs) const {
        return lhs < rhs.first;
    }

    bool operator()(const int& lhs, const int& rhs) const {
        return lhs < rhs;
    }
};

void check_rr_graph(const RRGraphView& rr_graph,
                    const std::vector<t_physical_tile_type>& types,
                    const vtr::vector<RRIndexedDataId, t_rr_indexed_data>& rr_indexed_data,
                    const DeviceGrid& grid,
                    const VibDeviceGrid& vib_grid,
                    const t_chan_width& chan_width,
                    const e_graph_type graph_type,
                    bool is_flat) {
    e_route_type route_type = e_route_type::DETAILED;
    if (graph_type == e_graph_type::GLOBAL) {
        route_type = e_route_type::GLOBAL;
    }

    std::vector<int> total_edges_to_node(rr_graph.num_nodes());
    std::vector<unsigned char> switch_types_from_current_to_node(rr_graph.num_nodes());
    const int num_rr_switches = rr_graph.num_rr_switches();

    std::vector<std::pair<int, int>> edges;

    for (const RRNodeId rr_node : rr_graph.nodes()) {
        size_t inode = (size_t)rr_node;
        rr_graph.validate_node(rr_node);

        /* Ignore any uninitialized rr_graph nodes */
        if (!rr_graph.node_is_initialized(rr_node)) {
            continue;
        }

        // Virtual clock network sink is special, ignore.
        if (rr_graph.is_virtual_clock_network_root(rr_node)) {
            continue;
        }

        e_rr_type rr_type = rr_graph.node_type(rr_node);
        int num_edges = rr_graph.num_edges(RRNodeId(inode));

        check_rr_node(rr_graph, rr_indexed_data, grid, vib_grid, chan_width, route_type, inode, is_flat);

        // Check all the connectivity (edges, etc.) information.
        edges.resize(0);
        edges.reserve(num_edges);

        for (int iedge = 0; iedge < num_edges; iedge++) {
            int to_node = size_t(rr_graph.edge_sink_node(rr_node, iedge));

            if (to_node < 0 || to_node >= (int)rr_graph.num_nodes()) {
                VPR_FATAL_ERROR(VPR_ERROR_ROUTE,
                                "in check_rr_graph: node %d has an edge %d.\n"
                                "\tEdge is out of range.\n",
                                inode, to_node);
            }

            check_rr_edge(rr_graph,
                          grid,
                          rr_indexed_data,
                          inode,
                          iedge,
                          to_node,
                          is_flat);

            edges.emplace_back(to_node, iedge);
            total_edges_to_node[to_node]++;

            auto switch_type = rr_graph.edge_switch(rr_node, iedge);

            if (switch_type < 0 || switch_type >= num_rr_switches) {
                VPR_FATAL_ERROR(VPR_ERROR_ROUTE,
                                "in check_rr_graph: node %d has a switch type %d.\n"
                                "\tSwitch type is out of range.\n",
                                inode, switch_type);
            }
        } /* End for all edges of node. */

        std::sort(edges.begin(), edges.end(), [](const std::pair<int, int>& lhs, const std::pair<int, int>& rhs) {
            return lhs.first < rhs.first;
        });

        //Check that multiple edges between the same from/to nodes make sense
        for (int iedge = 0; iedge < num_edges; iedge++) {
            int to_node = size_t(rr_graph.edge_sink_node(rr_node, iedge));

            auto range = std::equal_range(edges.begin(), edges.end(),
                                          to_node, node_edge_sorter());

            size_t num_edges_to_node = std::distance(range.first, range.second);

            if (num_edges_to_node == 1) continue; //Single edges are always OK

            VTR_ASSERT_MSG(num_edges_to_node > 1, "Expect multiple edges");

            e_rr_type to_rr_type = rr_graph.node_type(RRNodeId(to_node));

            /* It is unusual to have more than one programmable switch (in the same direction) between a from_node and a to_node,
             * as the duplicate switch doesn't add more routing flexibility.
             *
             * However, such duplicate switches can occur for some types of nodes, which we allow below.
             * Reasons one could have duplicate switches between two nodes include:
             *      - The two switches have different electrical characteristics.
             *      - Wires near the edges of an FPGA are often cut off, and the stubs connected together.
             *        A regular switch pattern could then result in one physical wire connecting multiple
             *        times to other wires, IPINs or OPINs.
             *
             * Only expect the following cases to have multiple edges
             * - CHAN <-> CHAN connections
             * - CHAN  -> IPIN connections (unique rr_node for IPIN nodes on multiple sides)
             * - OPIN  -> CHAN connections (unique rr_node for OPIN nodes on multiple sides)
             */
            bool is_chan_to_chan = (rr_type == e_rr_type::CHANX || rr_type == e_rr_type::CHANY) && (to_rr_type == e_rr_type::CHANY || to_rr_type == e_rr_type::CHANX);
            bool is_chan_to_ipin = (rr_type == e_rr_type::CHANX || rr_type == e_rr_type::CHANY) && to_rr_type == e_rr_type::IPIN;
            bool is_opin_to_chan = rr_type == e_rr_type::OPIN && (to_rr_type == e_rr_type::CHANX || to_rr_type == e_rr_type::CHANY);
            bool is_internal_edge = false;
            if (is_flat) {
                is_internal_edge = (rr_type == e_rr_type::IPIN && to_rr_type == e_rr_type::IPIN) || (rr_type == e_rr_type::OPIN && to_rr_type == e_rr_type::OPIN);
            }
            if (!(is_chan_to_chan || is_chan_to_ipin || is_opin_to_chan || is_internal_edge)) {
                VPR_ERROR(VPR_ERROR_ROUTE,
                          "in check_rr_graph: node %d (%s) connects to node %d (%s) %zu times - multi-connections only expected for CHAN<->CHAN, CHAN->IPIN, OPIN->CHAN.\n",
                          inode, rr_node_typename[rr_type], to_node, rr_node_typename[to_rr_type], num_edges_to_node);
            }

            // Between two wire segments
            VTR_ASSERT_MSG(to_rr_type == e_rr_type::CHANX || to_rr_type == e_rr_type::CHANY || to_rr_type == e_rr_type::IPIN, "Expect channel type or input pin type");
            VTR_ASSERT_MSG(rr_type == e_rr_type::CHANX || rr_type == e_rr_type::CHANY || rr_type == e_rr_type::OPIN, "Expect channel type or output pin type");

            //While multiple connections between the same wires can be electrically legal,
            //they are redundant if they are of the same switch type.
            //
            //Identify any such edges with identical switches
            std::map<short, int> switch_counts;
            for (const auto& to_edge : vtr::Range<decltype(edges)::const_iterator>(range.first, range.second)) {
                auto edge = to_edge.second;
                auto edge_switch = rr_graph.edge_switch(rr_node, edge);

                switch_counts[edge_switch]++;
            }

            //Tell the user about any redundant edges
            for (auto kv : switch_counts) {
                if (kv.second <= 1) continue;

                /* Redundant edges are not allowed for chan <-> chan connections
                 * but allowed for input pin <-> chan or output pin <-> chan connections 
                 */
                if ((to_rr_type == e_rr_type::CHANX || to_rr_type == e_rr_type::CHANY)
                    && (rr_type == e_rr_type::CHANX || rr_type == e_rr_type::CHANY)) {
                    SwitchType switch_type = rr_graph.rr_switch_inf(RRSwitchId(kv.first)).type();

                    VPR_ERROR(VPR_ERROR_ROUTE, "in check_rr_graph: node %d has %d redundant connections to node %d of switch type %d (%s)",
                              inode, kv.second, to_node, kv.first, SWITCH_TYPE_STRINGS[size_t(switch_type)]);
                }
            }
        }

        /* Slow test could leave commented out most of the time. */
        check_unbuffered_edges(rr_graph, inode);

        //Check that all config/non-config edges are appropriately organized
        for (t_edge_size edge : rr_graph.configurable_edges(RRNodeId(inode))) {
            if (!rr_graph.edge_is_configurable(RRNodeId(inode), edge)) {
                VPR_FATAL_ERROR(VPR_ERROR_ROUTE, "in check_rr_graph: node %d edge %d is non-configurable, but in configurable edges",
                                inode, edge);
            }
        }

        for (t_edge_size edge : rr_graph.non_configurable_edges(RRNodeId(inode))) {
            if (rr_graph.edge_is_configurable(RRNodeId(inode), edge)) {
                VPR_FATAL_ERROR(VPR_ERROR_ROUTE, "in check_rr_graph: node %d edge %d is configurable, but in non-configurable edges",
                                inode, edge);
            }
        }

    } /* End for all rr_nodes */

    // AM: For the time being, if is_flat is enabled, we don't have proper tests to check whether a node should have an incoming
    // edge or not
    if(is_flat) {
        return;
    }

    /* I built a list of how many edges went to everything in the code above -- *
     * now I check that everything is reachable.                                */
    bool is_fringe_warning_sent = false;

    for (const RRNodeId rr_node : rr_graph.nodes()) {
        size_t inode = (size_t)rr_node;
        e_rr_type rr_type = rr_graph.node_type(rr_node);
        int ptc_num = rr_graph.node_ptc_num(rr_node);
        int layer_num = rr_graph.node_layer(rr_node);
        int xlow = rr_graph.node_xlow(rr_node);
        int ylow = rr_graph.node_ylow(rr_node);

        t_physical_tile_type_ptr type = grid.get_physical_type({xlow, ylow, layer_num});

        if (rr_type == e_rr_type::IPIN || rr_type == e_rr_type::OPIN) {
            // #TODO: No edges are added for internal pins. However, they need to be checked somehow!
            if (ptc_num >= type->num_pins) {
                VTR_LOG_ERROR("in check_rr_graph: node %d (%s) type: %s is internal node.\n",
                              inode, rr_graph.node_type_string(rr_node), rr_node_typename[rr_type]);
            }
        }

        if (rr_type != e_rr_type::SOURCE) {
            if (total_edges_to_node[inode] < 1 && !rr_node_is_global_clb_ipin(rr_graph, grid, rr_node)) {
                /* A global CLB input pin will not have any edges, and neither will  *
                 * a SOURCE or the start of a carry-chain.  Anything else is an error.
                 * For simplicity, carry-chain input pin are entirely ignored in this test
                 */
                bool is_chain = false;
                if (rr_type == e_rr_type::IPIN) {
                    for (const t_fc_specification& fc_spec : types[type->index].fc_specs) {
                        if (fc_spec.fc_value == 0 && fc_spec.seg_index == 0) {
                            is_chain = true;
                        }
                    }
                }

                const t_rr_node& node = rr_graph.rr_nodes()[inode];

                bool is_fringe = ((rr_graph.node_xlow(rr_node) == 1)
                                  || (rr_graph.node_ylow(rr_node) == 1)
                                  || (rr_graph.node_xhigh(rr_node) == int(grid.width()) - 2)
                                  || (rr_graph.node_yhigh(rr_node) == int(grid.height()) - 2));
                bool is_wire = (rr_graph.node_type(rr_node) == e_rr_type::CHANX
                                || rr_graph.node_type(rr_node) == e_rr_type::CHANY
                                || rr_graph.node_type(rr_node) == e_rr_type::MUX);

                if (!is_chain && !is_fringe && !is_wire) {
                    if (rr_graph.node_type(rr_node) == e_rr_type::IPIN || rr_graph.node_type(rr_node) == e_rr_type::OPIN) {
                        if (has_adjacent_channel(rr_graph, grid, node)) {
                            auto block_type = grid.get_physical_type({rr_graph.node_xlow(rr_node),
                                                                      rr_graph.node_ylow(rr_node),
                                                                      rr_graph.node_layer(rr_node)});
                            std::string pin_name = block_type_pin_index_to_name(block_type, rr_graph.node_pin_num(rr_node), is_flat);
                            /* Print error messages for all the sides that a node may appear */
                            for (const e_side& node_side : TOTAL_2D_SIDES) {
                                if (!rr_graph.is_node_on_specific_side(rr_node, node_side)) {
                                    continue;
                                }
                                VTR_LOG_ERROR("in check_rr_graph: node %d (%s) at (%d,%d) block=%s side=%s pin=%s has no fanin.\n",
                                              inode, rr_graph.node_type_string(rr_node), rr_graph.node_xlow(rr_node), rr_graph.node_ylow(rr_node), block_type->name.c_str(), TOTAL_2D_SIDE_STRINGS[node_side], pin_name.c_str());
                            }
                        }
                    } else {
                        VTR_LOG_ERROR("in check_rr_graph: node %d (%s) has no fanin.\n",
                                      inode, rr_graph.node_type_string(rr_node));
                    }
                } else if (!is_chain && !is_fringe_warning_sent) {
                    VTR_LOG_WARN(
                        "in check_rr_graph: fringe node %d %s at (%d,%d) has no fanin.\n"
                        "\t This is possible on a fringe node based on low Fc_out, N, and certain lengths.\n",
                        inode, rr_graph.node_type_string(rr_node), rr_graph.node_xlow(rr_node), rr_graph.node_ylow(rr_node));
                    is_fringe_warning_sent = true;
                }
            }
        } else { /* SOURCE.  No fanin for now; change if feedthroughs allowed. */
            if (total_edges_to_node[inode] != 0) {
                VTR_LOG_ERROR("in check_rr_graph: SOURCE node %d has a fanin of %d, expected 0.\n",
                              inode, total_edges_to_node[inode]);
            }
        }
    }

}

static bool rr_node_is_global_clb_ipin(const RRGraphView& rr_graph, const DeviceGrid& grid, RRNodeId inode) {
    /* Returns true if inode refers to a global CLB input pin node.   */
     t_physical_tile_type_ptr type = grid.get_physical_type({rr_graph.node_xlow(inode),
                                                            rr_graph.node_ylow(inode),
                                                            rr_graph.node_layer(inode)});

    if (rr_graph.node_type(inode) != e_rr_type::IPIN)
        return (false);

    int ipin = rr_graph.node_pin_num(inode);

    return type->is_ignored_pin[ipin];
}

void check_rr_node(const RRGraphView& rr_graph,
                   const vtr::vector<RRIndexedDataId, t_rr_indexed_data>& rr_indexed_data,
                   const DeviceGrid& grid,
                   const VibDeviceGrid& vib_grid,
                   const t_chan_width& chan_width,
                   const enum e_route_type route_type, 
                   const int inode,
                   bool is_flat) {
    //Make sure over-flow doesn't happen
    VTR_ASSERT(inode >= 0);
    int tracks_per_node;
    RRNodeId rr_node = RRNodeId(inode);

    const int grid_width = grid.width();
    const int grid_height = grid.height();
    const int grid_layers = grid.get_num_layers();

    e_rr_type rr_type = rr_graph.node_type(rr_node);
    int xlow = rr_graph.node_xlow(rr_node);
    int xhigh = rr_graph.node_xhigh(rr_node);
    int ylow = rr_graph.node_ylow(rr_node);
    int yhigh = rr_graph.node_yhigh(rr_node);
    int layer_num = rr_graph.node_layer(rr_node);
    int ptc_num = rr_graph.node_ptc_num(rr_node);
    int capacity = rr_graph.node_capacity(rr_node);
    RRIndexedDataId cost_index = rr_graph.node_cost_index(rr_node);

    if (xlow > xhigh || ylow > yhigh) {
        VPR_ERROR(VPR_ERROR_ROUTE,
                  "in check_rr_node: rr endpoints are (%d,%d) and (%d,%d).\n", xlow, ylow, xhigh, yhigh);
    }

    if (xlow < 0 || xhigh > grid_width - 1 || ylow < 0 || yhigh > grid_height - 1) {
        VPR_FATAL_ERROR(VPR_ERROR_ROUTE,
                        "in check_rr_node: rr endpoints (%d,%d) and (%d,%d) are out of range.\n", xlow, ylow, xhigh, yhigh);
    }

    if (layer_num < 0 || layer_num > grid_layers - 1) {
        VPR_FATAL_ERROR(VPR_ERROR_ROUTE,
                        "in check_rr_node: rr endpoints layer_num (%d) is out of range.\n", layer_num);
    }

    if (ptc_num < 0) {
        VPR_ERROR(VPR_ERROR_ROUTE,
                  "in check_rr_node: inode %d (type %d) had a ptc_num of %d.\n", inode, rr_type, ptc_num);
    }

    if (!cost_index || (size_t)cost_index >= (size_t)rr_indexed_data.size()) {
        VPR_FATAL_ERROR(VPR_ERROR_ROUTE,
                        "in check_rr_node: node %d cost index (%d) is out of range.\n", inode, cost_index);
    }

    // Check that the segment is within the array and such.
    t_physical_tile_type_ptr type = grid.get_physical_type({xlow, ylow, layer_num});

    switch (rr_type) {
        case e_rr_type::SOURCE:
            if (type == nullptr) {
                VPR_FATAL_ERROR(VPR_ERROR_ROUTE,
                                "in check_rr_node: node %d (type %d) is at an illegal clb location (%d, %d).\n", inode, rr_type, xlow, ylow);
            }

            if (xlow != (xhigh - type->width + 1) || ylow != (yhigh - type->height + 1)) {
                VPR_FATAL_ERROR(VPR_ERROR_ROUTE,
                                "in check_rr_node: node %d (type %d) has endpoints (%d,%d) and (%d,%d)\n", inode, rr_type, xlow, ylow, xhigh, yhigh);
            }
            break;
        case e_rr_type::SINK: {
            if (type == nullptr) {
                VPR_FATAL_ERROR(VPR_ERROR_ROUTE,
                                "in check_rr_node: node %d (type %d) is at an illegal clb location (%d, %d).\n", inode, rr_type, xlow, ylow);
            }

            vtr::Rect<int> tile_bb = grid.get_tile_bb({xlow, ylow, layer_num});
            if (xlow < tile_bb.xmin() || ylow < tile_bb.ymin() || xhigh > tile_bb.xmax() || yhigh > tile_bb.ymax()) {
                VPR_FATAL_ERROR(VPR_ERROR_ROUTE,
                                "in check_rr_node: node %d (type %d) has endpoints (%d,%d) and (%d,%d), which is outside the bounds of the grid tile containing it.\n", inode, rr_type, xlow, ylow, xhigh, yhigh);
            }
            break;
        }
        case e_rr_type::MUX:
        case e_rr_type::IPIN:
        case e_rr_type::OPIN:
            if (type == nullptr) {
                VPR_FATAL_ERROR(VPR_ERROR_ROUTE,
                                "in check_rr_node: node %d (type %d) is at an illegal clb location (%d, %d).\n", inode, rr_type, xlow, ylow);
            }
            if (xlow != xhigh || ylow != yhigh) {
                VPR_FATAL_ERROR(VPR_ERROR_ROUTE,
                                "in check_rr_node: node %d (type %d) has endpoints (%d,%d) and (%d,%d)\n", inode, rr_type, xlow, ylow, xhigh, yhigh);
            }
            break;

        case e_rr_type::CHANX:
<<<<<<< HEAD
            if (xhigh > int(grid.width()) - 1 || yhigh > int(grid.height()) - 2 || yhigh != ylow) {
=======
            if (xlow < 1 || xhigh > grid_width - 1 || yhigh > grid_height - 1 || yhigh != ylow) {
>>>>>>> 5bd2d04e
                VPR_FATAL_ERROR(VPR_ERROR_ROUTE,
                                "in check_rr_node: CHANX out of range for endpoints (%d,%d) and (%d,%d)\n", xlow, ylow, xhigh, yhigh);
            }
            if (route_type == e_route_type::GLOBAL && xlow != xhigh) {
                VPR_ERROR(VPR_ERROR_ROUTE,
                          "in check_rr_node: node %d spans multiple channel segments (not allowed for global routing).\n", inode);
            }
            break;

        case e_rr_type::CHANY:
<<<<<<< HEAD
            if (xhigh > int(grid.width()) - 2 || yhigh > int(grid.height()) - 1 || xlow != xhigh) {
=======
            if (xhigh > grid_width - 1 || ylow < 1 || yhigh > grid_height - 1 || xlow != xhigh) {
>>>>>>> 5bd2d04e
                VPR_FATAL_ERROR(VPR_ERROR_ROUTE,
                                "Error in check_rr_node: CHANY out of range for endpoints (%d,%d) and (%d,%d)\n", xlow, ylow, xhigh, yhigh);
            }
            if (route_type == e_route_type::GLOBAL && ylow != yhigh) {
                VPR_ERROR(VPR_ERROR_ROUTE,
                          "in check_rr_node: node %d spans multiple channel segments (not allowed for global routing).\n", inode);
            }
            break;

        case e_rr_type::CHANZ:
            if (xhigh != xlow || yhigh != ylow || xhigh > grid_width - 1 || ylow < 1 || yhigh > grid_height - 1) {
                VPR_FATAL_ERROR(VPR_ERROR_ROUTE,
                                "Error in check_rr_node: CHANZ out of range for endpoints (%d,%d) and (%d,%d)\n", xlow, ylow, xhigh, yhigh);
            }
            // TODO: handle global routing case
            break;

        default:
            VPR_FATAL_ERROR(VPR_ERROR_ROUTE,
                            "in check_rr_node: Unexpected segment type: %d\n", rr_type);
    }

    // Check that its capacities and such make sense.

    int class_max_ptc = get_tile_class_max_ptc(type, is_flat);
    int pin_max_ptc = get_tile_pin_max_ptc(type, is_flat);

    // TODO: This is a temporary fix to ensure that the VIB architecture is supported.
    //       This should be removed and ** grid ** should be used instead.
    // If VIB architecture is not used, these are not going to have any effect.
    int mux_max_ptc = -1;
    const VibInf* vib_type = nullptr;
    if (vib_grid.get_num_layers() > 0) {
        vib_type = vib_grid.get_vib(layer_num, xlow, ylow);
    }
    if (vib_type) {
        mux_max_ptc = (int)vib_type->get_first_stages().size();
    }


    e_pin_type class_type = OPEN;
    int class_num_pins = -1;
    switch (rr_type) {
        case e_rr_type::SOURCE:
        case e_rr_type::SINK:
            class_type = get_class_type_from_class_physical_num(type, ptc_num);
            class_num_pins = get_class_num_pins_from_class_physical_num(type, ptc_num);
            if (ptc_num >= class_max_ptc
                || class_type != ((rr_type == e_rr_type::SOURCE) ? DRIVER : RECEIVER)) {
                VPR_ERROR(VPR_ERROR_ROUTE,
                          "in check_rr_node: inode %d (type %d) had a ptc_num of %d.\n", inode, rr_type, ptc_num);
            }
            if (class_num_pins != capacity) {
                VPR_FATAL_ERROR(VPR_ERROR_ROUTE,
                                "in check_rr_node: inode %d (type %d) had a capacity of %d.\n", inode, rr_type, capacity);
            }
            break;
        case e_rr_type::MUX:
            VTR_ASSERT(mux_max_ptc >= 0);
            if (ptc_num >= mux_max_ptc) {
                VPR_ERROR(VPR_ERROR_ROUTE,
                          "in check_rr_node: inode %d (type %d) had a ptc_num of %d.\n", inode, rr_type, ptc_num);
            }
            if (capacity != 1) {
                VPR_FATAL_ERROR(VPR_ERROR_ROUTE,
                                "in check_rr_node: inode %d (type %d) has a capacity of %d.\n", inode, rr_type, capacity);
            }
            break;
        case e_rr_type::OPIN:
        case e_rr_type::IPIN:
            class_type = get_pin_type_from_pin_physical_num(type, ptc_num);
            if (ptc_num >= pin_max_ptc
                || class_type != ((rr_type == e_rr_type::OPIN) ? DRIVER : RECEIVER)) {
                VPR_ERROR(VPR_ERROR_ROUTE,
                          "in check_rr_node: inode %d (type %d) had a ptc_num of %d.\n", inode, rr_type, ptc_num);
            }
            if (capacity != 1) {
                VPR_FATAL_ERROR(VPR_ERROR_ROUTE,
                                "in check_rr_node: inode %d (type %d) has a capacity of %d.\n", inode, rr_type, capacity);
            }
            break;

        case e_rr_type::CHANX:
        case e_rr_type::CHANY:
            if (route_type == e_route_type::DETAILED) {
                tracks_per_node = 1;
            } else {
                tracks_per_node = (rr_type == e_rr_type::CHANX) ? chan_width.x_list[ylow] : chan_width.y_list[xlow];
            }

            if (capacity != tracks_per_node) {
                VPR_FATAL_ERROR(VPR_ERROR_ROUTE,
                                "in check_rr_node: inode %d (type %d) has a capacity of %d.\n", inode, rr_type, capacity);
            }
            break;

        case e_rr_type::CHANZ:
            if (route_type == e_route_type::DETAILED) {
                tracks_per_node = 1;
            } else {
                // TODO: do checks for CHANZ type when global routing is enabled
                //       This can be done once we have a way to specify how many chanz
                //       nodes per switch block exist.
                VPR_FATAL_ERROR(VPR_ERROR_ROUTE,
                                "in check_rr_node: Global routing is not supported in 3D architectures.\n");
            }
            break;

        default:
            VPR_FATAL_ERROR(VPR_ERROR_ROUTE,
                            "in check_rr_node: Unexpected segment type: %d\n", rr_type);
    }

    // Check that the capacitance and resistance are reasonable.
    float C = rr_graph.node_C(rr_node);
    float R = rr_graph.node_R(rr_node);

    if (rr_type == e_rr_type::CHANX || rr_type == e_rr_type::CHANY) {
        if (C < 0. || R < 0.) {
            VPR_ERROR(VPR_ERROR_ROUTE,
                      "in check_rr_node: node %d of type %d has R = %g and C = %g.\n", inode, rr_type, R, C);
        }
    } else {
        if (C != 0. || R != 0.) {
            VPR_ERROR(VPR_ERROR_ROUTE,
                      "in check_rr_node: node %d of type %d has R = %g and C = %g.\n", inode, rr_type, R, C);
        }
    }
}

static void check_unbuffered_edges(const RRGraphView& rr_graph, int from_node) {
    /* This routine checks that all pass transistors in the routing truly are  *
     * bidirectional.  It may be a slow check, so don't use it all the time.   */
    e_rr_type from_rr_type = rr_graph.node_type(RRNodeId(from_node));
    if (from_rr_type != e_rr_type::CHANX && from_rr_type != e_rr_type::CHANY)
        return;

    int from_num_edges = rr_graph.num_edges(RRNodeId(from_node));

    for (int from_edge = 0; from_edge < from_num_edges; from_edge++) {
        RRNodeId to_node = rr_graph.edge_sink_node(RRNodeId(from_node), from_edge);
        e_rr_type to_rr_type = rr_graph.node_type(to_node);

        if (to_rr_type != e_rr_type::CHANX && to_rr_type != e_rr_type::CHANY)
            continue;

        short from_switch_type = rr_graph.edge_switch(RRNodeId(from_node), from_edge);

        if (rr_graph.rr_switch_inf(RRSwitchId(from_switch_type)).buffered())
            continue;

        // We know that we have a pass transistor from from_node to to_node. Now
        // check that there is a corresponding edge from to_node back to from_node.

        int to_num_edges = rr_graph.num_edges(to_node);
        bool trans_matched = false;

        for (int to_edge = 0; to_edge < to_num_edges; to_edge++) {
            if (size_t(rr_graph.edge_sink_node(to_node, to_edge)) == size_t(from_node)
                && rr_graph.edge_switch(to_node, to_edge) == from_switch_type) {
                trans_matched = true;
                break;
            }
        }

        if (trans_matched == false) {
            VPR_ERROR(VPR_ERROR_ROUTE,
                      "in check_unbuffered_edges:\n"
                      "connection from node %d to node %d uses an unbuffered switch (switch type %d '%s')\n"
                      "but there is no corresponding unbuffered switch edge in the other direction.\n",
                      from_node, to_node, from_switch_type, rr_graph.rr_switch_inf(RRSwitchId(from_switch_type)).name.c_str());
        }

    } /* End for all from_node edges */
}

static bool has_adjacent_channel(const RRGraphView& rr_graph, const DeviceGrid& grid, const t_rr_node& node) {
    /* TODO: this function should be reworked later to adapt RRGraphView interface 
     *       once xlow(), ylow(), side() APIs are implemented
     */
    VTR_ASSERT(rr_graph.node_type(node.id()) == e_rr_type::IPIN || rr_graph.node_type(node.id()) == e_rr_type::OPIN);

    if ((rr_graph.node_xlow(node.id()) == 0 && !rr_graph.is_node_on_specific_side(node.id(), RIGHT))                          //left device edge connects only along block's right side
        || (rr_graph.node_ylow(node.id()) == int(grid.height() - 1) && !rr_graph.is_node_on_specific_side(node.id(), BOTTOM)) //top device edge connects only along block's bottom side
        || (rr_graph.node_xlow(node.id()) == int(grid.width() - 1) && !rr_graph.is_node_on_specific_side(node.id(), LEFT))    //right deivce edge connects only along block's left side
        || (rr_graph.node_ylow(node.id()) == 0 && !rr_graph.is_node_on_specific_side(node.id(), TOP))                         //bottom deivce edge connects only along block's top side
    ) {
        return false;
    }
    return true; //All other blocks will be surrounded on all sides by channels
}


static void check_rr_edge(const RRGraphView& rr_graph,
                          const DeviceGrid& grid,
                          const vtr::vector<RRIndexedDataId, t_rr_indexed_data>& rr_indexed_data,
                          int from_node,
                          int iedge,
                          int to_node,
                          bool is_flat) {

    //Check that to to_node's fan-in is correct, given the switch type
    int iswitch = rr_graph.edge_switch(RRNodeId(from_node), iedge);
    auto switch_type = rr_graph.rr_switch_inf(RRSwitchId(iswitch)).type();

    int to_fanin = rr_graph.node_fan_in(RRNodeId(to_node));
    switch (switch_type) {
        case SwitchType::BUFFER:
            //Buffer switches are non-configurable, and uni-directional -- they must have only one driver
            if (to_fanin != 1) {
                std::string msg = "Non-configurable BUFFER type switch must have only one driver. ";
                msg += vtr::string_fmt(" Actual fan-in was %d (expected 1).\n", to_fanin);
                msg += "  Possible cause is complex block output pins connecting to:\n";
                msg += "    " + describe_rr_node(rr_graph, grid, rr_indexed_data, RRNodeId(to_node), is_flat);
                VPR_FATAL_ERROR(VPR_ERROR_ROUTE, msg.c_str());
            }
            break;
        case SwitchType::TRISTATE:  //Fallthrough
        case SwitchType::MUX:       //Fallthrough
        case SwitchType::PASS_GATE: //Fallthrough
        case SwitchType::SHORT:     //Fallthrough
            break;                  //pass
        default:
            VPR_FATAL_ERROR(VPR_ERROR_ROUTE, "Invalid switch type %d", switch_type);
    }
}<|MERGE_RESOLUTION|>--- conflicted
+++ resolved
@@ -418,11 +418,7 @@
             break;
 
         case e_rr_type::CHANX:
-<<<<<<< HEAD
-            if (xhigh > int(grid.width()) - 1 || yhigh > int(grid.height()) - 2 || yhigh != ylow) {
-=======
             if (xlow < 1 || xhigh > grid_width - 1 || yhigh > grid_height - 1 || yhigh != ylow) {
->>>>>>> 5bd2d04e
                 VPR_FATAL_ERROR(VPR_ERROR_ROUTE,
                                 "in check_rr_node: CHANX out of range for endpoints (%d,%d) and (%d,%d)\n", xlow, ylow, xhigh, yhigh);
             }
@@ -433,11 +429,7 @@
             break;
 
         case e_rr_type::CHANY:
-<<<<<<< HEAD
-            if (xhigh > int(grid.width()) - 2 || yhigh > int(grid.height()) - 1 || xlow != xhigh) {
-=======
             if (xhigh > grid_width - 1 || ylow < 1 || yhigh > grid_height - 1 || xlow != xhigh) {
->>>>>>> 5bd2d04e
                 VPR_FATAL_ERROR(VPR_ERROR_ROUTE,
                                 "Error in check_rr_node: CHANY out of range for endpoints (%d,%d) and (%d,%d)\n", xlow, ylow, xhigh, yhigh);
             }
