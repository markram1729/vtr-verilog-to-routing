--- conflicted
+++ resolved
@@ -47,19 +47,11 @@
  * - Timing analyzer
  * - GUI
  *
-<<<<<<< HEAD
  * Note that each client of rr_graph may get a frame view of the object
  * The RRGraphView is the complete frame view of the routing resource graph
  * - This helps to reduce the memory footprint for each client
  * - This avoids massive changes for each client on using the APIs
  *   as each frame view provides adhoc APIs for each client
- *
- * TODO: more compact frame views will be created, e.g.,
- * - a mini frame view: contains only node and edges, representing the connectivity of the graph
- * - a geometry frame view: an extended mini frame view with node-level attributes,
- *                          in particular geometry information (type, x, y etc).
- *
-=======
  * \internal
  * TODO: More compact frame views will be created, such as:
  * - A mini frame view: Contains only nodes and edges, representing the 
@@ -67,7 +59,6 @@
  * - A geometry frame view: An extended mini frame view with node-level 
  *   attributes, particularly geometry information (type, x, y, etc.).
  * \endinternal
->>>>>>> 3b74db5d
  */
 #include "rr_graph_builder.h"
 #include "rr_node.h"
@@ -102,18 +93,6 @@
      * kind of accessors
      */
   public:
-<<<<<<< HEAD
-    /* Aggregates: create range-based loops for nodes
-     * To iterate over the nodes in a RRGraph,
-     *    using a range-based loop is suggested.
-     *  -----------------------------------------------------------------
-     *    Example: iterate over all the nodes
-     *      // Strongly suggest to use a read-only rr_graph object
-     *      const RRGraph& rr_graph;
-     *      for (const RRNodeId& node : rr_graph.nodes()) {
-     *        // Do something with each node
-     *      }
-=======
     /**
      * @brief Aggregates for creating range-based loops for nodes.
      *
@@ -126,7 +105,6 @@
      *     // Do something with each node
      * }
      * @endcode
->>>>>>> 3b74db5d
      */
 
     inline vtr::StrongIdRange<RRNodeId> nodes() const {
@@ -290,16 +268,9 @@
                  && (node_xhigh(node) == -1) && (node_yhigh(node) == -1));
     }
 
-<<<<<<< HEAD
-    /** @brief Check if two routing resource nodes are adjacent (must be a CHANX and a CHANY).
-     * This function is used for error checking; it checks if two nodes are physically adjacent (could be connected) based on their geometry.
-     * It does not check the routing edges to see if they are, in fact, possible to connect in the current routing graph.
-     * This function is inlined for runtime optimization. */
-=======
     /** @brief Check if two routing resource nodes are adjacent (must be a CHANX and a CHANY). 
      * @note This function performs error checking by determining whether two nodes are physically adjacent based on their geometry. It does not verify the routing edges to confirm if a connection is feasible within the current routing graph.
      */
->>>>>>> 3b74db5d
     inline bool nodes_are_adjacent(RRNodeId chanx_node, RRNodeId chany_node) const {
         VTR_ASSERT(node_type(chanx_node) == CHANX && node_type(chany_node) == CHANY);
         if (node_ylow(chany_node) > node_ylow(chanx_node) + 1 || // verifies that chany_node is not more than one unit above chanx_node
@@ -311,11 +282,6 @@
         return true;
     }
 
-<<<<<<< HEAD
-    /** @brief Check if node is within bounding box.
-     * To return true, the RRNode must be completely contained within the specified bounding box, with the edges of the bounding box being inclusive.
-     *This function is inlined for runtime optimization. */
-=======
     /**
      * @brief Check if the node is within the bounding box.
      * 
@@ -324,8 +290,6 @@
      * @note To return true, the RRNode must be completely contained within the specified bounding box,
      * with the edges of the bounding box being inclusive.
      */
-
->>>>>>> 3b74db5d
     inline bool node_is_inside_bounding_box(RRNodeId node, vtr::Rect<int> bounding_box) const {
         return (node_xhigh(node) <= bounding_box.xmax()
                 && node_xlow(node) >= bounding_box.xmin()
@@ -455,17 +419,12 @@
         return node_storage_.edge_switch(id, iedge);
     }
 
-<<<<<<< HEAD
     inline RRSwitchId edge_switch(RREdgeId edge) const {
         return RRSwitchId(node_storage_.edge_switch(edge));
     }
     /** @brief Get the source node for the iedge'th edge from specified RRNodeId.
      *  This method should generally not be used, and instead first_edge and
      *  last_edge should be used.*/
-=======
-    /** @brief Return the source node for the specified edge. 
-    */
->>>>>>> 3b74db5d
     inline RRNodeId edge_src_node(const RREdgeId edge_id) const {
         return node_storage_.edge_src_node(edge_id);
     }
@@ -515,16 +474,12 @@
         return node_storage_.num_non_configurable_edges(node, rr_switch_inf_);
     }
 
-<<<<<<< HEAD
+
     /** @brief A configurable edge represents a programmable switch between routing resources, which could be
      * a multiplexer
      * a tri-state buffer
      * a pass gate
      * This API gets ID range for configurable edges. This function is inlined for runtime optimization. */
-=======
-    /** @brief Return ID range for configurable edges.  
-     */
->>>>>>> 3b74db5d
     inline edge_idx_range configurable_edges(RRNodeId node) const {
         return vtr::make_range(edge_idx_iterator(0), edge_idx_iterator(node_storage_.num_edges(node) - num_non_configurable_edges(node)));
     }
@@ -532,18 +487,11 @@
         return configurable_edges(node);
     }
 
-<<<<<<< HEAD
-    /** @brief A non-configurable edge represents a hard-wired connection between routing resources, which could be
-     * a non-configurable buffer that can not be turned off
-     * a short metal connection that can not be turned off
-     * This API gets ID range for non-configurable edges. This function is inlined for runtime optimization. */
-=======
     /** @brief Return ID range for non-configurable edges. 
      * @note A non-configurable edge represents a hard-wired connection between routing resources, which could be 
      *  - a non-configurable buffer that can not be turned off
      *  - a short metal connection that can not be turned off
      */
->>>>>>> 3b74db5d
     inline edge_idx_range non_configurable_edges(RRNodeId node) const {
         return vtr::make_range(edge_idx_iterator(node_storage_.num_edges(node) - num_non_configurable_edges(node)), edge_idx_iterator(num_edges(node)));
     }
@@ -578,17 +526,6 @@
         return node_storage_.num_edges(node);
     }
 
-<<<<<<< HEAD
-    /** @brief The ptc_num carries different meanings for different node types
-     * (true in VPR RRG that is currently supported, may not be true in customized RRG)
-     * CHANX or CHANY: the track id in routing channels
-     * OPIN or IPIN: the index of pins in the logic block data structure
-     * SOURCE and SINK: the class id of a pin (indicating logic equivalence of pins) in the logic block data structure
-     * @note
-     * This API is very powerful and developers should not use it unless it is necessary,
-     * e.g the node type is unknown. If the node type is known, the more specific routines, `node_pin_num()`,
-     * `node_track_num()`and `node_class_num()`, for different types of nodes should be used.*/
-=======
     /**
      * @brief Retrieve the `ptc_num` of a routing resource node.
      * @note ptc_num (Pin, Track, or Class Number) allows for distinguishing overlapping routing elements that occupy the same (x, y) coordinate, ensuring they can be uniquely identified and managed without confusion. For instance, several routing wires or pins might overlap physically, but their ptc_num differentiates them.
@@ -601,31 +538,20 @@
      *          If the node type is known, prefer using more specific APIs such as `node_pin_num()`, `node_track_num()`, 
      *          or `node_class_num()` based on the node type.
      */
->>>>>>> 3b74db5d
     inline int node_ptc_num(RRNodeId node) const {
         return node_storage_.node_ptc_num(node);
     }
 
-<<<<<<< HEAD
-    /** @brief Get the pin num of a routing resource node. This is designed for logic blocks,
-     * which are IPIN and OPIN nodes. This function is inlined for runtime optimization. */
-=======
     /** @brief Return the pin num of a routing resource node.
      *  @note This function is intended for logic blocks and should only be used with IPIN or OPIN nodes.
     */
->>>>>>> 3b74db5d
     inline int node_pin_num(RRNodeId node) const {
         return node_storage_.node_pin_num(node);
     }
 
-<<<<<<< HEAD
-    /** @brief Get the track num of a routing resource node. This is designed for routing tracks,
-     * which are CHANX and CHANY nodes. This function is inlined for runtime optimization. */
-=======
     /** @brief Return the track num of a routing resource node. 
      * @note This function should only be used with CHANX or CHANY nodes.
      */
->>>>>>> 3b74db5d
     inline int node_track_num(RRNodeId node) const {
         return node_storage_.node_track_num(node);
     }
@@ -643,7 +569,6 @@
         return node_storage_.node_cost_index(node);
     }
 
-<<<<<<< HEAD
     /** @brief Get the segment id which a routing resource node represents. Only applicable to nodes whose type is CHANX or CHANY */
     RRSegmentId node_segment(RRNodeId node) const;
 
@@ -654,11 +579,8 @@
     std::vector<RREdgeId> node_configurable_in_edges(RRNodeId node) const;
     std::vector<RREdgeId> node_non_configurable_in_edges(RRNodeId node) const;
 
-    /** @brief Return detailed routing segment information with a given id* @note The routing segments here may not be exactly same as those defined in architecture file. They have been
-=======
     /** @brief Return detailed routing segment information of a specified segment
      * @note The routing segments here may not be exactly same as those defined in architecture file. They have been
->>>>>>> 3b74db5d
      * adapted to fit the context of routing resource graphs.
      */
     inline const t_segment_inf& rr_segments(RRSegmentId seg_id) const {
@@ -780,11 +702,7 @@
     /// rr_indexed_data_ and rr_segments_ are needed to lookup the segment information in  node_coordinate_to_string()
     const vtr::vector<RRIndexedDataId, t_rr_indexed_data>& rr_indexed_data_;
 
-<<<<<<< HEAD
-    /* RC data for nodes. This is a flyweight data */
-=======
     /// RC data for nodes. This is a flyweight data
->>>>>>> 3b74db5d
     const std::vector<t_rr_rc_data>& rr_rc_data_;
 
     /// Segment info for rr nodes
