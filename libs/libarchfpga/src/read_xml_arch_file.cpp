/* The XML parser processes an XML file into a tree data structure composed of
 * pugi::xml_nodes.  Each node represents an XML element.  For example
 * <a> <b/> </a> will generate two pugi::xml_nodes.  One called "a" and its
 * child "b".  Each pugi::xml_node can contain various XML data such as attribute
 * information and text content.  The XML parser provides several functions to
 * help the developer build, and traverse tree (this is also sometimes referred to
 * as the Document Object Model or DOM).
 *
 * For convenience, it often makes sense to use some wraper functions (provided in
 * the pugiutil namespace of libvtrutil) which simplify loading an XML file and
 * error handling.
 *
 * The function pugiutil::load_xml() reads in an xml file.
 *
 * The function pugiutil::get_single_child() returns a child xml_node for a given parent
 * xml_node if there is a child which matches the name provided by the developer.
 *
 * The function pugiutil::get_attribute() is used to extract attributes from an
 * xml_node, returning a pugi::xml_attribute. xml_attribute objects support accessors
 * such as as_float(), as_int() to retrieve semantic values. See pugixml documentation
 * for more details.
 *
 * Architecture file checks already implemented (Daniel Chen):
 *		- Duplicate pb_types, pb_type ports, models, model ports,
 *			interconnects, interconnect annotations.
 *		- Port and pin range checking (port with 4 pins can only be
 *			accessed within [0:3].
 *		- LUT delay matrix size matches # of LUT inputs
 *		- Ensures XML tags are ordered.
 *		- Clocked primitives that have timing annotations must have a clock
 *			name matching the primitive.
 *		- Enforced VPR definition of LUT and FF must have one input port (n pins)
 *			and one output port(1 pin).
 *		- Checks file extension for blif and architecture xml file, avoid crashes if
 *			the two files are swapped on command line.
 *
 */

#include <cstring>
#include <map>
#include <set>
#include <string>
#include <sstream>
#include <algorithm>

#include "logic_types.h"
#include "pugixml.hpp"
#include "pugixml_util.hpp"

#include "vtr_assert.h"
#include "vtr_log.h"
#include "vtr_util.h"
#include "vtr_digest.h"
#include "vtr_token.h"
#include "vtr_bimap.h"

#include "arch_check.h"
#include "arch_error.h"
#include "arch_util.h"
#include "arch_types.h"

#include "read_xml_arch_file.h"
#include "read_xml_util.h"
#include "parse_switchblocks.h"

#include "physical_types_util.h"
#include "vtr_expr_eval.h"

#include "read_xml_arch_file_noc_tag.h"

using namespace std::string_literals;
using pugiutil::ReqOpt;

struct t_fc_override {
    std::string port_name;
    std::string seg_name;
    e_fc_value_type fc_value_type;
    float fc_value;
};

struct t_pin_counts {
    int input = 0;
    int output = 0;
    int clock = 0;

    int total() const {
        return input + output + clock;
    }
};

struct t_pin_locs {
  private:
    // Distribution must be set once for each physical tile type
    // and must be equal for each sub tile within a physical tile.
    bool distribution_set = false;

  public:
    e_pin_location_distr distribution = e_pin_location_distr::SPREAD;

    /* [0..num_sub_tiles-1][0..width-1][0..height-1][0..num_of_layer-1][0..3][0..num_tokens-1] */
    vtr::NdMatrix<std::vector<std::string>, 5> assignments;

    bool is_distribution_set() const {
        return distribution_set;
    }

    void set_distribution() {
        VTR_ASSERT(distribution_set == false);
        distribution_set = true;
    }
};

/* Function prototypes */
/*   Populate data */
static void load_pin_loc(pugi::xml_node Locations,
                         t_physical_tile_type* type,
                         t_pin_locs* pin_locs,
                         const pugiutil::loc_data& loc_data,
                         const int num_of_avail_layer);
template<typename T>
static std::pair<int, int> process_pin_string(pugi::xml_node Locations,
                                              T type,
                                              const char* pin_loc_string,
                                              const pugiutil::loc_data& loc_data);
/**
 * @brief Parse the string to extract instance range, e.g., io[4:7] -> (4, 7)
 * If no instance range is explicitly defined, we assume the range of type capacity, i.e., (0, capacity - 1)
 */
static std::pair<int, int> process_instance_string(pugi::xml_node Locations,
                                                   t_sub_tile& sub_tile,
                                                   const char* pin_loc_string,
                                                   const pugiutil::loc_data& loc_data);

/* Process XML hierarchy */
static void process_tiles(pugi::xml_node Node,
                          std::vector<t_physical_tile_type>& PhysicalTileTypes,
                          std::vector<t_logical_block_type>& LogicalBlockTypes,
                          const t_default_fc_spec& arch_def_fc,
                          t_arch& arch,
                          const pugiutil::loc_data& loc_data,
                          int num_of_avail_layer);

// TODO: Remove block_type_contains_blif_model / pb_type_contains_blif_model
// as part of
// https://github.com/verilog-to-routing/vtr-verilog-to-routing/issues/1193
static void mark_IO_types(std::vector<t_physical_tile_type>& PhysicalTileTypes);

static void process_tile_props(pugi::xml_node Node,
                               t_physical_tile_type* PhysicalTileType,
                               const pugiutil::loc_data& loc_data);

static t_pin_counts process_sub_tile_ports(pugi::xml_node Parent,
                                           t_sub_tile* SubTile,
                                           const pugiutil::loc_data& loc_data);

static void process_tile_port(pugi::xml_node Node,
                              t_physical_tile_port* port,
                              const pugiutil::loc_data& loc_data);

static void process_tile_equivalent_sites(pugi::xml_node Parent,
                                          t_sub_tile* SubTile,
                                          t_physical_tile_type* PhysicalTileType,
                                          std::vector<t_logical_block_type>& LogicalBlockTypes,
                                          const pugiutil::loc_data& loc_data);
static void process_equivalent_site_direct_connection(pugi::xml_node Parent,
                                                      t_sub_tile* SubTile,
                                                      t_physical_tile_type* PhysicalTileType,
                                                      t_logical_block_type* LogicalBlockType,
                                                      const pugiutil::loc_data& loc_data);
static void process_equivalent_site_custom_connection(pugi::xml_node Parent,
                                                      t_sub_tile* SubTile,
                                                      t_physical_tile_type* PhysicalTileType,
                                                      t_logical_block_type* LogicalBlockType,
                                                      const std::string& site_name,
                                                      const pugiutil::loc_data& loc_data);
static void process_pin_locations(pugi::xml_node Locations,
                                  t_physical_tile_type* PhysicalTileType,
                                  t_sub_tile* SubTile,
                                  t_pin_locs* pin_locs,
                                  const pugiutil::loc_data& loc_data,
                                  const int num_of_avail_layer);

static void process_sub_tiles(pugi::xml_node Node,
                              t_physical_tile_type* PhysicalTileType,
                              std::vector<t_logical_block_type>& LogicalBlockTypes,
                              std::vector<t_segment_inf>& segments,
                              const t_default_fc_spec& arch_def_fc,
                              const pugiutil::loc_data& loc_data,
                              int num_of_avail_layer);

/**
 * @brief Parses a <pb_type> tag and all <mode> and <pb_type> tags under it.
 *
 * @param Parent An XML node pointing to <pb_type> tag to be processed
 * @param pb_type To be filled by this function with parsed information
 * about the given pb_type
 * @param mode The parent mode of the pb_type to be processed. If the given
 * pb_type is the root, nullptr should be passed.
 * @param timing_enabled Determines whether timing-aware optimizations are enabled.
 * @param arch Contains high-level architecture information like models and
 * string interment storage.
 * @param loc_data Points to the location in the architecture file where the parser is reading.
 * @param pb_idx Used to assign unique values to index_in_logical_block field in
 * t_pb_type for all pb_types under a logical block type.
 */
static void process_pb_type(pugi::xml_node Parent,
                            t_pb_type* pb_type,
                            t_mode* mode,
                            bool timing_enabled,
                            const t_arch& arch,
                            const pugiutil::loc_data& loc_data,
                            int& pb_idx);

static void process_pb_type_port(pugi::xml_node Parent,
                                 t_port* port,
                                 e_power_estimation_method power_method,
                                 const bool is_root_pb_type,
                                 const pugiutil::loc_data& loc_data);
static void process_pin_to_pin_annotations(pugi::xml_node parent,
                                           t_pin_to_pin_annotation* annotation,
                                           t_pb_type* parent_pb_type,
                                           const pugiutil::loc_data& loc_data);

/**
 * @brief Parses <interconnect> tags under a <mode> or <pb_type> tag.
 *
 * @param strings String internment storage used to store strings used
 * as keys and values in <metadata> tags under the given <interconnect> tag.
 * @param Parent An XML node pointing to <interconnect> tag to be processed
 * @param mode To be filled with interconnect-related information.
 * @param loc_data Points to the location in the architecture file where
 * the parser is reading.
 */
static void process_interconnect(vtr::string_internment& strings,
                                 pugi::xml_node Parent,
                                 t_mode* mode,
                                 const pugiutil::loc_data& loc_data);

/**
 * @brief Processes a <mode> tag under <pb_type> tag in the architecture file.
 * If a <pb_type> tag does not have any <mode> tags, a default mode is implied.
 *
 * @param Parent An XML node referring to either <mode> tag or <pb_type> tag.
 * It the XML node refers to <pb_type> tag, the mode is implied.
 * @param mode Mode information to be filled by this function.
 * @param timing_enabled Determines whether timing-aware optimizations are enabled.
 * @param arch Contains high-level architecture information like models and
 * string interment storage.
 * @param loc_data Points to the location in the architecture file where the parser is reading.
 * @param parent_pb_idx Used to assign unique values to index_in_logical_block field in
 * t_pb_type for all pb_types under a logical block type.
 */
static void process_mode(pugi::xml_node Parent,
                         t_mode* mode,
                         bool timing_enabled,
                         const t_arch& arch,
                         const pugiutil::loc_data& loc_data,
                         int& parent_pb_idx);
/**
 * @brief Processes <metadata> tags.
 *
 * @param strings String internment storage used to store strings used
 * as keys and values in <metadata> tags.
 * @param Parent An XML node pointing to the parent tag whose <metadata> children
 * are to be parsed.
 * @param loc_data Points to the location in the architecture file where the parser is reading.
 * @return A t_metadata_dict that stored parsed (key, value) pairs.
 */
static t_metadata_dict process_meta_data(vtr::string_internment& strings,
                                         pugi::xml_node Parent,
                                         const pugiutil::loc_data& loc_data);

static void process_fc_values(pugi::xml_node Node, t_default_fc_spec& spec, const pugiutil::loc_data& loc_data);
static void process_fc(pugi::xml_node Node,
                       t_physical_tile_type* PhysicalTileType,
                       t_sub_tile* SubTile,
                       t_pin_counts pin_counts,
                       std::vector<t_segment_inf>& segments,
                       const t_default_fc_spec& arch_def_fc,
                       const pugiutil::loc_data& loc_data);
static t_fc_override process_fc_override(pugi::xml_node node, const pugiutil::loc_data& loc_data);

/**
 * @brief Processes optional <switchblock_locations> tag under a <tile> tag//
 *
 * @param switchblock_locations An XML node pointing to <switchblock_locations> tag
 * if it exists.
 * @param type To be filled with information extracted from the given
 * <switchblock_locations> tag. This function fills switchblock_locations and
 * switchblock_switch_overrides fields.
 * @param arch Used to find switchblock by name
 * @param loc_data Points to the location in the xml file where the parser is reading.
 */
static void process_switch_block_locations(pugi::xml_node switchblock_locations,
                                           t_physical_tile_type* type,
                                           const t_arch& arch,
                                           const pugiutil::loc_data& loc_data);

static e_fc_value_type string_to_fc_value_type(const std::string& str, pugi::xml_node node, const pugiutil::loc_data& loc_data);
static void process_chan_width_distr(pugi::xml_node Node,
                                     t_arch* arch,
                                     const pugiutil::loc_data& loc_data);
static void process_chan_width_distr_dir(pugi::xml_node Node, t_chan* chan, const pugiutil::loc_data& loc_data);
static void process_models(pugi::xml_node Node, t_arch* arch, const pugiutil::loc_data& loc_data);
static void process_model_ports(pugi::xml_node port_group, t_model& model, std::set<std::string>& port_names, const pugiutil::loc_data& loc_data);
static void process_layout(pugi::xml_node Node, t_arch* arch, const pugiutil::loc_data& loc_data, int& num_of_avail_layer);
static t_grid_def process_grid_layout(vtr::string_internment& strings, pugi::xml_node layout_type_tag, const pugiutil::loc_data& loc_data, t_arch* arch, int& num_of_avail_layer);
static void process_block_type_locs(t_grid_def& grid_def, int die_number, vtr::string_internment& strings, pugi::xml_node layout_block_type_tag, const pugiutil::loc_data& loc_data);
static int get_number_of_layers(pugi::xml_node layout_type_tag, const pugiutil::loc_data& loc_data);
static void process_device(pugi::xml_node Node, t_arch* arch, t_default_fc_spec& arch_def_fc, const pugiutil::loc_data& loc_data);

/**
 * @brief Parses <complexblocklist> tag in the architecture file.
 *
 * @param Node The xml node referring to <complexblocklist> tag
 * @param LogicalBlockTypes This function fills this vector with all available
 * logical block types.
 * @param arch Used to access models and string internment storage.
 * @param timing_enabled Determines whether timing-aware optimizations are enabled.
 * @param loc_data Points to the location in the xml file where the parser is reading.
 */
static void process_complex_blocks(pugi::xml_node Node,
                                   std::vector<t_logical_block_type>& LogicalBlockTypes,
                                   const t_arch& arch,
                                   bool timing_enabled,
                                   const pugiutil::loc_data& loc_data);

static std::vector<t_arch_switch_inf> process_switches(pugi::xml_node Node,
                                                       const bool timing_enabled,
                                                       const pugiutil::loc_data& loc_data);

static void process_switch_tdel(pugi::xml_node Node, const bool timing_enabled, t_arch_switch_inf& arch_switch, const pugiutil::loc_data& loc_data);

static std::vector<t_direct_inf> process_directs(pugi::xml_node Parent,
                                                 const std::vector<t_arch_switch_inf>& switches,
                                                 const pugiutil::loc_data& loc_data);

static void process_clock_metal_layers(pugi::xml_node parent,
                                       std::unordered_map<std::string, t_metal_layer>& metal_layers,
                                       pugiutil::loc_data& loc_data);
static void process_clock_networks(pugi::xml_node parent,
                                   std::vector<t_clock_network_arch>& clock_networks,
                                   const std::vector<t_arch_switch_inf>& switches,
                                   pugiutil::loc_data& loc_data);
static void process_clock_switch_points(pugi::xml_node parent,
                                        t_clock_network_arch& clock_network,
                                        const std::vector<t_arch_switch_inf>& switches,
                                        pugiutil::loc_data& loc_data);
static void process_clock_routing(pugi::xml_node parent,
                                  std::vector<t_clock_connection_arch>& clock_connections,
                                  const std::vector<t_arch_switch_inf>& switches,
                                  pugiutil::loc_data& loc_data);

static std::vector<t_segment_inf> process_segments(pugi::xml_node Parent,
                                                   const std::vector<t_arch_switch_inf>& switches,
                                                   const bool timing_enabled,
                                                   const bool switchblocklist_required,
                                                   const pugiutil::loc_data& loc_data);

static void process_switch_blocks(pugi::xml_node Parent, t_arch* arch, const pugiutil::loc_data& loc_data);
static void process_cb_sb(pugi::xml_node Node, std::vector<bool>& list, const pugiutil::loc_data& loc_data);
static void process_power(pugi::xml_node parent,
                          t_power_arch* power_arch,
                          const pugiutil::loc_data& loc_data);

static void process_clocks(pugi::xml_node Parent, std::vector<t_clock_network>& clocks, const pugiutil::loc_data& loc_data);

static void process_pb_type_power_est_method(pugi::xml_node Parent, t_pb_type* pb_type, const pugiutil::loc_data& loc_data);
static void process_pb_type_port_power(pugi::xml_node Parent, t_port* port, e_power_estimation_method power_method, const pugiutil::loc_data& loc_data);

std::string inst_port_to_port_name(std::string inst_port);

static bool attribute_to_bool(const pugi::xml_node node,
                              const pugi::xml_attribute attr,
                              const pugiutil::loc_data& loc_data);

/**
 * @brief Searches for a switch whose matches with the given name.
 * @param switches Contains all the architecture switches.
 * @param switch_name The name with which switch names are compared.
 * @return A negative integer if no switch was found with the given name; otherwise
 * the index of the matching switch is returned.
 */
static int find_switch_by_name(const std::vector<t_arch_switch_inf>& switches, std::string_view switch_name);

static e_side string_to_side(const std::string& side_str);

template<typename T>
static T* get_type_by_name(std::string_view type_name, std::vector<T>& types);

/*
 *
 *
 * External Function Implementations
 *
 *
 */

/* Loads the given architecture file. */
void xml_read_arch(const char* ArchFile,
                   const bool timing_enabled,
                   t_arch* arch,
                   std::vector<t_physical_tile_type>& PhysicalTileTypes,
                   std::vector<t_logical_block_type>& LogicalBlockTypes) {
    pugi::xml_node Next;
    ReqOpt POWER_REQD, SWITCHBLOCKLIST_REQD;

    if (!vtr::check_file_name_extension(ArchFile, ".xml")) {
        VTR_LOG_WARN(
            "Architecture file '%s' may be in incorrect format. "
            "Expecting .xml format for architecture files.\n",
            ArchFile);
    }

    //Create a unique identifier for this architecture file based on it's contents
    arch->architecture_id = vtr::strdup(vtr::secure_digest_file(ArchFile).c_str());

    /* Parse the file */
    pugi::xml_document doc;
    pugiutil::loc_data loc_data;
    t_default_fc_spec arch_def_fc;
    try {
        loc_data = pugiutil::load_xml(doc, ArchFile);

        set_arch_file_name(ArchFile);

        /* Root node should be architecture */
        auto architecture = get_single_child(doc, "architecture", loc_data);

        /* TODO: do version processing properly with string delimiting on the . */
#if 0
        char* Prop = get_attribute(architecture, "version", loc_data, ReqOpt::OPTIONAL).as_string(NULL);
        if (Prop != NULL) {
            if (atof(Prop) > atof(VPR_VERSION)) {
                VTR_LOG_WARN( "This architecture version is for VPR %f while your current VPR version is " VPR_VERSION ", compatability issues may arise\n",
                        atof(Prop));
            }
        }
#endif

        /* Process models */
        Next = get_single_child(architecture, "models", loc_data);
        process_models(Next, arch, loc_data);

        /* Process layout */
        int num_of_avail_layers = 0;
        Next = get_single_child(architecture, "layout", loc_data);
        process_layout(Next, arch, loc_data, num_of_avail_layers);

        /* Process device */
        Next = get_single_child(architecture, "device", loc_data);
        process_device(Next, arch, arch_def_fc, loc_data);

        /* Process switches */
        Next = get_single_child(architecture, "switchlist", loc_data);
        arch->switches = process_switches(Next, timing_enabled, loc_data);

        /* Process switchblocks. This depends on switches */
        bool switchblocklist_required = (arch->SBType == CUSTOM); //require this section only if custom switchblocks are used
        SWITCHBLOCKLIST_REQD = BoolToReqOpt(switchblocklist_required);

        /* Process segments. This depends on switches */
        Next = get_single_child(architecture, "segmentlist", loc_data);
        arch->Segments = process_segments(Next, arch->switches, timing_enabled, switchblocklist_required, loc_data);

        Next = get_single_child(architecture, "switchblocklist", loc_data, SWITCHBLOCKLIST_REQD);
        if (Next) {
            process_switch_blocks(Next, arch, loc_data);
        }

        /* Process logical block types */
        Next = get_single_child(architecture, "complexblocklist", loc_data);
        process_complex_blocks(Next, LogicalBlockTypes, *arch, timing_enabled, loc_data);

        /* Process logical block types */
        Next = get_single_child(architecture, "tiles", loc_data);
        process_tiles(Next, PhysicalTileTypes, LogicalBlockTypes, arch_def_fc, *arch, loc_data, num_of_avail_layers);

        /* Link Physical Tiles with Logical Blocks */
        link_physical_logical_types(PhysicalTileTypes, LogicalBlockTypes);

        /* Process directs */
        Next = get_single_child(architecture, "directlist", loc_data, ReqOpt::OPTIONAL);
        if (Next) {
            arch->directs = process_directs(Next, arch->switches, loc_data);
        }

        /* Process Clock Networks */
        Next = get_single_child(architecture, "clocknetworks", loc_data, ReqOpt::OPTIONAL);
        if (Next) {
            std::vector<std::string> expected_children = {"metal_layers", "clock_network", "clock_routing"};
            expect_only_children(Next, expected_children, loc_data);

            process_clock_metal_layers(Next, arch->clock_arch.clock_metal_layers, loc_data);

            process_clock_networks(Next,
                                   arch->clock_arch.clock_networks_arch,
                                   arch->switches,
                                   loc_data);

            process_clock_routing(Next,
                                  arch->clock_arch.clock_connections_arch,
                                  arch->switches,
                                  loc_data);
        }

        /* Process architecture power information */

        /* If arch->power has been initialized, meaning the user has requested power estimation,
         * then the power architecture information is required.
         */
        if (arch->power) {
            POWER_REQD = ReqOpt::REQUIRED;
        } else {
            POWER_REQD = ReqOpt::OPTIONAL;
        }

        Next = get_single_child(architecture, "power", loc_data, POWER_REQD);
        if (Next) {
            if (arch->power) {
                process_power(Next, arch->power, loc_data);
            } else {
                /* This information still needs to be read, even if it is just
                 * thrown away.
                 */
                t_power_arch* power_arch_fake = new t_power_arch();
                process_power(Next, power_arch_fake, loc_data);
                delete power_arch_fake;
            }
        }

        // Process Clocks
        Next = get_single_child(architecture, "clocks", loc_data, POWER_REQD);
        if (Next) {
            if (arch->clocks) {
                process_clocks(Next, *arch->clocks, loc_data);
            } else {
                /* This information still needs to be read, even if it is just
                 * thrown away.
                 */
                std::vector<t_clock_network> clocks_fake;
                process_clocks(Next, clocks_fake, loc_data);
            }
        }

        // process NoC (optional)
        Next = get_single_child(architecture, "noc", loc_data, pugiutil::OPTIONAL);
        if (Next) {
            process_noc_tag(Next, arch, loc_data);
        }

        SyncModelsPbTypes(arch, LogicalBlockTypes);
        check_models(arch);

        mark_IO_types(PhysicalTileTypes);
    } catch (pugiutil::XmlError& e) {
        archfpga_throw(ArchFile, e.line(), e.what());
    }
}

/*
 *
 *
 * File-scope function implementations
 *
 *
 */

static void load_pin_loc(pugi::xml_node Locations,
                         t_physical_tile_type* type,
                         t_pin_locs* pin_locs,
                         const pugiutil::loc_data& loc_data,
                         const int num_of_avail_layer) {
    type->pin_width_offset.resize(type->num_pins, 0);
    type->pin_height_offset.resize(type->num_pins, 0);
    //layer_offset is not used if the distribution is not custom
    type->pin_layer_offset.resize(type->num_pins, 0);

    std::vector<int> physical_pin_counts(type->num_pins, 0);
    if (pin_locs->distribution == e_pin_location_distr::SPREAD) {
        /* evenly distribute pins starting at bottom left corner */

        int num_sides = 4 * (type->width * type->height);
        int side_index = 0;
        int count = 0;
        for (e_side side : TOTAL_2D_SIDES) {
            for (int width = 0; width < type->width; ++width) {
                for (int height = 0; height < type->height; ++height) {
                    for (int pin_offset = 0; pin_offset < (type->num_pins / num_sides) + 1; ++pin_offset) {
                        int pin_num = side_index + pin_offset * num_sides;
                        if (pin_num < type->num_pins) {
                            type->pinloc[width][height][side][pin_num] = true;
                            type->pin_width_offset[pin_num] += width;
                            type->pin_height_offset[pin_num] += height;
                            physical_pin_counts[pin_num] += 1;
                            count++;
                        }
                    }
                    side_index++;
                }
            }
        }
        VTR_ASSERT(side_index == num_sides);
        VTR_ASSERT(count == type->num_pins);
    } else if (pin_locs->distribution == e_pin_location_distr::PERIMETER) {
        //Add one pin at-a-time to perimeter sides in round-robin order
        int ipin = 0;
        while (ipin < type->num_pins) {
            for (int width = 0; width < type->width; ++width) {
                for (int height = 0; height < type->height; ++height) {
                    for (e_side side : TOTAL_2D_SIDES) {
                        if (((width == 0 && side == LEFT)
                             || (height == type->height - 1 && side == TOP)
                             || (width == type->width - 1 && side == RIGHT)
                             || (height == 0 && side == BOTTOM))
                            && ipin < type->num_pins) {
                            //On a side, with pins still to allocate

                            type->pinloc[width][height][side][ipin] = true;
                            type->pin_width_offset[ipin] += width;
                            type->pin_height_offset[ipin] += height;
                            physical_pin_counts[ipin] += 1;
                            ++ipin;
                        }
                    }
                }
            }
        }
        VTR_ASSERT(ipin == type->num_pins);

    } else if (pin_locs->distribution == e_pin_location_distr::SPREAD_INPUTS_PERIMETER_OUTPUTS) {
        //Collect the sets of block input/output pins
        std::vector<int> input_pins;
        std::vector<int> output_pins;
        for (int pin_num = 0; pin_num < type->num_pins; ++pin_num) {
            auto class_type = get_pin_type_from_pin_physical_num(type, pin_num);

            if (class_type == RECEIVER) {
                input_pins.push_back(pin_num);
            } else {
                VTR_ASSERT(class_type == DRIVER);
                output_pins.push_back(pin_num);
            }
        }

        //Allocate the inputs one pin at-a-time in a round-robin order
        //to all sides
        size_t ipin = 0;
        while (ipin < input_pins.size()) {
            for (int width = 0; width < type->width; ++width) {
                for (int height = 0; height < type->height; ++height) {
                    for (e_side side : TOTAL_2D_SIDES) {
                        if (ipin < input_pins.size()) {
                            //Pins still to allocate

                            int pin_num = input_pins[ipin];

                            type->pinloc[width][height][side][pin_num] = true;
                            type->pin_width_offset[pin_num] += width;
                            type->pin_height_offset[pin_num] += height;
                            physical_pin_counts[pin_num] += 1;
                            ++ipin;
                        }
                    }
                }
            }
        }
        VTR_ASSERT(ipin == input_pins.size());

        //Allocate the outputs one pin at-a-time to perimeter sides in round-robin order
        ipin = 0;
        while (ipin < output_pins.size()) {
            for (int width = 0; width < type->width; ++width) {
                for (int height = 0; height < type->height; ++height) {
                    for (e_side side : TOTAL_2D_SIDES) {
                        if (((width == 0 && side == LEFT)
                             || (height == type->height - 1 && side == TOP)
                             || (width == type->width - 1 && side == RIGHT)
                             || (height == 0 && side == BOTTOM))
                            && ipin < output_pins.size()) {
                            //On a perimeter side, with pins still to allocate

                            int pin_num = output_pins[ipin];

                            type->pinloc[width][height][side][pin_num] = true;
                            type->pin_width_offset[pin_num] += width;
                            type->pin_height_offset[pin_num] += height;
                            physical_pin_counts[pin_num] += 1;
                            ++ipin;
                        }
                    }
                }
            }
        }
        VTR_ASSERT(ipin == output_pins.size());

    } else {
        VTR_ASSERT(pin_locs->distribution == e_pin_location_distr::CUSTOM);
        for (auto& sub_tile : type->sub_tiles) {
            int sub_tile_index = sub_tile.index;
            int sub_tile_capacity = sub_tile.capacity.total();

            for (int layer = 0; layer < num_of_avail_layer; ++layer) {
                for (int width = 0; width < type->width; ++width) {
                    for (int height = 0; height < type->height; ++height) {
                        for (e_side side : TOTAL_2D_SIDES) {
                            for (const std::string& token : pin_locs->assignments[sub_tile_index][width][height][layer][side]) {
                                auto pin_range = process_pin_string<t_sub_tile*>(Locations,
                                                                                 &sub_tile,
                                                                                 token.c_str(),
                                                                                 loc_data);
                                // Get the offset in the capacity range
                                auto [capacity_range_low, capacity_range_high] = process_instance_string(Locations,
                                                                                                         sub_tile,
                                                                                                         token.c_str(),
                                                                                                         loc_data);
                                VTR_ASSERT_MSG(capacity_range_low <= capacity_range_high,
                                               vtr::string_fmt("Capacity range is out of bounds: capacity_range_low: %d, "
                                                               "capacity_range_high: %d",
                                                               capacity_range_low,
                                                               capacity_range_high)
                                                   .c_str());
                                VTR_ASSERT_MSG(0 <= capacity_range_low && capacity_range_high < sub_tile_capacity,
                                               vtr::string_fmt("Capacity range is out of bounds: capacity_range_low: %d, "
                                                               "capacity_range_high: %d, sub_tile_capacity: %d",
                                                               capacity_range_low,
                                                               capacity_range_high,
                                                               sub_tile_capacity)
                                                   .c_str());
                                for (int pin_num = pin_range.first; pin_num < pin_range.second; ++pin_num) {
                                    VTR_ASSERT(pin_num < (int)sub_tile.sub_tile_to_tile_pin_indices.size() / sub_tile_capacity);
                                    for (int capacity = capacity_range_low; capacity <= capacity_range_high; ++capacity) {
                                        int sub_tile_pin_index = pin_num + capacity * sub_tile.num_phy_pins / sub_tile_capacity;
                                        int physical_pin_index = sub_tile.sub_tile_to_tile_pin_indices[sub_tile_pin_index];
                                        type->pinloc[width][height][side][physical_pin_index] = true;
                                        type->pin_width_offset[physical_pin_index] += width;
                                        type->pin_height_offset[physical_pin_index] += height;
                                        type->pin_layer_offset[physical_pin_index] = layer;
                                        physical_pin_counts[physical_pin_index] += 1;
                                    }
                                }
                            }
                        }
                    }
                }
            }
        }
    }

    for (int ipin = 0; ipin < type->num_pins; ++ipin) {
        VTR_ASSERT(physical_pin_counts[ipin] >= 1);

        type->pin_width_offset[ipin] /= physical_pin_counts[ipin];
        type->pin_height_offset[ipin] /= physical_pin_counts[ipin];

        VTR_ASSERT(type->pin_width_offset[ipin] >= 0 && type->pin_width_offset[ipin] < type->width);
        VTR_ASSERT(type->pin_height_offset[ipin] >= 0 && type->pin_height_offset[ipin] < type->height);
        VTR_ASSERT(type->pin_layer_offset[ipin] >= 0 && type->pin_layer_offset[ipin] < num_of_avail_layer);
    }
}

static std::pair<int, int> process_instance_string(pugi::xml_node Locations,
                                                   t_sub_tile& sub_tile,
                                                   const char* pin_loc_string,
                                                   const pugiutil::loc_data& loc_data) {
    Tokens tokens(pin_loc_string);

    size_t token_index = 0;
    t_token token = tokens[token_index];

    if (token.type != e_token_type::STRING || std::string(token.data) != sub_tile.name) {
        archfpga_throw(loc_data.filename_c_str(), loc_data.line(Locations),
                       vtr::string_fmt("Wrong physical type name of the port: %s\n", pin_loc_string).c_str());
    }

    token_index++;
    token = tokens[token_index];

    int first_inst = 0;
    int last_inst = sub_tile.capacity.total() - 1;

    // If there is a dot, such as io.input[0:3], it indicates the full range of the capacity, the default value should be returned
    if (token.type == e_token_type::DOT) {
        return std::make_pair(first_inst, last_inst);
    }

    // If the string contains index for capacity range, e.g., io[3:3].in[0:5], we skip the capacity range here.
    if (token.type != e_token_type::OPEN_SQUARE_BRACKET) {
        archfpga_throw(loc_data.filename_c_str(), loc_data.line(Locations),
                       vtr::string_fmt("No open square bracket present: %s\n", pin_loc_string).c_str());
    }

    token_index++;
    token = tokens[token_index];

    if (tokens[token_index].type != e_token_type::INT) {
        archfpga_throw(loc_data.filename_c_str(), loc_data.line(Locations),
                       vtr::string_fmt("No integer to indicate least significant instance index: %s\n", pin_loc_string).c_str());
    }

    first_inst = vtr::atoi(token.data);

    token_index++;
    token = tokens[token_index];

    // Single pin is specified
    if (token.type != e_token_type::COLON) {
        if (token.type != e_token_type::CLOSE_SQUARE_BRACKET) {
            archfpga_throw(loc_data.filename_c_str(), loc_data.line(Locations),
                           vtr::string_fmt("No closing bracket: %s\n", pin_loc_string).c_str());
        }

        token_index++;

        if (token_index != tokens.size()) {
            archfpga_throw(loc_data.filename_c_str(), loc_data.line(Locations),
                           vtr::string_fmt("instance of pin location should be completed, but more tokens are present: %s\n", pin_loc_string).c_str());
        }

        return std::make_pair(first_inst, first_inst);
    }

    token_index++;
    token = tokens[token_index];

    if (token.type != e_token_type::INT) {
        archfpga_throw(loc_data.filename_c_str(), loc_data.line(Locations),
                       vtr::string_fmt("No integer to indicate most significant instance index: %s\n", pin_loc_string).c_str());
    }

    last_inst = vtr::atoi(token.data);

    token_index++;
    token = tokens[token_index];

    if (token.type != e_token_type::CLOSE_SQUARE_BRACKET) {
        archfpga_throw(loc_data.filename_c_str(), loc_data.line(Locations),
                       vtr::string_fmt("No closed square bracket: %s\n", pin_loc_string).c_str());
    }

    if (first_inst > last_inst) {
        std::swap(first_inst, last_inst);
    }

    return std::make_pair(first_inst, last_inst);
}

template<typename T>
static std::pair<int, int> process_pin_string(pugi::xml_node Locations,
                                              T type,
                                              const char* pin_loc_string,
                                              const pugiutil::loc_data& loc_data) {
    Tokens tokens(pin_loc_string);

    size_t token_index = 0;

    if (tokens[token_index].type != e_token_type::STRING || tokens[token_index].data != type->name) {
        archfpga_throw(loc_data.filename_c_str(), loc_data.line(Locations),
                       vtr::string_fmt("Wrong physical type name of the port: %s\n", pin_loc_string).c_str());
    }

    token_index++;
    t_token token = tokens[token_index];

    // If the string contains index for capacity range, e.g., io[3:3].in[0:5], we skip the capacity range here.
    if (token.type == e_token_type::OPEN_SQUARE_BRACKET) {
        while (token.type != e_token_type::CLOSE_SQUARE_BRACKET) {
            token_index++;
            token = tokens[token_index];
            if (token_index == tokens.size()) {
                archfpga_throw(loc_data.filename_c_str(), loc_data.line(Locations),
                               vtr::string_fmt("Found an open '[' but miss close ']' of the port: %s\n", pin_loc_string).c_str());
            }
        }
        token_index++;
        token = tokens[token_index];
    }

    if (token.type != e_token_type::DOT) {
        archfpga_throw(loc_data.filename_c_str(), loc_data.line(Locations),
                       vtr::string_fmt("No dot is present to separate type name and port name: %s\n", pin_loc_string).c_str());
    }

    token_index++;
    token = tokens[token_index];

    if (token.type != e_token_type::STRING) {
        archfpga_throw(loc_data.filename_c_str(), loc_data.line(Locations),
                       vtr::string_fmt("No port name is present: %s\n", pin_loc_string).c_str());
    }

    auto port = type->get_port(token.data);
    if (port == nullptr) {
        archfpga_throw(loc_data.filename_c_str(), loc_data.line(Locations),
                       vtr::string_fmt("Port %s for %s could not be found: %s\n",
                                       type->name.c_str(), token.data.c_str(),
                                       pin_loc_string)
                           .c_str());
    }
    int abs_first_pin_idx = port->absolute_first_pin_index;

    token_index++;

    // All the pins of the port are taken or the port has a single pin
    if (token_index == tokens.size()) {
        return std::make_pair(abs_first_pin_idx, abs_first_pin_idx + port->num_pins);
    }

    token = tokens[token_index];

    if (token.type != e_token_type::OPEN_SQUARE_BRACKET) {
        archfpga_throw(loc_data.filename_c_str(), loc_data.line(Locations),
                       vtr::string_fmt("No open square bracket present: %s\n", pin_loc_string).c_str());
    }

    token_index++;
    token = tokens[token_index];

    if (token.type != e_token_type::INT) {
        archfpga_throw(loc_data.filename_c_str(), loc_data.line(Locations),
                       vtr::string_fmt("No integer to indicate least significant pin index: %s\n", pin_loc_string).c_str());
    }

    int first_pin = vtr::atoi(tokens[token_index].data);

    token_index++;

    // Single pin is specified
    if (tokens[token_index].type != e_token_type::COLON) {
        if (tokens[token_index].type != e_token_type::CLOSE_SQUARE_BRACKET) {
            archfpga_throw(loc_data.filename_c_str(), loc_data.line(Locations),
                           vtr::string_fmt("No closing bracket: %s\n", pin_loc_string).c_str());
        }

        token_index++;

        if (token_index != tokens.size()) {
            archfpga_throw(loc_data.filename_c_str(), loc_data.line(Locations),
                           vtr::string_fmt("pin location should be completed, but more tokens are present: %s\n", pin_loc_string).c_str());
        }

        return std::make_pair(abs_first_pin_idx + first_pin, abs_first_pin_idx + first_pin + 1);
    }

    token_index++;

    if (tokens[token_index].type != e_token_type::INT) {
        archfpga_throw(loc_data.filename_c_str(), loc_data.line(Locations),
                       vtr::string_fmt("No integer to indicate most significant pin index: %s\n", pin_loc_string).c_str());
    }

    int last_pin = vtr::atoi(tokens[token_index].data);

    token_index++;

    if (tokens[token_index].type != e_token_type::CLOSE_SQUARE_BRACKET) {
        archfpga_throw(loc_data.filename_c_str(), loc_data.line(Locations),
                       vtr::string_fmt("No closed square bracket: %s\n", pin_loc_string).c_str());
    }

    token_index++;

    if (token_index != tokens.size()) {
        archfpga_throw(loc_data.filename_c_str(), loc_data.line(Locations),
                       vtr::string_fmt("pin location should be completed, but more tokens are present: %s\n", pin_loc_string).c_str());
    }

    if (first_pin > last_pin) {
        std::swap(first_pin, last_pin);
    }

    return std::make_pair(abs_first_pin_idx + first_pin, abs_first_pin_idx + last_pin + 1);
}

static void process_pin_to_pin_annotations(pugi::xml_node Parent,
                                           t_pin_to_pin_annotation* annotation,
                                           t_pb_type* parent_pb_type,
                                           const pugiutil::loc_data& loc_data) {
    int i = 0;
    const char* Prop;

    if (get_attribute(Parent, "max", loc_data, ReqOpt::OPTIONAL).as_string(nullptr)) {
        i++;
    }
    if (get_attribute(Parent, "min", loc_data, ReqOpt::OPTIONAL).as_string(nullptr)) {
        i++;
    }
    if (get_attribute(Parent, "type", loc_data, ReqOpt::OPTIONAL).as_string(nullptr)) {
        i++;
    }
    if (get_attribute(Parent, "value", loc_data, ReqOpt::OPTIONAL).as_string(nullptr)) {
        i++;
    }
    if (0 == strcmp(Parent.name(), "C_constant")
        || 0 == strcmp(Parent.name(), "C_matrix")
        || 0 == strcmp(Parent.name(), "pack_pattern")) {
        i = 1;
    }

    annotation->annotation_entries.resize(i);
    annotation->line_num = loc_data.line(Parent);
    /* Todo: This is slow, I should use a case lookup */
    i = 0;
    if (0 == strcmp(Parent.name(), "delay_constant")) {
        annotation->type = E_ANNOT_PIN_TO_PIN_DELAY;
        annotation->format = E_ANNOT_PIN_TO_PIN_CONSTANT;
        Prop = get_attribute(Parent, "max", loc_data, ReqOpt::OPTIONAL).as_string(nullptr);
        if (Prop) {
            annotation->annotation_entries[i] = {E_ANNOT_PIN_TO_PIN_DELAY_MAX, Prop};
            i++;
        }
        Prop = get_attribute(Parent, "min", loc_data, ReqOpt::OPTIONAL).as_string(nullptr);
        if (Prop) {
            annotation->annotation_entries[i] = {E_ANNOT_PIN_TO_PIN_DELAY_MIN, Prop};
            i++;
        }
        Prop = get_attribute(Parent, "in_port", loc_data).value();
        annotation->input_pins = vtr::strdup(Prop);

        Prop = get_attribute(Parent, "out_port", loc_data).value();
        annotation->output_pins = vtr::strdup(Prop);

    } else if (0 == strcmp(Parent.name(), "delay_matrix")) {
        annotation->type = E_ANNOT_PIN_TO_PIN_DELAY;
        annotation->format = E_ANNOT_PIN_TO_PIN_MATRIX;
        Prop = get_attribute(Parent, "type", loc_data).value();
        annotation->annotation_entries[i].second = Parent.child_value();

        if (0 == strcmp(Prop, "max")) {
            annotation->annotation_entries[i].first = E_ANNOT_PIN_TO_PIN_DELAY_MAX;
        } else {
            VTR_ASSERT(0 == strcmp(Prop, "min"));
            annotation->annotation_entries[i].first = E_ANNOT_PIN_TO_PIN_DELAY_MIN;
        }

        i++;
        Prop = get_attribute(Parent, "in_port", loc_data).value();
        annotation->input_pins = vtr::strdup(Prop);

        Prop = get_attribute(Parent, "out_port", loc_data).value();
        annotation->output_pins = vtr::strdup(Prop);

    } else if (0 == strcmp(Parent.name(), "C_constant")) {
        annotation->type = E_ANNOT_PIN_TO_PIN_CAPACITANCE;
        annotation->format = E_ANNOT_PIN_TO_PIN_CONSTANT;
        Prop = get_attribute(Parent, "C", loc_data).value();
        annotation->annotation_entries[i] = {E_ANNOT_PIN_TO_PIN_CAPACITANCE_C, Prop};
        i++;

        Prop = get_attribute(Parent, "in_port", loc_data, ReqOpt::OPTIONAL).as_string(nullptr);
        annotation->input_pins = vtr::strdup(Prop);

        Prop = get_attribute(Parent, "out_port", loc_data, ReqOpt::OPTIONAL).as_string(nullptr);
        annotation->output_pins = vtr::strdup(Prop);
        VTR_ASSERT(annotation->output_pins != nullptr || annotation->input_pins != nullptr);

    } else if (0 == strcmp(Parent.name(), "C_matrix")) {
        annotation->type = E_ANNOT_PIN_TO_PIN_CAPACITANCE;
        annotation->format = E_ANNOT_PIN_TO_PIN_MATRIX;
        annotation->annotation_entries[i] = {E_ANNOT_PIN_TO_PIN_CAPACITANCE_C, Parent.child_value()};
        i++;

        Prop = get_attribute(Parent, "in_port", loc_data, ReqOpt::OPTIONAL).as_string(nullptr);
        annotation->input_pins = vtr::strdup(Prop);

        Prop = get_attribute(Parent, "out_port", loc_data, ReqOpt::OPTIONAL).as_string(nullptr);
        annotation->output_pins = vtr::strdup(Prop);
        VTR_ASSERT(annotation->output_pins != nullptr || annotation->input_pins != nullptr);

    } else if (0 == strcmp(Parent.name(), "T_setup")) {
        annotation->type = E_ANNOT_PIN_TO_PIN_DELAY;
        annotation->format = E_ANNOT_PIN_TO_PIN_CONSTANT;
        Prop = get_attribute(Parent, "value", loc_data).value();
        annotation->annotation_entries[i] = {E_ANNOT_PIN_TO_PIN_DELAY_TSETUP, Prop};
        i++;
        Prop = get_attribute(Parent, "port", loc_data).value();
        annotation->input_pins = vtr::strdup(Prop);

        Prop = get_attribute(Parent, "clock", loc_data).value();
        annotation->clock = vtr::strdup(Prop);

        primitives_annotation_clock_match(annotation, parent_pb_type);

    } else if (0 == strcmp(Parent.name(), "T_clock_to_Q")) {
        annotation->type = E_ANNOT_PIN_TO_PIN_DELAY;
        annotation->format = E_ANNOT_PIN_TO_PIN_CONSTANT;
        Prop = get_attribute(Parent, "max", loc_data, ReqOpt::OPTIONAL).as_string(nullptr);

        bool found_min_max_attrib = false;
        if (Prop) {
            annotation->annotation_entries[i] = {E_ANNOT_PIN_TO_PIN_DELAY_CLOCK_TO_Q_MAX, Prop};
            i++;
            found_min_max_attrib = true;
        }
        Prop = get_attribute(Parent, "min", loc_data, ReqOpt::OPTIONAL).as_string(nullptr);
        if (Prop) {
            annotation->annotation_entries[i] = {E_ANNOT_PIN_TO_PIN_DELAY_CLOCK_TO_Q_MIN, Prop};
            i++;
            found_min_max_attrib = true;
        }

        if (!found_min_max_attrib) {
            archfpga_throw(loc_data.filename_c_str(), loc_data.line(Parent),
                           vtr::string_fmt("Failed to find either 'max' or 'min' attribute required for <%s> in <%s>",
                                           Parent.name(), Parent.parent().name())
                               .c_str());
        }

        Prop = get_attribute(Parent, "port", loc_data).value();
        annotation->input_pins = vtr::strdup(Prop);

        Prop = get_attribute(Parent, "clock", loc_data).value();
        annotation->clock = vtr::strdup(Prop);

        primitives_annotation_clock_match(annotation, parent_pb_type);

    } else if (0 == strcmp(Parent.name(), "T_hold")) {
        annotation->type = E_ANNOT_PIN_TO_PIN_DELAY;
        annotation->format = E_ANNOT_PIN_TO_PIN_CONSTANT;
        Prop = get_attribute(Parent, "value", loc_data).value();
        annotation->annotation_entries[i] = {E_ANNOT_PIN_TO_PIN_DELAY_THOLD, Prop};
        i++;

        Prop = get_attribute(Parent, "port", loc_data).value();
        annotation->input_pins = vtr::strdup(Prop);

        Prop = get_attribute(Parent, "clock", loc_data).value();
        annotation->clock = vtr::strdup(Prop);

        primitives_annotation_clock_match(annotation, parent_pb_type);

    } else if (0 == strcmp(Parent.name(), "pack_pattern")) {
        annotation->type = E_ANNOT_PIN_TO_PIN_PACK_PATTERN;
        annotation->format = E_ANNOT_PIN_TO_PIN_CONSTANT;
        Prop = get_attribute(Parent, "name", loc_data).value();
        annotation->annotation_entries[i] = {E_ANNOT_PIN_TO_PIN_PACK_PATTERN_NAME, Prop};
        i++;

        Prop = get_attribute(Parent, "in_port", loc_data).value();
        annotation->input_pins = vtr::strdup(Prop);

        Prop = get_attribute(Parent, "out_port", loc_data).value();
        annotation->output_pins = vtr::strdup(Prop);

    } else {
        archfpga_throw(loc_data.filename_c_str(), loc_data.line(Parent),
                       vtr::string_fmt("Unknown port type %s in %s in %s",
                                       Parent.name(),
                                       Parent.parent().name(),
                                       Parent.parent().parent().name())
                           .c_str());
    }
    VTR_ASSERT(i == static_cast<int>(annotation->annotation_entries.size()));
}

static void ProcessPb_TypePowerPinToggle(pugi::xml_node parent, t_pb_type* pb_type, const pugiutil::loc_data& loc_data) {
    pugi::xml_node cur;
    const char* prop;
    t_port* port;
    int high, low;

    cur = get_first_child(parent, "port", loc_data, ReqOpt::OPTIONAL);
    while (cur) {
        prop = get_attribute(cur, "name", loc_data).value();

        port = findPortByName(prop, pb_type, &high, &low);
        if (!port) {
            archfpga_throw(loc_data.filename_c_str(), loc_data.line(cur),
                           vtr::string_fmt("Could not find port '%s' needed for energy per toggle.",
                                           prop)
                               .c_str());
        }
        if (high != port->num_pins - 1 || low != 0) {
            archfpga_throw(loc_data.filename_c_str(), loc_data.line(cur),
                           vtr::string_fmt("Pin-toggle does not support pin indices (%s)",
                                           prop)
                               .c_str());
        }

        if (port->port_power->pin_toggle_initialized) {
            archfpga_throw(loc_data.filename_c_str(), loc_data.line(cur),
                           vtr::string_fmt("Duplicate pin-toggle energy for port '%s'",
                                           port->name)
                               .c_str());
        }
        port->port_power->pin_toggle_initialized = true;

        /* Get energy per toggle */
        port->port_power->energy_per_toggle = get_attribute(cur,
                                                            "energy_per_toggle", loc_data)
                                                  .as_float(0.);

        /* Get scaled by factor */
        bool reverse_scaled = false;
        prop = get_attribute(cur, "scaled_by_static_prob", loc_data, ReqOpt::OPTIONAL).as_string(nullptr);
        if (!prop) {
            prop = get_attribute(cur, "scaled_by_static_prob_n", loc_data, ReqOpt::OPTIONAL).as_string(nullptr);
            if (prop) {
                reverse_scaled = true;
            }
        }

        if (prop) {
            port->port_power->scaled_by_port = findPortByName(prop, pb_type,
                                                              &high, &low);
            if (high != low) {
                archfpga_throw(loc_data.filename_c_str(), loc_data.line(cur),
                               vtr::string_fmt("Pin-toggle 'scaled_by_static_prob' must be a single pin (%s)",
                                               prop)
                                   .c_str());
            }
            port->port_power->scaled_by_port_pin_idx = high;
            port->port_power->reverse_scaled = reverse_scaled;
        }

        cur = cur.next_sibling(cur.name());
    }
}

static void ProcessPb_TypePower(pugi::xml_node Parent, t_pb_type* pb_type, const pugiutil::loc_data& loc_data) {
    pugi::xml_node cur, child;
    bool require_dynamic_absolute = false;
    bool require_static_absolute = false;
    bool require_dynamic_C_internal = false;

    cur = get_first_child(Parent, "power", loc_data, ReqOpt::OPTIONAL);
    if (!cur) {
        return;
    }

    switch (pb_type->pb_type_power->estimation_method) {
        case POWER_METHOD_TOGGLE_PINS:
            ProcessPb_TypePowerPinToggle(cur, pb_type, loc_data);
            require_static_absolute = true;
            break;
        case POWER_METHOD_C_INTERNAL:
            require_dynamic_C_internal = true;
            require_static_absolute = true;
            break;
        case POWER_METHOD_ABSOLUTE:
            require_dynamic_absolute = true;
            require_static_absolute = true;
            break;
        default:
            break;
    }

    if (require_static_absolute) {
        child = get_single_child(cur, "static_power", loc_data);
        pb_type->pb_type_power->absolute_power_per_instance.leakage = get_attribute(child, "power_per_instance", loc_data).as_float(0.);
    }

    if (require_dynamic_absolute) {
        child = get_single_child(cur, "dynamic_power", loc_data);
        pb_type->pb_type_power->absolute_power_per_instance.dynamic = get_attribute(child, "power_per_instance", loc_data).as_float(0.);
    }

    if (require_dynamic_C_internal) {
        child = get_single_child(cur, "dynamic_power", loc_data);
        pb_type->pb_type_power->C_internal = get_attribute(child,
                                                           "C_internal", loc_data)
                                                 .as_float(0.);
    }
}

static void process_pb_type_power_est_method(pugi::xml_node Parent, t_pb_type* pb_type, const pugiutil::loc_data& loc_data) {
    pugi::xml_node cur;
    const char* prop;

    e_power_estimation_method parent_power_method;

    prop = nullptr;

    cur = get_first_child(Parent, "power", loc_data, ReqOpt::OPTIONAL);
    if (cur) {
        prop = get_attribute(cur, "method", loc_data, ReqOpt::OPTIONAL).as_string(nullptr);
    }

    if (pb_type->parent_mode && pb_type->parent_mode->parent_pb_type) {
        parent_power_method = pb_type->parent_mode->parent_pb_type->pb_type_power->estimation_method;
    } else {
        parent_power_method = POWER_METHOD_AUTO_SIZES;
    }

    if (!prop) {
        /* default method is auto-size */
        pb_type->pb_type_power->estimation_method = power_method_inherited(parent_power_method);
    } else if (strcmp(prop, "auto-size") == 0) {
        pb_type->pb_type_power->estimation_method = POWER_METHOD_AUTO_SIZES;
    } else if (strcmp(prop, "specify-size") == 0) {
        pb_type->pb_type_power->estimation_method = POWER_METHOD_SPECIFY_SIZES;
    } else if (strcmp(prop, "pin-toggle") == 0) {
        pb_type->pb_type_power->estimation_method = POWER_METHOD_TOGGLE_PINS;
    } else if (strcmp(prop, "c-internal") == 0) {
        pb_type->pb_type_power->estimation_method = POWER_METHOD_C_INTERNAL;
    } else if (strcmp(prop, "absolute") == 0) {
        pb_type->pb_type_power->estimation_method = POWER_METHOD_ABSOLUTE;
    } else if (strcmp(prop, "ignore") == 0) {
        pb_type->pb_type_power->estimation_method = POWER_METHOD_IGNORE;
    } else if (strcmp(prop, "sum-of-children") == 0) {
        pb_type->pb_type_power->estimation_method = POWER_METHOD_SUM_OF_CHILDREN;
    } else {
        archfpga_throw(loc_data.filename_c_str(), loc_data.line(cur),
                       vtr::string_fmt("Invalid power estimation method for pb_type '%s'",
                                       pb_type->name)
                           .c_str());
    }
}

/* Takes in a pb_type, allocates and loads data for it and recurses downwards */
static void process_pb_type(pugi::xml_node Parent,
                            t_pb_type* pb_type,
                            t_mode* mode,
                            const bool timing_enabled,
                            const t_arch& arch,
                            const pugiutil::loc_data& loc_data,
                            int& pb_idx) {
    const char* Prop;
    pugi::xml_node Cur;

    bool is_root_pb_type = (mode == nullptr || mode->parent_pb_type == nullptr);
    bool is_leaf_pb_type = bool(get_attribute(Parent, "blif_model", loc_data, ReqOpt::OPTIONAL));

    std::vector<std::string> children_to_expect = {"input", "output", "clock", "mode", "power", "metadata"};
    if (!is_leaf_pb_type) {
        //Non-leafs may have a model/pb_type children
        children_to_expect.emplace_back("model");
        children_to_expect.emplace_back("pb_type");
        children_to_expect.emplace_back("interconnect");

        if (is_root_pb_type) {
            VTR_ASSERT(!is_leaf_pb_type);
            //Top level pb_type's may also have the following tag types
            children_to_expect.emplace_back("fc");
            children_to_expect.emplace_back("pinlocations");
            children_to_expect.emplace_back("switchblock_locations");
        }
    } else {
        VTR_ASSERT(is_leaf_pb_type);
        VTR_ASSERT(!is_root_pb_type);

        //Leaf pb_type's may also have the following tag types
        children_to_expect.emplace_back("T_setup");
        children_to_expect.emplace_back("T_hold");
        children_to_expect.emplace_back("T_clock_to_Q");
        children_to_expect.emplace_back("delay_constant");
        children_to_expect.emplace_back("delay_matrix");
    }

    //Sanity check contained tags
    expect_only_children(Parent, children_to_expect, loc_data);

    pb_type->parent_mode = mode;
    pb_type->index_in_logical_block = pb_idx;
    if (mode != nullptr && mode->parent_pb_type != nullptr) {
        pb_type->depth = mode->parent_pb_type->depth + 1;
        Prop = get_attribute(Parent, "name", loc_data).value();
        pb_type->name = vtr::strdup(Prop);
    } else {
        pb_type->depth = 0;
        /* same name as type */
    }

    Prop = get_attribute(Parent, "blif_model", loc_data, ReqOpt::OPTIONAL).as_string(nullptr);
    pb_type->blif_model = vtr::strdup(Prop);

    pb_type->class_type = UNKNOWN_CLASS;
    Prop = get_attribute(Parent, "class", loc_data, ReqOpt::OPTIONAL).as_string(nullptr);
    char* class_name = vtr::strdup(Prop);

    if (class_name) {
        if (0 == strcmp(class_name, PB_TYPE_CLASS_STRING[LUT_CLASS])) {
            pb_type->class_type = LUT_CLASS;
        } else if (0 == strcmp(class_name, PB_TYPE_CLASS_STRING[LATCH_CLASS])) {
            pb_type->class_type = LATCH_CLASS;
        } else if (0 == strcmp(class_name, PB_TYPE_CLASS_STRING[MEMORY_CLASS])) {
            pb_type->class_type = MEMORY_CLASS;
        } else {
            archfpga_throw(loc_data.filename_c_str(), loc_data.line(Parent),
                           vtr::string_fmt("Unknown class '%s' in pb_type '%s'\n",
                                           class_name, pb_type->name)
                               .c_str());
        }
        free(class_name);
    }

    if (mode == nullptr) {
        pb_type->num_pb = 1;
    } else {
        pb_type->num_pb = get_attribute(Parent, "num_pb", loc_data).as_int(0);
    }

    VTR_ASSERT(pb_type->num_pb > 0);

    const int num_in_ports = count_children(Parent, "input", loc_data, ReqOpt::OPTIONAL);
    const int num_out_ports = count_children(Parent, "output", loc_data, ReqOpt::OPTIONAL);
    const int num_clock_ports = count_children(Parent, "clock", loc_data, ReqOpt::OPTIONAL);
    const int num_ports = num_in_ports + num_out_ports + num_clock_ports;
    pb_type->ports = new t_port[num_ports]();
    pb_type->num_ports = num_ports;

    /* Enforce VPR's definition of LUT/FF by checking number of ports */
    if (pb_type->class_type == LUT_CLASS || pb_type->class_type == LATCH_CLASS) {
        if (num_in_ports != 1 || num_out_ports != 1) {
            archfpga_throw(loc_data.filename_c_str(), loc_data.line(Parent),
                           vtr::string_fmt("%s primitives must contain exactly one input port and one output port."
                                           "Found '%d' input port(s) and '%d' output port(s) for '%s'",
                                           (pb_type->class_type == LUT_CLASS) ? "LUT" : "Latch",
                                           num_in_ports, num_out_ports, pb_type->name)
                               .c_str());
        }
    }

    /* Initialize Power Structure */
    pb_type->pb_type_power = new t_pb_type_power();
    process_pb_type_power_est_method(Parent, pb_type, loc_data);

    /* process ports */
    int absolute_port_first_pin_index = 0;
    int port_idx = 0;

    // STL sets for checking duplicate port names
    std::set<std::string> pb_port_names;

    for (const char* child_name : {"input", "output", "clock"}) {
        Cur = get_first_child(Parent, child_name, loc_data, ReqOpt::OPTIONAL);
        int port_index_by_type = 0;

        while (Cur) {
            pb_type->ports[port_idx].parent_pb_type = pb_type;
            pb_type->ports[port_idx].index = port_idx;
            pb_type->ports[port_idx].port_index_by_type = port_index_by_type;
            process_pb_type_port(Cur, &pb_type->ports[port_idx],
                                 pb_type->pb_type_power->estimation_method, is_root_pb_type, loc_data);

            pb_type->ports[port_idx].absolute_first_pin_index = absolute_port_first_pin_index;
            absolute_port_first_pin_index += pb_type->ports[port_idx].num_pins;

            //Check port name duplicates
            auto [_, success] = pb_port_names.insert(pb_type->ports[port_idx].name);
            if (!success) {
                archfpga_throw(loc_data.filename_c_str(), loc_data.line(Cur),
                               vtr::string_fmt("Duplicate port names in pb_type '%s': port '%s'\n",
                                               pb_type->name, pb_type->ports[port_idx].name)
                                   .c_str());
            }

            /* get next iteration */
            port_idx++;
            port_index_by_type++;
            Cur = Cur.next_sibling(Cur.name());
        }
    }

    VTR_ASSERT(port_idx == num_ports);

    /* Count stats on the number of each type of pin */
    pb_type->num_clock_pins = pb_type->num_input_pins = pb_type->num_output_pins = 0;
    for (int port_i = 0; port_i < pb_type->num_ports; port_i++) {
        if (pb_type->ports[port_i].type == IN_PORT && !pb_type->ports[port_i].is_clock) {
            pb_type->num_input_pins += pb_type->ports[port_i].num_pins;
        } else if (pb_type->ports[port_i].type == OUT_PORT) {
            pb_type->num_output_pins += pb_type->ports[port_i].num_pins;
        } else {
            VTR_ASSERT(pb_type->ports[port_i].is_clock && pb_type->ports[port_i].type == IN_PORT);
            pb_type->num_clock_pins += pb_type->ports[port_i].num_pins;
        }
    }

    pb_type->num_pins = pb_type->num_input_pins + pb_type->num_output_pins + pb_type->num_clock_pins;

    //Warn that max_internal_delay is no longer supported
    //TODO: eventually remove
    try {
        expect_child_node_count(Parent, "max_internal_delay", 0, loc_data);
    } catch (pugiutil::XmlError& e) {
        std::string msg = e.what();
        msg += ". <max_internal_delay> has been replaced with <delay_constant>/<delay_matrix> between sequential primitive ports.";
        msg += " Please upgrade your architecture file.";
        archfpga_throw(e.filename().c_str(), e.line(), msg.c_str());
    }

    pb_type->annotations.clear();
    /* Determine if this is a leaf or container pb_type */
    if (pb_type->blif_model != nullptr) {
        /* Process delay and capacitance annotations */
        int num_annotations = 0;
        for (auto child_name : {"delay_constant", "delay_matrix", "C_constant", "C_matrix", "T_setup", "T_clock_to_Q", "T_hold"}) {
            num_annotations += count_children(Parent, child_name, loc_data, ReqOpt::OPTIONAL);
        }

        pb_type->annotations.resize(num_annotations);

        int annotation_idx = 0;
        for (auto child_name : {"delay_constant", "delay_matrix", "C_constant", "C_matrix", "T_setup", "T_clock_to_Q", "T_hold"}) {
            Cur = get_first_child(Parent, child_name, loc_data, ReqOpt::OPTIONAL);

            while (Cur) {
                process_pin_to_pin_annotations(Cur, &pb_type->annotations[annotation_idx], pb_type, loc_data);

                /* get next iteration */
                annotation_idx++;
                Cur = Cur.next_sibling(Cur.name());
            }
        }
        VTR_ASSERT(annotation_idx == num_annotations);

        if (timing_enabled) {
            check_leaf_pb_model_timing_consistency(pb_type, arch);
        }

        /* leaf pb_type, if special known class, then read class lib otherwise treat as primitive */
        if (pb_type->class_type == LUT_CLASS) {
            ProcessLutClass(pb_type);
        } else if (pb_type->class_type == MEMORY_CLASS) {
            ProcessMemoryClass(pb_type);
        } else {
            /* other leaf pb_type do not have modes */
            pb_type->num_modes = 0;
            VTR_ASSERT(count_children(Parent, "mode", loc_data, ReqOpt::OPTIONAL) == 0);
        }
    } else {
        /* container pb_type, process modes */
        VTR_ASSERT(pb_type->class_type == UNKNOWN_CLASS);
        pb_type->num_modes = count_children(Parent, "mode", loc_data, ReqOpt::OPTIONAL);
        pb_type->pb_type_power->leakage_default_mode = 0;
        int mode_idx = 0;

        if (pb_type->is_primitive()) {
            /* The pb_type operates in an implied one mode */
            pb_type->num_modes = 1;
            pb_type->modes = new t_mode[pb_type->num_modes];
            pb_type->modes[mode_idx].parent_pb_type = pb_type;
            pb_type->modes[mode_idx].index = mode_idx;
            process_mode(Parent, &pb_type->modes[mode_idx], timing_enabled, arch, loc_data, pb_idx);
            mode_idx++;
        } else {
            pb_type->modes = new t_mode[pb_type->num_modes];

            // STL set for checking duplicate mode names
            std::set<std::string> mode_names;

            Cur = get_first_child(Parent, "mode", loc_data);
            while (Cur != nullptr) {
                if (0 == strcmp(Cur.name(), "mode")) {
                    pb_type->modes[mode_idx].parent_pb_type = pb_type;
                    pb_type->modes[mode_idx].index = mode_idx;
                    process_mode(Cur, &pb_type->modes[mode_idx], timing_enabled, arch, loc_data, pb_idx);

                    auto [_, success] = mode_names.insert(pb_type->modes[mode_idx].name);
                    if (!success) {
                        archfpga_throw(loc_data.filename_c_str(), loc_data.line(Cur),
                                       vtr::string_fmt("Duplicate mode name: '%s' in pb_type '%s'.\n",
                                                       pb_type->modes[mode_idx].name, pb_type->name)
                                           .c_str());
                    }

                    /* get next iteration */
                    mode_idx++;
                    Cur = Cur.next_sibling(Cur.name());
                }
            }
        }
        VTR_ASSERT(mode_idx == pb_type->num_modes);
    }

    pb_type->meta = process_meta_data(arch.strings, Parent, loc_data);
    ProcessPb_TypePower(Parent, pb_type, loc_data);
}

static void process_pb_type_port_power(pugi::xml_node Parent, t_port* port, e_power_estimation_method power_method, const pugiutil::loc_data& loc_data) {
    pugi::xml_node cur;
    const char* prop;
    bool wire_defined = false;

    port->port_power = new t_port_power();

    //Defaults
    if (power_method == POWER_METHOD_AUTO_SIZES) {
        port->port_power->wire_type = POWER_WIRE_TYPE_AUTO;
        port->port_power->buffer_type = POWER_BUFFER_TYPE_AUTO;
    } else if (power_method == POWER_METHOD_SPECIFY_SIZES) {
        port->port_power->wire_type = POWER_WIRE_TYPE_IGNORED;
        port->port_power->buffer_type = POWER_BUFFER_TYPE_NONE;
    }

    cur = get_single_child(Parent, "power", loc_data, ReqOpt::OPTIONAL);

    if (cur) {
        /* Wire capacitance */

        /* Absolute C provided */
        prop = get_attribute(cur, "wire_capacitance", loc_data, ReqOpt::OPTIONAL).as_string(nullptr);
        if (prop) {
            if (!(power_method == POWER_METHOD_AUTO_SIZES
                  || power_method == POWER_METHOD_SPECIFY_SIZES)) {
                archfpga_throw(loc_data.filename_c_str(), loc_data.line(cur),
                               vtr::string_fmt("Wire capacitance defined for port '%s'.  This is an invalid option for the parent pb_type '%s' power estimation method.",
                                               port->name, port->parent_pb_type->name)
                                   .c_str());
            } else {
                wire_defined = true;
                port->port_power->wire_type = POWER_WIRE_TYPE_C;
                port->port_power->wire.C = (float)atof(prop);
            }
        }

        /* Wire absolute length provided */
        prop = get_attribute(cur, "wire_length", loc_data, ReqOpt::OPTIONAL).as_string(nullptr);
        if (prop) {
            if (!(power_method == POWER_METHOD_AUTO_SIZES
                  || power_method == POWER_METHOD_SPECIFY_SIZES)) {
                archfpga_throw(loc_data.filename_c_str(), loc_data.line(cur),
                               vtr::string_fmt("Wire length defined for port '%s'.  This is an invalid option for the parent pb_type '%s' power estimation method.",
                                               port->name, port->parent_pb_type->name)
                                   .c_str());
            } else if (wire_defined) {
                archfpga_throw(loc_data.filename_c_str(), loc_data.line(cur),
                               vtr::string_fmt("Multiple wire properties defined for port '%s', pb_type '%s'.",
                                               port->name, port->parent_pb_type->name)
                                   .c_str());
            } else if (strcmp(prop, "auto") == 0) {
                wire_defined = true;
                port->port_power->wire_type = POWER_WIRE_TYPE_AUTO;
            } else {
                wire_defined = true;
                port->port_power->wire_type = POWER_WIRE_TYPE_ABSOLUTE_LENGTH;
                port->port_power->wire.absolute_length = (float)atof(prop);
            }
        }

        /* Wire relative length provided */
        prop = get_attribute(cur, "wire_relative_length", loc_data, ReqOpt::OPTIONAL).as_string(nullptr);
        if (prop) {
            if (!(power_method == POWER_METHOD_AUTO_SIZES
                  || power_method == POWER_METHOD_SPECIFY_SIZES)) {
                archfpga_throw(loc_data.filename_c_str(), loc_data.line(cur),
                               vtr::string_fmt("Wire relative length defined for port '%s'.  This is an invalid option for the parent pb_type '%s' power estimation method.",
                                               port->name, port->parent_pb_type->name)
                                   .c_str());
            } else if (wire_defined) {
                archfpga_throw(loc_data.filename_c_str(), loc_data.line(cur),
                               vtr::string_fmt("Multiple wire properties defined for port '%s', pb_type '%s'.",
                                               port->name, port->parent_pb_type->name)
                                   .c_str());
            } else {
                wire_defined = true;
                port->port_power->wire_type = POWER_WIRE_TYPE_RELATIVE_LENGTH;
                port->port_power->wire.relative_length = (float)atof(prop);
            }
        }

        /* Buffer Size */
        prop = get_attribute(cur, "buffer_size", loc_data, ReqOpt::OPTIONAL).as_string(nullptr);
        if (prop) {
            if (!(power_method == POWER_METHOD_AUTO_SIZES
                  || power_method == POWER_METHOD_SPECIFY_SIZES)) {
                archfpga_throw(loc_data.filename_c_str(), loc_data.line(cur),
                               vtr::string_fmt("Buffer size defined for port '%s'.  This is an invalid option for the parent pb_type '%s' power estimation method.",
                                               port->name, port->parent_pb_type->name)
                                   .c_str());
            } else if (strcmp(prop, "auto") == 0) {
                port->port_power->buffer_type = POWER_BUFFER_TYPE_AUTO;
            } else {
                port->port_power->buffer_type = POWER_BUFFER_TYPE_ABSOLUTE_SIZE;
                port->port_power->buffer_size = (float)atof(prop);
            }
        }
    }
}

static void process_pb_type_port(pugi::xml_node Parent, t_port* port, e_power_estimation_method power_method, const bool is_root_pb_type, const pugiutil::loc_data& loc_data) {
    std::vector<std::string> expected_attributes = {"name", "num_pins", "port_class"};
    if (is_root_pb_type) {
        expected_attributes.emplace_back("equivalent");

        if (Parent.name() == "input"s || Parent.name() == "clock"s) {
            expected_attributes.emplace_back("is_non_clock_global");
        }
    }

    expect_only_attributes(Parent, expected_attributes, loc_data);

    const char* Prop;
    Prop = get_attribute(Parent, "name", loc_data).value();
    port->name = vtr::strdup(Prop);

    Prop = get_attribute(Parent, "port_class", loc_data, ReqOpt::OPTIONAL).as_string(nullptr);
    port->port_class = vtr::strdup(Prop);

    Prop = get_attribute(Parent, "equivalent", loc_data, ReqOpt::OPTIONAL).as_string(nullptr);
    if (Prop) {
        if (Prop == "none"s) {
            port->equivalent = PortEquivalence::NONE;
        } else if (Prop == "full"s) {
            port->equivalent = PortEquivalence::FULL;
        } else if (Prop == "instance"s) {
            if (Parent.name() == "output"s) {
                port->equivalent = PortEquivalence::INSTANCE;
            } else {
                archfpga_throw(loc_data.filename_c_str(), loc_data.line(Parent),
                               vtr::string_fmt("Invalid pin equivalence '%s' for %s port.", Prop, Parent.name()).c_str());
            }
        } else {
            archfpga_throw(loc_data.filename_c_str(), loc_data.line(Parent),
                           vtr::string_fmt("Invalid pin equivalence '%s'.", Prop).c_str());
        }
    }
    port->num_pins = get_attribute(Parent, "num_pins", loc_data).as_int(0);
    port->is_non_clock_global = get_attribute(Parent,
                                              "is_non_clock_global", loc_data, ReqOpt::OPTIONAL)
                                    .as_bool(false);

    if (port->num_pins <= 0) {
        archfpga_throw(loc_data.filename_c_str(), loc_data.line(Parent),
                       vtr::string_fmt("Invalid number of pins %d for %s port.", port->num_pins, Parent.name()).c_str());
    }

    if (0 == strcmp(Parent.name(), "input")) {
        port->type = IN_PORT;
        port->is_clock = false;

        /* Check if LUT/FF port class is lut_in/D */
        if (port->parent_pb_type->class_type == LUT_CLASS) {
            if ((!port->port_class) || strcmp("lut_in", port->port_class)) {
                archfpga_throw(loc_data.filename_c_str(), loc_data.line(Parent),
                               vtr::string_fmt("Inputs to LUT primitives must have a port class named "
                                               "as \"lut_in\".")
                                   .c_str());
            }
        } else if (port->parent_pb_type->class_type == LATCH_CLASS) {
            if ((!port->port_class) || strcmp("D", port->port_class)) {
                archfpga_throw(loc_data.filename_c_str(), loc_data.line(Parent),
                               vtr::string_fmt("Input to flipflop primitives must have a port class named "
                                               "as \"D\".")
                                   .c_str());
            }
            /* Only allow one input pin for FF's */
            if (port->num_pins != 1) {
                archfpga_throw(loc_data.filename_c_str(), loc_data.line(Parent),
                               vtr::string_fmt("Input port of flipflop primitives must have exactly one pin. "
                                               "Found %d.",
                                               port->num_pins)
                                   .c_str());
            }
        }

    } else if (0 == strcmp(Parent.name(), "output")) {
        port->type = OUT_PORT;
        port->is_clock = false;

        /* Check if LUT/FF port class is lut_out/Q */
        if (port->parent_pb_type->class_type == LUT_CLASS) {
            if ((!port->port_class) || strcmp("lut_out", port->port_class)) {
                archfpga_throw(loc_data.filename_c_str(), loc_data.line(Parent),
                               vtr::string_fmt("Output to LUT primitives must have a port class named "
                                               "as \"lut_in\".")
                                   .c_str());
            }
            /* Only allow one output pin for LUT's */
            if (port->num_pins != 1) {
                archfpga_throw(loc_data.filename_c_str(), loc_data.line(Parent),
                               vtr::string_fmt("Output port of LUT primitives must have exactly one pin. "
                                               "Found %d.",
                                               port->num_pins)
                                   .c_str());
            }
        } else if (port->parent_pb_type->class_type == LATCH_CLASS) {
            if ((!port->port_class) || strcmp("Q", port->port_class)) {
                archfpga_throw(loc_data.filename_c_str(), loc_data.line(Parent),
                               vtr::string_fmt("Output to flipflop primitives must have a port class named "
                                               "as \"D\".")
                                   .c_str());
            }
            /* Only allow one output pin for FF's */
            if (port->num_pins != 1) {
                archfpga_throw(loc_data.filename_c_str(), loc_data.line(Parent),
                               vtr::string_fmt("Output port of flipflop primitives must have exactly one pin. "
                                               "Found %d.",
                                               port->num_pins)
                                   .c_str());
            }
        }
    } else if (0 == strcmp(Parent.name(), "clock")) {
        port->type = IN_PORT;
        port->is_clock = true;
        if (port->is_non_clock_global == true) {
            archfpga_throw(loc_data.filename_c_str(), loc_data.line(Parent),
                           vtr::string_fmt("Port %s cannot be both a clock and a non-clock simultaneously\n",
                                           Parent.name())
                               .c_str());
        }

        if (port->parent_pb_type->class_type == LATCH_CLASS) {
            if ((!port->port_class) || strcmp("clock", port->port_class)) {
                archfpga_throw(loc_data.filename_c_str(), loc_data.line(Parent),
                               vtr::string_fmt("Clock to flipflop primitives must have a port class named "
                                               "as \"clock\".")
                                   .c_str());
            }
            /* Only allow one output pin for FF's */
            if (port->num_pins != 1) {
                archfpga_throw(loc_data.filename_c_str(), loc_data.line(Parent),
                               vtr::string_fmt("Clock port of flipflop primitives must have exactly one pin. "
                                               "Found %d.",
                                               port->num_pins)
                                   .c_str());
            }
        }
    } else {
        archfpga_throw(loc_data.filename_c_str(), loc_data.line(Parent),
                       vtr::string_fmt("Unknown port type %s", Parent.name()).c_str());
    }

    process_pb_type_port_power(Parent, port, power_method, loc_data);
}

static void process_interconnect(vtr::string_internment& strings,
                                 pugi::xml_node Parent,
                                 t_mode* mode,
                                 const pugiutil::loc_data& loc_data) {
    const char* Prop;

    // used to find duplicate names
    std::set<std::string> interconnect_names;

    int num_interconnect = 0;
    // count the total number of interconnect tags
    for (auto child_name : {"complete", "direct", "mux"}) {
        num_interconnect += count_children(Parent, child_name, loc_data, ReqOpt::OPTIONAL);
    }

    mode->num_interconnect = num_interconnect;
    mode->interconnect = new t_interconnect[num_interconnect];

    int interconnect_idx = 0;
    for (auto child_name : {"complete", "direct", "mux"}) {
        pugi::xml_node Cur = get_first_child(Parent, child_name, loc_data, ReqOpt::OPTIONAL);

        while (Cur != nullptr) {
            if (0 == strcmp(Cur.name(), "complete")) {
                mode->interconnect[interconnect_idx].type = COMPLETE_INTERC;
            } else if (0 == strcmp(Cur.name(), "direct")) {
                mode->interconnect[interconnect_idx].type = DIRECT_INTERC;
            } else {
                VTR_ASSERT(0 == strcmp(Cur.name(), "mux"));
                mode->interconnect[interconnect_idx].type = MUX_INTERC;
            }

            mode->interconnect[interconnect_idx].line_num = loc_data.line(Cur);

            mode->interconnect[interconnect_idx].parent_mode_index = mode->index;
            mode->interconnect[interconnect_idx].parent_mode = mode;

            Prop = get_attribute(Cur, "input", loc_data).value();
            mode->interconnect[interconnect_idx].input_string = vtr::strdup(Prop);

            Prop = get_attribute(Cur, "output", loc_data).value();
            mode->interconnect[interconnect_idx].output_string = vtr::strdup(Prop);

            Prop = get_attribute(Cur, "name", loc_data).value();
            mode->interconnect[interconnect_idx].name = vtr::strdup(Prop);
            mode->interconnect[interconnect_idx].meta = process_meta_data(strings, Cur, loc_data);

            auto [_, success] = interconnect_names.insert(mode->interconnect[interconnect_idx].name);
            if (!success) {
                archfpga_throw(loc_data.filename_c_str(), loc_data.line(Cur),
                               vtr::string_fmt("Duplicate interconnect name: '%s' in mode: '%s'.\n",
                                               mode->interconnect[interconnect_idx].name, mode->name)
                                   .c_str());
            }

            /* Process delay and capacitance annotations */
            int num_annotations = 0;
            for (auto annot_child_name : {"delay_constant", "delay_matrix", "C_constant", "C_matrix", "pack_pattern"}) {
                num_annotations += count_children(Cur, annot_child_name, loc_data, ReqOpt::OPTIONAL);
            }

            mode->interconnect[interconnect_idx].annotations.resize(num_annotations);

            int annotation_idx = 0;
            for (auto annot_child_name : {"delay_constant", "delay_matrix", "C_constant", "C_matrix", "pack_pattern"}) {
                pugi::xml_node Cur2 = get_first_child(Cur, annot_child_name, loc_data, ReqOpt::OPTIONAL);

                while (Cur2 != nullptr) {
                    process_pin_to_pin_annotations(Cur2,
                                                   &(mode->interconnect[interconnect_idx].annotations[annotation_idx]), nullptr, loc_data);

                    /* get next iteration */
                    annotation_idx++;
                    Cur2 = Cur2.next_sibling(Cur2.name());
                }
            }
            VTR_ASSERT(annotation_idx == num_annotations);

            /* Power */
            mode->interconnect[interconnect_idx].interconnect_power = new t_interconnect_power();
            mode->interconnect[interconnect_idx].interconnect_power->port_info_initialized = false;

            /* get next iteration */
            Cur = Cur.next_sibling(Cur.name());
            interconnect_idx++;
        }
    }

    VTR_ASSERT(interconnect_idx == num_interconnect);
}

static void process_mode(pugi::xml_node Parent,
                         t_mode* mode,
                         const bool timing_enabled,
                         const t_arch& arch,
                         const pugiutil::loc_data& loc_data,
                         int& parent_pb_idx) {
    const char* Prop;
    pugi::xml_node Cur;

    bool implied_mode = (0 == strcmp(Parent.name(), "pb_type"));
    if (implied_mode) {
        mode->name = vtr::strdup("default");
    } else {
        Prop = get_attribute(Parent, "name", loc_data).value();
        mode->name = vtr::strdup(Prop);
    }

    /* Parse XML about if this mode is disabled for packing or not
     * By default, all the mode will be visible to packer 
     */
    mode->disable_packing = false;

    /* If the parent mode is disabled for packing,
     * all the child mode should be disabled for packing as well
     */
    if (nullptr != mode->parent_pb_type->parent_mode) {
        mode->disable_packing = mode->parent_pb_type->parent_mode->disable_packing;
    }

    /* Override if user specify */
    mode->disable_packing = get_attribute(Parent, "disable_packing", loc_data, ReqOpt::OPTIONAL).as_bool(mode->disable_packing);
    if (mode->disable_packing) {
        VTR_LOG("mode '%s[%s]' is defined by user to be disabled in packing\n",
                mode->parent_pb_type->name,
                mode->name);
    }

    mode->num_pb_type_children = count_children(Parent, "pb_type", loc_data, ReqOpt::OPTIONAL);
    if (mode->num_pb_type_children > 0) {
        mode->pb_type_children = new t_pb_type[mode->num_pb_type_children];

        // used to find duplicate pb_type names
        std::set<std::string> pb_type_names;

        int pb_type_child_idx = 0;
        Cur = get_first_child(Parent, "pb_type", loc_data);
        while (Cur != nullptr) {
            if (0 == strcmp(Cur.name(), "pb_type")) {
                parent_pb_idx++;
                process_pb_type(Cur, &mode->pb_type_children[pb_type_child_idx], mode, timing_enabled, arch, loc_data, parent_pb_idx);

                auto [_, success] = pb_type_names.insert(mode->pb_type_children[pb_type_child_idx].name);
                if (!success) {
                    archfpga_throw(loc_data.filename_c_str(), loc_data.line(Cur),
                                   vtr::string_fmt("Duplicate pb_type name: '%s' in mode: '%s'.\n",
                                                   mode->pb_type_children[pb_type_child_idx].name, mode->name)
                                       .c_str());
                }

                /* get next iteration */
                pb_type_child_idx++;
                Cur = Cur.next_sibling(Cur.name());
            }
        }
    } else {
        mode->pb_type_children = nullptr;
    }

    /* Allocate power structure */
    mode->mode_power = new t_mode_power();

    if (!implied_mode) {
        // Implied mode metadata is attached to the pb_type, rather than
        // the t_mode object.
        mode->meta = process_meta_data(arch.strings, Parent, loc_data);
    }

    Cur = get_single_child(Parent, "interconnect", loc_data);
    process_interconnect(arch.strings, Cur, mode, loc_data);
}

static t_metadata_dict process_meta_data(vtr::string_internment& strings,
                                         pugi::xml_node Parent,
                                         const pugiutil::loc_data& loc_data) {
    //	<metadata>
    //	  <meta>CLBLL_L_</meta>
    //	</metadata>
    t_metadata_dict data;
    auto metadata = get_single_child(Parent, "metadata", loc_data, ReqOpt::OPTIONAL);
    if (metadata) {
        auto meta_tag = get_first_child(metadata, "meta", loc_data);
        while (meta_tag) {
            auto key = get_attribute(meta_tag, "name", loc_data).as_string();

            auto value = meta_tag.child_value();
            data.add(strings.intern_string(vtr::string_view(key)),
                     strings.intern_string(vtr::string_view(value)));
            meta_tag = meta_tag.next_sibling(meta_tag.name());
        }
    }
    return data;
}

static void process_fc_values(pugi::xml_node Node, t_default_fc_spec& spec, const pugiutil::loc_data& loc_data) {
    spec.specified = true;

    /* Load the default fc_in */
    auto default_fc_in_attrib = get_attribute(Node, "in_type", loc_data);
    spec.in_value_type = string_to_fc_value_type(default_fc_in_attrib.value(), Node, loc_data);

    auto in_val_attrib = get_attribute(Node, "in_val", loc_data);
    spec.in_value = vtr::atof(in_val_attrib.value());

    /* Load the default fc_out */
    auto default_fc_out_attrib = get_attribute(Node, "out_type", loc_data);
    spec.out_value_type = string_to_fc_value_type(default_fc_out_attrib.value(), Node, loc_data);

    auto out_val_attrib = get_attribute(Node, "out_val", loc_data);
    spec.out_value = vtr::atof(out_val_attrib.value());
}

/* Takes in the node ptr for the 'fc' elements and initializes
 * the appropriate fields of type. */
static void process_fc(pugi::xml_node Node,
                       t_physical_tile_type* PhysicalTileType,
                       t_sub_tile* SubTile,
                       t_pin_counts pin_counts,
                       std::vector<t_segment_inf>& segments,
                       const t_default_fc_spec& arch_def_fc,
                       const pugiutil::loc_data& loc_data) {
    std::vector<t_fc_override> fc_overrides;
    t_default_fc_spec def_fc_spec;
    if (Node) {
        /* Load the default Fc values from the node */
        process_fc_values(Node, def_fc_spec, loc_data);
        /* Load any <fc_override/> tags */
        for (auto child_node : Node.children()) {
            t_fc_override fc_override = process_fc_override(child_node, loc_data);
            fc_overrides.push_back(fc_override);
        }
    } else {
        /* Use the default value, if available */
        if (!arch_def_fc.specified) {
            archfpga_throw(loc_data.filename_c_str(), loc_data.line(Node),
                           vtr::string_fmt("<sub_tile> is missing child <fc>, and no <default_fc> specified in architecture\n").c_str());
        }
        def_fc_spec = arch_def_fc;
    }

    /* Go through all the port/segment combinations and create the (potentially
     * overriden) pin/seg Fc specifications */
    for (size_t iseg = 0; iseg < segments.size(); ++iseg) {
        for (int icapacity = 0; icapacity < SubTile->capacity.total(); ++icapacity) {
            //If capacity > 0, we need t offset the block index by the number of pins per instance
            //this ensures that all pins have an Fc specification
            int iblk_pin = icapacity * pin_counts.total();

            for (const auto& port : SubTile->ports) {
                t_fc_specification fc_spec;

                fc_spec.seg_index = iseg;

                //Apply type and defaults
                if (port.type == IN_PORT) {
                    fc_spec.fc_type = e_fc_type::IN;
                    fc_spec.fc_value_type = def_fc_spec.in_value_type;
                    fc_spec.fc_value = def_fc_spec.in_value;
                } else {
                    VTR_ASSERT(port.type == OUT_PORT);
                    fc_spec.fc_type = e_fc_type::OUT;
                    fc_spec.fc_value_type = def_fc_spec.out_value_type;
                    fc_spec.fc_value = def_fc_spec.out_value;
                }

                //Apply any matching overrides
                bool default_overriden = false;
                for (const auto& fc_override : fc_overrides) {
                    bool apply_override = false;
                    if (!fc_override.port_name.empty() && !fc_override.seg_name.empty()) {
                        //Both port and seg names are specified require exact match on both
                        if (fc_override.port_name == port.name && fc_override.seg_name == segments[iseg].name) {
                            apply_override = true;
                        }

                    } else if (!fc_override.port_name.empty()) {
                        VTR_ASSERT(fc_override.seg_name.empty());
                        //Only the port name specified, require it to match
                        if (fc_override.port_name == port.name) {
                            apply_override = true;
                        }
                    } else {
                        VTR_ASSERT(!fc_override.seg_name.empty());
                        VTR_ASSERT(fc_override.port_name.empty());
                        //Only the seg name specified, require it to match
                        if (fc_override.seg_name == segments[iseg].name) {
                            apply_override = true;
                        }
                    }

                    if (apply_override) {
                        //Exact match, or partial match to either port or seg name
                        // Note that we continue searching, this ensures that the last matching override (in file order)
                        // is applied last

                        if (default_overriden) {
                            //Warn if multiple overrides match
                            VTR_LOGF_WARN(loc_data.filename_c_str(), loc_data.line(Node), "Multiple matching Fc overrides found; the last will be applied\n");
                        }

                        fc_spec.fc_value_type = fc_override.fc_value_type;
                        fc_spec.fc_value = fc_override.fc_value;

                        default_overriden = true;
                    }
                }

                //Add all the pins from this port
                for (int iport_pin = 0; iport_pin < port.num_pins; ++iport_pin) {
                    //XXX: this assumes that iterating through the tile ports
                    //     in order yields the block pin order
                    int true_physical_blk_pin = SubTile->sub_tile_to_tile_pin_indices[iblk_pin];
                    fc_spec.pins.push_back(true_physical_blk_pin);
                    ++iblk_pin;
                }

                PhysicalTileType->fc_specs.push_back(fc_spec);
            }
        }
    }
}

static t_fc_override process_fc_override(pugi::xml_node node, const pugiutil::loc_data& loc_data) {
    if (node.name() != std::string("fc_override")) {
        archfpga_throw(loc_data.filename_c_str(), loc_data.line(node),
                       vtr::string_fmt("Unexpeted node of type '%s' (expected optional 'fc_override')",
                                       node.name())
                           .c_str());
    }

    t_fc_override fc_override;

    expect_child_node_count(node, 0, loc_data);

    bool seen_fc_type = false;
    bool seen_fc_value = false;
    bool seen_port_or_seg = false;
    for (auto attrib : node.attributes()) {
        if (attrib.name() == std::string("port_name")) {
            fc_override.port_name = attrib.value();
            seen_port_or_seg |= true;
        } else if (attrib.name() == std::string("segment_name")) {
            fc_override.seg_name = attrib.value();
            seen_port_or_seg |= true;
        } else if (attrib.name() == std::string("fc_type")) {
            fc_override.fc_value_type = string_to_fc_value_type(attrib.value(), node, loc_data);
            seen_fc_type = true;
        } else if (attrib.name() == std::string("fc_val")) {
            fc_override.fc_value = vtr::atof(attrib.value());
            seen_fc_value = true;
        } else {
            archfpga_throw(loc_data.filename_c_str(), loc_data.line(node),
                           vtr::string_fmt("Unexpected attribute '%s'", attrib.name()).c_str());
        }
    }

    if (!seen_fc_type) {
        archfpga_throw(loc_data.filename_c_str(), loc_data.line(node),
                       vtr::string_fmt("Missing expected attribute 'fc_type'").c_str());
    }

    if (!seen_fc_value) {
        archfpga_throw(loc_data.filename_c_str(), loc_data.line(node),
                       vtr::string_fmt("Missing expected attribute 'fc_value'").c_str());
    }

    if (!seen_port_or_seg) {
        archfpga_throw(loc_data.filename_c_str(), loc_data.line(node),
                       vtr::string_fmt("Missing expected attribute(s) 'port_name' and/or 'segment_name'").c_str());
    }

    return fc_override;
}

static e_fc_value_type string_to_fc_value_type(const std::string& str, pugi::xml_node node, const pugiutil::loc_data& loc_data) {
    e_fc_value_type fc_value_type = e_fc_value_type::FRACTIONAL;

    if (str == "frac") {
        fc_value_type = e_fc_value_type::FRACTIONAL;
    } else if (str == "abs") {
        fc_value_type = e_fc_value_type::ABSOLUTE;
    } else {
        archfpga_throw(loc_data.filename_c_str(), loc_data.line(node),
                       vtr::string_fmt("Invalid fc_type '%s'. Must be 'abs' or 'frac'.\n",
                                       str.c_str())
                           .c_str());
    }

    return fc_value_type;
}

static void process_switch_block_locations(pugi::xml_node switchblock_locations,
                                           t_physical_tile_type* type,
                                           const t_arch& arch,
                                           const pugiutil::loc_data& loc_data) {
    VTR_ASSERT(type != nullptr);

    expect_only_attributes(switchblock_locations, {"pattern", "internal_switch"}, loc_data);

    std::string pattern = get_attribute(switchblock_locations, "pattern", loc_data, ReqOpt::OPTIONAL).as_string("external_full_internal_straight");

    //Initialize the location specs
    size_t width = type->width;
    size_t height = type->height;
    type->switchblock_locations = vtr::Matrix<e_sb_type>({{width, height}}, e_sb_type::NONE);
    type->switchblock_switch_overrides = vtr::Matrix<int>({{width, height}}, DEFAULT_SWITCH);

    if (pattern == "custom") {
        expect_only_attributes(switchblock_locations, {"pattern"}, loc_data);

        //Load a custom pattern specified with <sb_loc> tags
        expect_only_children(switchblock_locations, {"sb_loc"}, loc_data); //Only sb_loc child tags

        //Default to no SBs unless specified
        type->switchblock_locations.fill(e_sb_type::NONE);

        //Track which locations have been assigned to detect overlaps
        auto assigned_locs = vtr::Matrix<bool>({{width, height}}, false);

        for (pugi::xml_node sb_loc : switchblock_locations.children("sb_loc")) {
            expect_only_attributes(sb_loc, {"type", "xoffset", "yoffset", "switch_override"}, loc_data);

            //Determine the type
            std::string sb_type_str = get_attribute(sb_loc, "type", loc_data, ReqOpt::OPTIONAL).as_string("full");
            e_sb_type sb_type = e_sb_type::FULL;
            if (sb_type_str == "none") {
                sb_type = e_sb_type::NONE;
            } else if (sb_type_str == "horizontal") {
                sb_type = e_sb_type::HORIZONTAL;
            } else if (sb_type_str == "vertical") {
                sb_type = e_sb_type::VERTICAL;
            } else if (sb_type_str == "turns") {
                sb_type = e_sb_type::TURNS;
            } else if (sb_type_str == "straight") {
                sb_type = e_sb_type::STRAIGHT;
            } else if (sb_type_str == "full") {
                sb_type = e_sb_type::FULL;
            } else {
                archfpga_throw(loc_data.filename_c_str(), loc_data.line(sb_loc),
                               vtr::string_fmt("Invalid <sb_loc> 'type' attribute '%s'\n",
                                               sb_type_str.c_str())
                                   .c_str());
            }

            //Determine the switch type
            int sb_switch_override = DEFAULT_SWITCH;

            auto sb_switch_override_attr = get_attribute(sb_loc, "switch_override", loc_data, ReqOpt::OPTIONAL);
            if (sb_switch_override_attr) {
                std::string sb_switch_override_str = sb_switch_override_attr.as_string();
                //Use the specified switch
                sb_switch_override = find_switch_by_name(arch.switches, sb_switch_override_str);

                if (sb_switch_override == OPEN) {
                    archfpga_throw(loc_data.filename_c_str(), loc_data.line(switchblock_locations),
                                   vtr::string_fmt("Invalid <sb_loc> 'switch_override' attribute '%s' (no matching switch named '%s' found)\n",
                                                   sb_switch_override_str.c_str(), sb_switch_override_str.c_str())
                                       .c_str());
                }
            }

            //Get the horizontal offset
            size_t xoffset = get_attribute(sb_loc, "xoffset", loc_data, ReqOpt::OPTIONAL).as_uint(0);
            if (xoffset > width - 1) {
                archfpga_throw(loc_data.filename_c_str(), loc_data.line(sb_loc),
                               vtr::string_fmt("Invalid <sb_loc> 'xoffset' attribute '%zu' (must be in range [%d,%d])\n",
                                               xoffset, 0, width - 1)
                                   .c_str());
            }

            //Get the vertical offset
            size_t yoffset = get_attribute(sb_loc, "yoffset", loc_data, ReqOpt::OPTIONAL).as_uint(0);
            if (yoffset > height - 1) {
                archfpga_throw(loc_data.filename_c_str(), loc_data.line(sb_loc),
                               vtr::string_fmt("Invalid <sb_loc> 'yoffset' attribute '%zu' (must be in range [%d,%d])\n",
                                               yoffset, 0, height - 1)
                                   .c_str());
            }

            //Check if this location has already been set
            if (assigned_locs[xoffset][yoffset]) {
                archfpga_throw(loc_data.filename_c_str(), loc_data.line(sb_loc),
                               vtr::string_fmt("Duplicate <sb_loc> specifications at xoffset=%zu yoffset=%zu\n",
                                               xoffset, yoffset)
                                   .c_str());
            }

            //Set the custom sb location and type
            type->switchblock_locations[xoffset][yoffset] = sb_type;
            type->switchblock_switch_overrides[xoffset][yoffset] = sb_switch_override;
            assigned_locs[xoffset][yoffset] = true; //Mark the location as set for error detection
        }
    } else { //Non-custom patterns
        //Initialize defaults
        int internal_switch = DEFAULT_SWITCH;
        int external_switch = DEFAULT_SWITCH;
        e_sb_type internal_type = e_sb_type::FULL;
        e_sb_type external_type = e_sb_type::FULL;

        //Determine any internal switch override
        auto internal_switch_attr = get_attribute(switchblock_locations, "internal_switch", loc_data, ReqOpt::OPTIONAL);
        if (internal_switch_attr) {
            std::string internal_switch_name = internal_switch_attr.as_string();
            //Use the specified switch
            internal_switch = find_switch_by_name(arch.switches, internal_switch_name);

            if (internal_switch == OPEN) {
                archfpga_throw(loc_data.filename_c_str(), loc_data.line(switchblock_locations),
                               vtr::string_fmt("Invalid <switchblock_locations> 'internal_switch' attribute '%s' (no matching switch named '%s' found)\n",
                                               internal_switch_name.c_str(), internal_switch_name.c_str())
                                   .c_str());
            }
        }

        //Identify switch block types
        if (pattern == "all") {
            internal_type = e_sb_type::FULL;
            external_type = e_sb_type::FULL;

        } else if (pattern == "external") {
            internal_type = e_sb_type::NONE;
            external_type = e_sb_type::FULL;

        } else if (pattern == "internal") {
            internal_type = e_sb_type::FULL;
            external_type = e_sb_type::NONE;

        } else if (pattern == "external_full_internal_straight") {
            internal_type = e_sb_type::STRAIGHT;
            external_type = e_sb_type::FULL;

        } else if (pattern == "none") {
            internal_type = e_sb_type::NONE;
            external_type = e_sb_type::NONE;

        } else {
            archfpga_throw(loc_data.filename_c_str(), loc_data.line(switchblock_locations),
                           vtr::string_fmt("Invalid <switchblock_locations> 'pattern' attribute '%s'\n",
                                           pattern.c_str())
                               .c_str());
        }

        //Fill in all locations (sets internal)
        type->switchblock_locations.fill(internal_type);
        type->switchblock_switch_overrides.fill(internal_switch);

        //Fill in top edge external
        size_t yoffset = height - 1;
        for (size_t xoffset = 0; xoffset < width; ++xoffset) {
            type->switchblock_locations[xoffset][yoffset] = external_type;
            type->switchblock_switch_overrides[xoffset][yoffset] = external_switch;
        }

        //Fill in right edge external
        size_t xoffset = width - 1;
        for (yoffset = 0; yoffset < height; ++yoffset) {
            type->switchblock_locations[xoffset][yoffset] = external_type;
            type->switchblock_switch_overrides[xoffset][yoffset] = external_switch;
        }
    }
}

/* Takes in node pointing to <models> and loads all the
 * child type objects.  */
static void process_models(pugi::xml_node Node, t_arch* arch, const pugiutil::loc_data& loc_data) {
    pugi::xml_node p;
    /* std::maps for checking duplicates */
    std::map<std::string, int> model_name_map;

    for (pugi::xml_node model : Node.children()) {
        //Process each model
        if (model.name() != std::string("model")) {
            bad_tag(model, loc_data, Node, {"model"});
        }

        try {
            //Process the <model> tag attributes
            bool new_model_never_prune = false;
            std::string new_model_name;
            for (pugi::xml_attribute attr : model.attributes()) {
                if (attr.name() == std::string("never_prune")) {
                    auto model_type_str = vtr::strdup(attr.value());

                    if (std::strcmp(model_type_str, "true") == 0) {
                        new_model_never_prune = true;
                    } else if (std::strcmp(model_type_str, "false") == 0) {
                        new_model_never_prune = false;
                    } else {
                        archfpga_throw(loc_data.filename_c_str(), loc_data.line(model),
                                       vtr::string_fmt("Unsupported never prune attribute value.").c_str());
                    }
                } else if (attr.name() == std::string("name")) {
                    if (new_model_name.empty()) {
                        //First name attr. seen
                        new_model_name = attr.value();
                    } else {
                        //Duplicate name
                        archfpga_throw(loc_data.filename_c_str(), loc_data.line(model),
                                       vtr::string_fmt("Duplicate 'name' attribute on <model> tag.").c_str());
                    }
                } else {
                    bad_attribute(attr, model, loc_data);
                }
            }

            /* Try insert new model, check if already exist at the same time */
            auto ret_map_name = model_name_map.insert(std::pair<std::string, int>(new_model_name, 0));
            if (!ret_map_name.second) {
                archfpga_throw(loc_data.filename_c_str(), loc_data.line(model),
                               vtr::string_fmt("Duplicate model name: '%s'.\n", new_model_name.c_str()).c_str());
            }

            // Create the model in the model storage class
            LogicalModelId new_model_id = arch->models.create_logical_model(new_model_name);
            t_model& new_model = arch->models.get_model(new_model_id);
            new_model.never_prune = new_model_never_prune;

            //Process the ports
            std::set<std::string> port_names;
            for (pugi::xml_node port_group : model.children()) {
                if (port_group.name() == std::string("input_ports")) {
                    process_model_ports(port_group, new_model, port_names, loc_data);
                } else if (port_group.name() == std::string("output_ports")) {
                    process_model_ports(port_group, new_model, port_names, loc_data);
                } else {
                    bad_tag(port_group, loc_data, model, {"input_ports", "output_ports"});
                }
            }

            //Sanity check the model
            check_model_clocks(new_model, loc_data.filename_c_str(), loc_data.line(model));
            check_model_combinational_sinks(new_model, loc_data.filename_c_str(), loc_data.line(model));
            warn_model_missing_timing(new_model, loc_data.filename_c_str(), loc_data.line(model));
        } catch (ArchFpgaError& e) {
            throw;
        }
    }
    return;
}

static void process_model_ports(pugi::xml_node port_group, t_model& model, std::set<std::string>& port_names, const pugiutil::loc_data& loc_data) {
    for (pugi::xml_attribute attr : port_group.attributes()) {
        bad_attribute(attr, port_group, loc_data);
    }

    enum PORTS dir = ERR_PORT;
    if (port_group.name() == std::string("input_ports")) {
        dir = IN_PORT;
    } else {
        VTR_ASSERT(port_group.name() == std::string("output_ports"));
        dir = OUT_PORT;
    }

    //Process each port
    for (pugi::xml_node port : port_group.children()) {
        //Should only be ports
        if (port.name() != std::string("port")) {
            bad_tag(port, loc_data, port_group, {"port"});
        }

        //Ports should have no children
        for (pugi::xml_node port_child : port.children()) {
            bad_tag(port_child, loc_data, port);
        }

        t_model_ports* model_port = new t_model_ports;

        model_port->dir = dir;

        //Process the attributes of each port
        for (pugi::xml_attribute attr : port.attributes()) {
            if (attr.name() == std::string("name")) {
                model_port->name = vtr::strdup(attr.value());

            } else if (attr.name() == std::string("is_clock")) {
                model_port->is_clock = attribute_to_bool(port, attr, loc_data);

            } else if (attr.name() == std::string("is_non_clock_global")) {
                model_port->is_non_clock_global = attribute_to_bool(port, attr, loc_data);

            } else if (attr.name() == std::string("clock")) {
                model_port->clock = std::string(attr.value());

            } else if (attr.name() == std::string("combinational_sink_ports")) {
                model_port->combinational_sink_ports = vtr::split(attr.value());

            } else {
                bad_attribute(attr, port, loc_data);
            }
        }

        //Sanity checks
        if (model_port->is_clock == true && model_port->is_non_clock_global == true) {
            archfpga_throw(loc_data.filename_c_str(), loc_data.line(port),
                           vtr::string_fmt("Model port '%s' cannot be both a clock and a non-clock signal simultaneously", model_port->name).c_str());
        }

        if (model_port->name == nullptr) {
            archfpga_throw(loc_data.filename_c_str(), loc_data.line(port),
                           vtr::string_fmt("Model port is missing a name").c_str());
        }

        if (port_names.count(model_port->name)) {
            archfpga_throw(loc_data.filename_c_str(), loc_data.line(port),
                           vtr::string_fmt("Duplicate model port named '%s'", model_port->name).c_str());
        }

        if (dir == OUT_PORT && !model_port->combinational_sink_ports.empty()) {
            archfpga_throw(loc_data.filename_c_str(), loc_data.line(port),
                           vtr::string_fmt("Model output ports can not have combinational sink ports").c_str());
        }

        //Add the port
        if (dir == IN_PORT) {
            model_port->next = model.inputs;
            model.inputs = model_port;

        } else {
            VTR_ASSERT(dir == OUT_PORT);

            model_port->next = model.outputs;
            model.outputs = model_port;
        }
    }
}

static void process_layout(pugi::xml_node layout_tag, t_arch* arch, const pugiutil::loc_data& loc_data, int& num_of_avail_layer) {
    VTR_ASSERT(layout_tag.name() == std::string("layout"));

    //Expect no attributes on <layout>
    expect_only_attributes(layout_tag, {}, loc_data);

    //Count the number of <auto_layout> or <fixed_layout> tags
    size_t auto_layout_cnt = 0;
    size_t fixed_layout_cnt = 0;
    for (auto layout_type_tag : layout_tag.children()) {
        if (layout_type_tag.name() == std::string("auto_layout")) {
            ++auto_layout_cnt;
        } else if (layout_type_tag.name() == std::string("fixed_layout")) {
            ++fixed_layout_cnt;
        } else {
            archfpga_throw(loc_data.filename_c_str(), loc_data.line(layout_type_tag),
                           vtr::string_fmt("Unexpected tag type '<%s>', expected '<auto_layout>' or '<fixed_layout>'", layout_type_tag.name()).c_str());
        }
    }

    if (auto_layout_cnt == 0 && fixed_layout_cnt == 0) {
        archfpga_throw(loc_data.filename_c_str(), loc_data.line(layout_tag),
                       vtr::string_fmt("Expected either an <auto_layout> or <fixed_layout> tag").c_str());
    }
    if (auto_layout_cnt > 1) {
        archfpga_throw(loc_data.filename_c_str(), loc_data.line(layout_tag),
                       vtr::string_fmt("Expected at most one <auto_layout> tag").c_str());
    }
    VTR_ASSERT_MSG(auto_layout_cnt == 0 || auto_layout_cnt == 1, "<auto_layout> may appear at most once");

    for (auto layout_type_tag : layout_tag.children()) {
        t_grid_def grid_def = process_grid_layout(arch->strings, layout_type_tag, loc_data, arch, num_of_avail_layer);

        arch->grid_layouts.emplace_back(std::move(grid_def));
    }
}

static t_grid_def process_grid_layout(vtr::string_internment& strings,
                                      pugi::xml_node layout_type_tag,
                                      const pugiutil::loc_data& loc_data,
                                      t_arch* arch,
                                      int& num_of_avail_layer) {
    t_grid_def grid_def;
    num_of_avail_layer = get_number_of_layers(layout_type_tag, loc_data);
    bool has_layer = layout_type_tag.child("layer");

    //Determine the grid specification type
    if (layout_type_tag.name() == std::string("auto_layout")) {
        expect_only_attributes(layout_type_tag, {"aspect_ratio"}, loc_data);

        grid_def.grid_type = GridDefType::AUTO;

        grid_def.aspect_ratio = get_attribute(layout_type_tag, "aspect_ratio", loc_data, ReqOpt::OPTIONAL).as_float(1.);
        grid_def.name = "auto";

    } else if (layout_type_tag.name() == std::string("fixed_layout")) {
        expect_only_attributes(layout_type_tag, {"width", "height", "name"}, loc_data);

        grid_def.grid_type = GridDefType::FIXED;
        grid_def.width = get_attribute(layout_type_tag, "width", loc_data).as_int();
        grid_def.height = get_attribute(layout_type_tag, "height", loc_data).as_int();
        std::string name = get_attribute(layout_type_tag, "name", loc_data).value();

        if (name == "auto") {
            //We name <auto_layout> as 'auto', so don't allow a user to specify it
            archfpga_throw(loc_data.filename_c_str(), loc_data.line(layout_type_tag),
                           vtr::string_fmt("The name '%s' is reserved for auto-sized layouts; please choose another name", name.c_str()).c_str());
        }
        grid_def.name = name;

    } else {
        archfpga_throw(loc_data.filename_c_str(), loc_data.line(layout_type_tag),
                       vtr::string_fmt("Unexpected tag '<%s>'. Expected '<auto_layout>' or '<fixed_layout>'.",
                                       layout_type_tag.name())
                           .c_str());
    }

    grid_def.layers.resize(num_of_avail_layer);
    arch->layer_global_routing.resize(num_of_avail_layer);
    //No layer tag is specified (only one die is specified in the arch file)
    //Need to process layout_type_tag children to get block types locations in the grid
    if (has_layer) {
        std::set<int> seen_die_numbers; //Check that die numbers in the specific layout tag are unique
        //One or more than one layer tag is specified
        auto layer_tag_specified = layout_type_tag.children("layer");
        for (auto layer_child : layer_tag_specified) {
            int die_number;
            bool has_global_routing;
            //More than one layer tag is specified, meaning that multi-die FPGA is specified in the arch file
            //Need to process each <layer> tag children to get block types locations for each grid
            die_number = get_attribute(layer_child, "die", loc_data).as_int(0);
            has_global_routing = get_attribute(layer_child, "has_prog_routing", loc_data, ReqOpt::OPTIONAL).as_bool(true);
            arch->layer_global_routing.at(die_number) = has_global_routing;
            VTR_ASSERT(die_number >= 0 && die_number < num_of_avail_layer);
            auto insert_res = seen_die_numbers.insert(die_number);
            VTR_ASSERT_MSG(insert_res.second, "Two different layers with a same die number may have been specified in the Architecture file");
            process_block_type_locs(grid_def, die_number, strings, layer_child, loc_data);
        }
    } else {
        //if only one die is available, then global routing resources must exist in that die
        int die_number = 0;
        arch->layer_global_routing.at(die_number) = true;
        process_block_type_locs(grid_def, die_number, strings, layout_type_tag, loc_data);
    }
    return grid_def;
}

static void process_block_type_locs(t_grid_def& grid_def,
                                    int die_number,
                                    vtr::string_internment& strings,
                                    pugi::xml_node layout_block_type_tag,
                                    const pugiutil::loc_data& loc_data) {
    //Process all the block location specifications
    for (auto loc_spec_tag : layout_block_type_tag.children()) {
        auto loc_type = loc_spec_tag.name();
        auto type_name = get_attribute(loc_spec_tag, "type", loc_data).value();
        int priority = get_attribute(loc_spec_tag, "priority", loc_data).as_int();
        t_metadata_dict meta = process_meta_data(strings, loc_spec_tag, loc_data);

        if (loc_type == std::string("perimeter")) {
            expect_only_attributes(loc_spec_tag, {"type", "priority"}, loc_data);

            //The edges
            t_grid_loc_def left_edge(type_name, priority); //Including corners
            left_edge.x.start_expr = "0";
            left_edge.x.end_expr = "0";
            left_edge.y.start_expr = "0";
            left_edge.y.end_expr = "H - 1";

            t_grid_loc_def right_edge(type_name, priority); //Including corners
            right_edge.x.start_expr = "W - 1";
            right_edge.x.end_expr = "W - 1";
            right_edge.y.start_expr = "0";
            right_edge.y.end_expr = "H - 1";

            t_grid_loc_def bottom_edge(type_name, priority); //Excluding corners
            bottom_edge.x.start_expr = "1";
            bottom_edge.x.end_expr = "W - 2";
            bottom_edge.y.start_expr = "0";
            bottom_edge.y.end_expr = "0";

            t_grid_loc_def top_edge(type_name, priority); //Excluding corners
            top_edge.x.start_expr = "1";
            top_edge.x.end_expr = "W - 2";
            top_edge.y.start_expr = "H - 1";
            top_edge.y.end_expr = "H - 1";

            left_edge.owned_meta = std::make_unique<t_metadata_dict>(meta);
            left_edge.meta = left_edge.owned_meta.get();
            right_edge.meta = left_edge.owned_meta.get();
            top_edge.meta = left_edge.owned_meta.get();
            bottom_edge.meta = left_edge.owned_meta.get();

            grid_def.layers.at(die_number).loc_defs.emplace_back(std::move(left_edge));
            grid_def.layers.at(die_number).loc_defs.emplace_back(std::move(right_edge));
            grid_def.layers.at(die_number).loc_defs.emplace_back(std::move(top_edge));
            grid_def.layers.at(die_number).loc_defs.emplace_back(std::move(bottom_edge));

        } else if (loc_type == std::string("corners")) {
            expect_only_attributes(loc_spec_tag, {"type", "priority"}, loc_data);

            //The corners
            t_grid_loc_def bottom_left(type_name, priority);
            bottom_left.x.start_expr = "0";
            bottom_left.x.end_expr = "0";
            bottom_left.y.start_expr = "0";
            bottom_left.y.end_expr = "0";

            t_grid_loc_def top_left(type_name, priority);
            top_left.x.start_expr = "0";
            top_left.x.end_expr = "0";
            top_left.y.start_expr = "H-1";
            top_left.y.end_expr = "H-1";

            t_grid_loc_def bottom_right(type_name, priority);
            bottom_right.x.start_expr = "W-1";
            bottom_right.x.end_expr = "W-1";
            bottom_right.y.start_expr = "0";
            bottom_right.y.end_expr = "0";

            t_grid_loc_def top_right(type_name, priority);
            top_right.x.start_expr = "W-1";
            top_right.x.end_expr = "W-1";
            top_right.y.start_expr = "H-1";
            top_right.y.end_expr = "H-1";

            bottom_left.owned_meta = std::make_unique<t_metadata_dict>(meta);
            bottom_left.meta = bottom_left.owned_meta.get();
            top_left.meta = bottom_left.owned_meta.get();
            bottom_right.meta = bottom_left.owned_meta.get();
            top_right.meta = bottom_left.owned_meta.get();

            grid_def.layers.at(die_number).loc_defs.emplace_back(std::move(bottom_left));
            grid_def.layers.at(die_number).loc_defs.emplace_back(std::move(top_left));
            grid_def.layers.at(die_number).loc_defs.emplace_back(std::move(bottom_right));
            grid_def.layers.at(die_number).loc_defs.emplace_back(std::move(top_right));

        } else if (loc_type == std::string("fill")) {
            expect_only_attributes(loc_spec_tag, {"type", "priority"}, loc_data);

            t_grid_loc_def fill(type_name, priority);
            fill.x.start_expr = "0";
            fill.x.end_expr = "W - 1";
            fill.y.start_expr = "0";
            fill.y.end_expr = "H - 1";

            fill.owned_meta = std::make_unique<t_metadata_dict>(meta);
            fill.meta = fill.owned_meta.get();

            grid_def.layers.at(die_number).loc_defs.emplace_back(std::move(fill));

        } else if (loc_type == std::string("single")) {
            expect_only_attributes(loc_spec_tag, {"type", "priority", "x", "y"}, loc_data);

            t_grid_loc_def single(type_name, priority);
            single.x.start_expr = get_attribute(loc_spec_tag, "x", loc_data).value();
            single.y.start_expr = get_attribute(loc_spec_tag, "y", loc_data).value();
            single.x.end_expr = single.x.start_expr + " + w - 1";
            single.y.end_expr = single.y.start_expr + " + h - 1";

            single.owned_meta = std::make_unique<t_metadata_dict>(meta);
            single.meta = single.owned_meta.get();

            grid_def.layers.at(die_number).loc_defs.emplace_back(std::move(single));

        } else if (loc_type == std::string("col")) {
            expect_only_attributes(loc_spec_tag, {"type", "priority", "startx", "repeatx", "starty", "incry"}, loc_data);

            t_grid_loc_def col(type_name, priority);

            auto startx_attr = get_attribute(loc_spec_tag, "startx", loc_data);

            col.x.start_expr = startx_attr.value();
            col.x.end_expr = startx_attr.value() + std::string(" + w - 1"); //end is inclusive so need to include block width

            auto repeat_attr = get_attribute(loc_spec_tag, "repeatx", loc_data, ReqOpt::OPTIONAL);
            if (repeat_attr) {
                col.x.repeat_expr = repeat_attr.value();
            }

            auto starty_attr = get_attribute(loc_spec_tag, "starty", loc_data, ReqOpt::OPTIONAL);
            if (starty_attr) {
                col.y.start_expr = starty_attr.value();
            }

            auto incry_attr = get_attribute(loc_spec_tag, "incry", loc_data, ReqOpt::OPTIONAL);
            if (incry_attr) {
                col.y.incr_expr = incry_attr.value();
            }

            col.owned_meta = std::make_unique<t_metadata_dict>(meta);
            col.meta = col.owned_meta.get();

            grid_def.layers.at(die_number).loc_defs.emplace_back(std::move(col));

        } else if (loc_type == std::string("row")) {
            expect_only_attributes(loc_spec_tag, {"type", "priority", "starty", "repeaty", "startx", "incrx"}, loc_data);

            t_grid_loc_def row(type_name, priority);

            auto starty_attr = get_attribute(loc_spec_tag, "starty", loc_data);

            row.y.start_expr = starty_attr.value();
            row.y.end_expr = starty_attr.value() + std::string(" + h - 1"); //end is inclusive so need to include block height

            auto repeat_attr = get_attribute(loc_spec_tag, "repeaty", loc_data, ReqOpt::OPTIONAL);
            if (repeat_attr) {
                row.y.repeat_expr = repeat_attr.value();
            }

            auto startx_attr = get_attribute(loc_spec_tag, "startx", loc_data, ReqOpt::OPTIONAL);
            if (startx_attr) {
                row.x.start_expr = startx_attr.value();
            }

            auto incrx_attr = get_attribute(loc_spec_tag, "incrx", loc_data, ReqOpt::OPTIONAL);
            if (incrx_attr) {
                row.x.incr_expr = incrx_attr.value();
            }

            row.owned_meta = std::make_unique<t_metadata_dict>(meta);
            row.meta = row.owned_meta.get();

            grid_def.layers.at(die_number).loc_defs.emplace_back(std::move(row));
        } else if (loc_type == std::string("region")) {
            expect_only_attributes(loc_spec_tag,
                                   {"type", "priority",
                                    "startx", "endx", "repeatx", "incrx",
                                    "starty", "endy", "repeaty", "incry"},
                                   loc_data);
            t_grid_loc_def region(type_name, priority);

            auto startx_attr = get_attribute(loc_spec_tag, "startx", loc_data, ReqOpt::OPTIONAL);
            if (startx_attr) {
                region.x.start_expr = startx_attr.value();
            }

            auto endx_attr = get_attribute(loc_spec_tag, "endx", loc_data, ReqOpt::OPTIONAL);
            if (endx_attr) {
                region.x.end_expr = endx_attr.value();
            }

            auto starty_attr = get_attribute(loc_spec_tag, "starty", loc_data, ReqOpt::OPTIONAL);
            if (starty_attr) {
                region.y.start_expr = starty_attr.value();
            }

            auto endy_attr = get_attribute(loc_spec_tag, "endy", loc_data, ReqOpt::OPTIONAL);
            if (endy_attr) {
                region.y.end_expr = endy_attr.value();
            }

            auto repeatx_attr = get_attribute(loc_spec_tag, "repeatx", loc_data, ReqOpt::OPTIONAL);
            if (repeatx_attr) {
                region.x.repeat_expr = repeatx_attr.value();
            }

            auto repeaty_attr = get_attribute(loc_spec_tag, "repeaty", loc_data, ReqOpt::OPTIONAL);
            if (repeaty_attr) {
                region.y.repeat_expr = repeaty_attr.value();
            }

            auto incrx_attr = get_attribute(loc_spec_tag, "incrx", loc_data, ReqOpt::OPTIONAL);
            if (incrx_attr) {
                region.x.incr_expr = incrx_attr.value();
            }

            auto incry_attr = get_attribute(loc_spec_tag, "incry", loc_data, ReqOpt::OPTIONAL);
            if (incry_attr) {
                region.y.incr_expr = incry_attr.value();
            }

            region.owned_meta = std::make_unique<t_metadata_dict>(meta);
            region.meta = region.owned_meta.get();

            grid_def.layers.at(die_number).loc_defs.emplace_back(std::move(region));
        } else {
            archfpga_throw(loc_data.filename_c_str(), loc_data.line(loc_spec_tag),
                           vtr::string_fmt("Unrecognized grid location specification type '%s'\n", loc_type).c_str());
        }
    }
}

static int get_number_of_layers(pugi::xml_node layout_type_tag, const pugiutil::loc_data& loc_data) {
    int max_die_num = -1;

    const auto& layer_tag = layout_type_tag.children("layer");
    for (const auto& layer_child : layer_tag) {
        int die_number = get_attribute(layer_child, "die", loc_data).as_int(0);
        if (die_number > max_die_num) {
            max_die_num = die_number;
        }
    }

    if (max_die_num == -1) {
        // For backwards compatibility, if no die number is specified, assume 1 layer
        return 1;
    } else {
        return max_die_num + 1;
    }
}

/* Takes in node pointing to <device> and loads all the
 * child type objects. */
static void process_device(pugi::xml_node Node, t_arch* arch, t_default_fc_spec& arch_def_fc, const pugiutil::loc_data& loc_data) {
    const char* Prop;
    pugi::xml_node Cur;
    bool custom_switch_block = false;

    //Warn that <timing> is no longer supported
    //TODO: eventually remove
    try {
        expect_child_node_count(Node, "timing", 0, loc_data);
    } catch (pugiutil::XmlError& e) {
        std::string msg = e.what();
        msg += ". <timing> has been replaced with the <switch_block> tag.";
        msg += " Please upgrade your architecture file.";
        archfpga_throw(e.filename().c_str(), e.line(), msg.c_str());
    }

    expect_only_children(Node, {"sizing", "area", "chan_width_distr", "switch_block", "connection_block", "default_fc"}, loc_data);

    //<sizing> tag
    Cur = get_single_child(Node, "sizing", loc_data);
    expect_only_attributes(Cur, {"R_minW_nmos", "R_minW_pmos"}, loc_data);
    arch->R_minW_nmos = get_attribute(Cur, "R_minW_nmos", loc_data).as_float();
    arch->R_minW_pmos = get_attribute(Cur, "R_minW_pmos", loc_data).as_float();

    //<area> tag
    Cur = get_single_child(Node, "area", loc_data);
    expect_only_attributes(Cur, {"grid_logic_tile_area"}, loc_data);
    arch->grid_logic_tile_area = get_attribute(Cur, "grid_logic_tile_area",
                                               loc_data, ReqOpt::OPTIONAL)
                                     .as_float(0);

    //<chan_width_distr> tag
    Cur = get_single_child(Node, "chan_width_distr", loc_data, ReqOpt::OPTIONAL);
    expect_only_attributes(Cur, {}, loc_data);
    if (Cur != nullptr) {
        process_chan_width_distr(Cur, arch, loc_data);
    }

    //<connection_block> tag
    Cur = get_single_child(Node, "connection_block", loc_data);
    expect_only_attributes(Cur, {"input_switch_name", "input_inter_die_switch_name"}, loc_data);
    arch->ipin_cblock_switch_name.emplace_back(get_attribute(Cur, "input_switch_name", loc_data).as_string());
    std::string inter_die_conn = get_attribute(Cur, "input_inter_die_switch_name", loc_data, ReqOpt::OPTIONAL).as_string("");
    if (inter_die_conn != "") {
        arch->ipin_cblock_switch_name.push_back(inter_die_conn);
    }

    //<switch_block> tag
    Cur = get_single_child(Node, "switch_block", loc_data);
    expect_only_attributes(Cur, {"type", "fs"}, loc_data);
    Prop = get_attribute(Cur, "type", loc_data).value();
    if (strcmp(Prop, "wilton") == 0) {
        arch->SBType = WILTON;
    } else if (strcmp(Prop, "universal") == 0) {
        arch->SBType = UNIVERSAL;
    } else if (strcmp(Prop, "subset") == 0) {
        arch->SBType = SUBSET;
    } else if (strcmp(Prop, "custom") == 0) {
        arch->SBType = CUSTOM;
        custom_switch_block = true;
    } else {
        archfpga_throw(loc_data.filename_c_str(), loc_data.line(Cur),
                       vtr::string_fmt("Unknown property %s for switch block type x\n", Prop).c_str());
    }

    ReqOpt CUSTOM_SWITCHBLOCK_REQD = BoolToReqOpt(!custom_switch_block);
    arch->Fs = get_attribute(Cur, "fs", loc_data, CUSTOM_SWITCHBLOCK_REQD).as_int(3);

    Cur = get_single_child(Node, "default_fc", loc_data, ReqOpt::OPTIONAL);
    if (Cur) {
        arch_def_fc.specified = true;
        expect_only_attributes(Cur, {"in_type", "in_val", "out_type", "out_val"}, loc_data);
        process_fc_values(Cur, arch_def_fc, loc_data);
    } else {
        arch_def_fc.specified = false;
    }
}

/* Takes in node pointing to <chan_width_distr> and loads all the
 * child type objects. */
static void process_chan_width_distr(pugi::xml_node Node,
                                     t_arch* arch,
                                     const pugiutil::loc_data& loc_data) {
    pugi::xml_node Cur;

    expect_only_children(Node, {"x", "y"}, loc_data);

    Cur = get_single_child(Node, "x", loc_data);
    process_chan_width_distr_dir(Cur, &arch->Chans.chan_x_dist, loc_data);

    Cur = get_single_child(Node, "y", loc_data);
    process_chan_width_distr_dir(Cur, &arch->Chans.chan_y_dist, loc_data);
}

/* Takes in node within <chan_width_distr> and loads all the
 * child type objects. */
static void process_chan_width_distr_dir(pugi::xml_node Node, t_chan* chan, const pugiutil::loc_data& loc_data) {
    const char* Prop;

    ReqOpt hasXpeak, hasWidth, hasDc;
    hasXpeak = hasWidth = hasDc = ReqOpt::OPTIONAL;

    Prop = get_attribute(Node, "distr", loc_data).value();
    if (strcmp(Prop, "uniform") == 0) {
        chan->type = UNIFORM;
    } else if (strcmp(Prop, "gaussian") == 0) {
        chan->type = GAUSSIAN;
        hasXpeak = hasWidth = hasDc = ReqOpt::REQUIRED;
    } else if (strcmp(Prop, "pulse") == 0) {
        chan->type = PULSE;
        hasXpeak = hasWidth = hasDc = ReqOpt::REQUIRED;
    } else if (strcmp(Prop, "delta") == 0) {
        hasXpeak = hasDc = ReqOpt::REQUIRED;
        chan->type = DELTA;
    } else {
        archfpga_throw(loc_data.filename_c_str(), loc_data.line(Node),
                       vtr::string_fmt("Unknown property %s for chan_width_distr x\n", Prop).c_str());
    }

    chan->peak = get_attribute(Node, "peak", loc_data).as_float(ARCH_FPGA_UNDEFINED_VAL);
    chan->width = get_attribute(Node, "width", loc_data, hasWidth).as_float(0);
    chan->xpeak = get_attribute(Node, "xpeak", loc_data, hasXpeak).as_float(0);
    chan->dc = get_attribute(Node, "dc", loc_data, hasDc).as_float(0);
}

static void process_tiles(pugi::xml_node Node,
                          std::vector<t_physical_tile_type>& PhysicalTileTypes,
                          std::vector<t_logical_block_type>& LogicalBlockTypes,
                          const t_default_fc_spec& arch_def_fc,
                          t_arch& arch,
                          const pugiutil::loc_data& loc_data,
                          const int num_of_avail_layer) {

    // used to find duplicate tile names
    std::set<std::string> tile_type_descriptors;

    /* Alloc the type list. Need one additional t_type_descriptors:
     * 1: empty pseudo-type
     */
    t_physical_tile_type EMPTY_PHYSICAL_TILE_TYPE = get_empty_physical_type();
    EMPTY_PHYSICAL_TILE_TYPE.index = 0;
    PhysicalTileTypes.push_back(EMPTY_PHYSICAL_TILE_TYPE);

    /* Process the types */
    int index = 1; /* Skip over 'empty' type */

    pugi::xml_node CurTileType = Node.first_child();
    while (CurTileType) {
        check_node(CurTileType, "tile", loc_data);

        t_physical_tile_type PhysicalTileType;

        PhysicalTileType.index = index;

        /* Parses the properties fields of the type */
        process_tile_props(CurTileType, &PhysicalTileType, loc_data);

        auto [_, success] = tile_type_descriptors.insert(PhysicalTileType.name);
        if (!success) {
            archfpga_throw(loc_data.filename_c_str(), loc_data.line(CurTileType),
                           vtr::string_fmt("Duplicate tile descriptor name: '%s'.\n", PhysicalTileType.name.c_str()).c_str());
        }

        //Warn that gridlocations is no longer supported
        //TODO: eventually remove
        try {
            expect_child_node_count(CurTileType, "gridlocations", 0, loc_data);
        } catch (pugiutil::XmlError& e) {
            std::string msg = e.what();
            msg += ". <gridlocations> has been replaced by the <auto_layout> and <device_layout> tags in the <layout> section.";
            msg += " Please upgrade your architecture file.";
            archfpga_throw(e.filename().c_str(), e.line(), msg.c_str());
        }

        //Load switchblock type and location overrides
        pugi::xml_node Cur = get_single_child(CurTileType, "switchblock_locations", loc_data, ReqOpt::OPTIONAL);
        process_switch_block_locations(Cur, &PhysicalTileType, arch, loc_data);

        process_sub_tiles(CurTileType, &PhysicalTileType, LogicalBlockTypes, arch.Segments, arch_def_fc, loc_data, num_of_avail_layer);

        /* Type fully read */
        ++index;

        /* Push newly created Types to corresponding vectors */
        PhysicalTileTypes.push_back(PhysicalTileType);

        /* Free this node and get its next sibling node */
        CurTileType = CurTileType.next_sibling(CurTileType.name());
    }
}

static void mark_IO_types(std::vector<t_physical_tile_type>& PhysicalTileTypes) {
    for (auto& type : PhysicalTileTypes) {
        type.is_input_type = false;
        type.is_output_type = false;

        auto equivalent_sites = get_equivalent_sites_set(&type);

        for (const auto& equivalent_site : equivalent_sites) {
            if (block_type_contains_blif_model(equivalent_site, LogicalModels::MODEL_INPUT)) {
                type.is_input_type = true;
                break;
            }
        }

        for (const auto& equivalent_site : equivalent_sites) {
            if (block_type_contains_blif_model(equivalent_site, LogicalModels::MODEL_OUTPUT)) {
                type.is_output_type = true;
                break;
            }
        }
    }
}

static void process_tile_props(pugi::xml_node Node,
                               t_physical_tile_type* PhysicalTileType,
                               const pugiutil::loc_data& loc_data) {
    expect_only_attributes(Node, {"name", "width", "height", "area"}, loc_data);

    /* Load type name */
    auto Prop = get_attribute(Node, "name", loc_data).value();
    PhysicalTileType->name = Prop;

    /* Load properties */
    PhysicalTileType->width = get_attribute(Node, "width", loc_data, ReqOpt::OPTIONAL).as_uint(1);
    PhysicalTileType->height = get_attribute(Node, "height", loc_data, ReqOpt::OPTIONAL).as_uint(1);
    PhysicalTileType->area = get_attribute(Node, "area", loc_data, ReqOpt::OPTIONAL).as_float(ARCH_FPGA_UNDEFINED_VAL);

    if (atof(Prop) < 0) {
        archfpga_throw(loc_data.filename_c_str(), loc_data.line(Node),
                       vtr::string_fmt("Area for type %s must be non-negative\n", PhysicalTileType->name.c_str()).c_str());
    }
}

static t_pin_counts process_sub_tile_ports(pugi::xml_node Parent,
                                           t_sub_tile* SubTile,
                                           const pugiutil::loc_data& loc_data) {
    pugi::xml_node Cur;

    int num_ports = 0;
    for (auto port_type : {"input", "output", "clock"}) {
        num_ports += count_children(Parent, port_type, loc_data, ReqOpt::OPTIONAL);
    }

    int port_index = 0;
    int absolute_first_pin_index = 0;

    // used to find duplicate port names
    std::set<std::string> sub_tile_port_names;

    for (auto port_type : {"input", "output", "clock"}) {
        int port_index_by_type = 0;
        Cur = get_first_child(Parent, port_type, loc_data, ReqOpt::OPTIONAL);
        while (Cur) {
            t_physical_tile_port port;

            port.index = port_index;
            port.absolute_first_pin_index = absolute_first_pin_index;
            port.port_index_by_type = port_index_by_type;
            process_tile_port(Cur, &port, loc_data);

            //Check port name duplicates
            auto [_, subtile_success] = sub_tile_port_names.insert(port.name);
            if (!subtile_success) {
                archfpga_throw(loc_data.filename_c_str(), loc_data.line(Cur),
                               vtr::string_fmt("Duplicate port names in subtile '%s': port '%s'\n",
                                               SubTile->name.c_str(), port.name)
                                   .c_str());
            }

            //Push port
            SubTile->ports.push_back(port);

            /* get next iteration */
            port_index++;
            port_index_by_type++;
            absolute_first_pin_index += port.num_pins;

            Cur = Cur.next_sibling(Cur.name());
        }
    }

    VTR_ASSERT(port_index == num_ports);

    t_pin_counts pin_counts;

    /* Count stats on the number of each type of pin */
    for (const auto& port : SubTile->ports) {
        if (port.type == IN_PORT && !port.is_clock) {
            pin_counts.input += port.num_pins;
        } else if (port.type == OUT_PORT) {
            pin_counts.output += port.num_pins;
        } else {
            VTR_ASSERT(port.is_clock && port.type == IN_PORT);
            pin_counts.clock += port.num_pins;
        }
    }

    return pin_counts;
}

static void process_tile_port(pugi::xml_node Node,
                              t_physical_tile_port* port,
                              const pugiutil::loc_data& loc_data) {
    std::vector<std::string> expected_attributes = {"name", "num_pins", "equivalent"};

    if (Node.name() == "input"s || Node.name() == "clock"s) {
        expected_attributes.emplace_back("is_non_clock_global");
    }

    expect_only_attributes(Node, expected_attributes, loc_data);

    const char* Prop;
    Prop = get_attribute(Node, "name", loc_data).value();
    port->name = vtr::strdup(Prop);

    Prop = get_attribute(Node, "equivalent", loc_data, ReqOpt::OPTIONAL).as_string(nullptr);
    if (Prop) {
        if (Prop == "none"s) {
            port->equivalent = PortEquivalence::NONE;
        } else if (Prop == "full"s) {
            port->equivalent = PortEquivalence::FULL;
        } else if (Prop == "instance"s) {
            if (Node.name() == "output"s) {
                port->equivalent = PortEquivalence::INSTANCE;
            } else {
                archfpga_throw(loc_data.filename_c_str(), loc_data.line(Node),
                               vtr::string_fmt("Invalid pin equivalence '%s' for %s port.", Prop, Node.name()).c_str());
            }
        } else {
            archfpga_throw(loc_data.filename_c_str(), loc_data.line(Node),
                           vtr::string_fmt("Invalid pin equivalence '%s'.", Prop).c_str());
        }
    }
    port->num_pins = get_attribute(Node, "num_pins", loc_data).as_int(0);
    port->is_non_clock_global = get_attribute(Node,
                                              "is_non_clock_global", loc_data, ReqOpt::OPTIONAL)
                                    .as_bool(false);

    if (port->num_pins <= 0) {
        archfpga_throw(loc_data.filename_c_str(), loc_data.line(Node),
                       vtr::string_fmt("Invalid number of pins %d for %s port.", port->num_pins, Node.name()).c_str());
    }

    if (0 == strcmp(Node.name(), "input")) {
        port->type = IN_PORT;
        port->is_clock = false;

    } else if (0 == strcmp(Node.name(), "output")) {
        port->type = OUT_PORT;
        port->is_clock = false;

    } else if (0 == strcmp(Node.name(), "clock")) {
        port->type = IN_PORT;
        port->is_clock = true;

        if (port->is_non_clock_global) {
            archfpga_throw(loc_data.filename_c_str(), loc_data.line(Node),
                           vtr::string_fmt("Port %s cannot be both a clock and a non-clock simultaneously\n",
                                           Node.name())
                               .c_str());
        }

    } else {
        archfpga_throw(loc_data.filename_c_str(), loc_data.line(Node),
                       vtr::string_fmt("Unknown port type %s", Node.name()).c_str());
    }
}

static void process_tile_equivalent_sites(pugi::xml_node Parent,
                                          t_sub_tile* SubTile,
                                          t_physical_tile_type* PhysicalTileType,
                                          std::vector<t_logical_block_type>& LogicalBlockTypes,
                                          const pugiutil::loc_data& loc_data) {
    pugi::xml_node CurSite;

    expect_only_children(Parent, {"site"}, loc_data);

    if (count_children(Parent, "site", loc_data) < 1) {
        archfpga_throw(loc_data.filename_c_str(), loc_data.line(Parent),
                       vtr::string_fmt("There are no sites corresponding to this tile: %s.\n", SubTile->name.c_str()).c_str());
    }

    CurSite = Parent.first_child();
    while (CurSite) {
        check_node(CurSite, "site", loc_data);

        expect_only_attributes(CurSite, {"pb_type", "pin_mapping"}, loc_data);
        /* Load equivalent site name */
        auto Prop = std::string(get_attribute(CurSite, "pb_type", loc_data).value());

        auto LogicalBlockType = get_type_by_name<t_logical_block_type>(Prop.c_str(), LogicalBlockTypes);

        auto pin_mapping = get_attribute(CurSite, "pin_mapping", loc_data, ReqOpt::OPTIONAL).as_string("direct");

        if (0 == strcmp(pin_mapping, "custom")) {
            // Pin mapping between Tile and Pb Type is user-defined
            process_equivalent_site_custom_connection(CurSite, SubTile, PhysicalTileType, LogicalBlockType, Prop, loc_data);
        } else if (0 == strcmp(pin_mapping, "direct")) {
            process_equivalent_site_direct_connection(CurSite, SubTile, PhysicalTileType, LogicalBlockType, loc_data);
        }

        if (0 == strcmp(LogicalBlockType->pb_type->name, Prop.c_str())) {
            SubTile->equivalent_sites.push_back(LogicalBlockType);

            check_port_direct_mappings(PhysicalTileType, SubTile, LogicalBlockType);
        }

        CurSite = CurSite.next_sibling(CurSite.name());
    }
}

static void process_equivalent_site_direct_connection(pugi::xml_node Parent,
                                                      t_sub_tile* SubTile,
                                                      t_physical_tile_type* PhysicalTileType,
                                                      t_logical_block_type* LogicalBlockType,
                                                      const pugiutil::loc_data& loc_data) {
    int num_pins = (int)SubTile->sub_tile_to_tile_pin_indices.size() / SubTile->capacity.total();

    if (num_pins != LogicalBlockType->pb_type->num_pins) {
        archfpga_throw(loc_data.filename_c_str(), loc_data.line(Parent),
                       vtr::string_fmt("Pin definition differ between site %s and tile %s. User-defined pin mapping is required.\n",
                                       LogicalBlockType->pb_type->name,
                                       SubTile->name.c_str())
                           .c_str());
    }

    vtr::bimap<t_logical_pin, t_physical_pin> directs_map;

    for (int npin = 0; npin < num_pins; npin++) {
        t_physical_pin physical_pin(npin);
        t_logical_pin logical_pin(npin);

        directs_map.insert(logical_pin, physical_pin);
    }

    PhysicalTileType->tile_block_pin_directs_map[LogicalBlockType->index][SubTile->index] = directs_map;
}

static void process_equivalent_site_custom_connection(pugi::xml_node Parent,
                                                      t_sub_tile* SubTile,
                                                      t_physical_tile_type* PhysicalTileType,
                                                      t_logical_block_type* LogicalBlockType,
                                                      const std::string& site_name,
                                                      const pugiutil::loc_data& loc_data) {
    pugi::xml_node CurDirect;

    expect_only_children(Parent, {"direct"}, loc_data);

    if (count_children(Parent, "direct", loc_data) < 1) {
        archfpga_throw(loc_data.filename_c_str(), loc_data.line(Parent),
                       vtr::string_fmt("There are no direct pin mappings between site %s and tile %s.\n",
                                       site_name.c_str(), SubTile->name.c_str())
                           .c_str());
    }

    vtr::bimap<t_logical_pin, t_physical_pin> directs_map;

    CurDirect = Parent.first_child();

    while (CurDirect) {
        check_node(CurDirect, "direct", loc_data);

        expect_only_attributes(CurDirect, {"from", "to"}, loc_data);

        std::string from, to;
        // `from` attribute is relative to the physical tile pins
        from = std::string(get_attribute(CurDirect, "from", loc_data).value());

        // `to` attribute is relative to the logical block pins
        to = std::string(get_attribute(CurDirect, "to", loc_data).value());

        auto from_pins = process_pin_string<t_sub_tile*>(CurDirect, SubTile, from.c_str(), loc_data);
        auto to_pins = process_pin_string<t_logical_block_type_ptr>(CurDirect, LogicalBlockType, to.c_str(), loc_data);

        // Checking that the number of pins is exactly the same
        if (from_pins.second - from_pins.first != to_pins.second - to_pins.first) {
            archfpga_throw(loc_data.filename_c_str(), loc_data.line(Parent),
                           vtr::string_fmt("The number of pins specified in the direct pin mapping is "
                                           "not equivalent for Physical Tile %s and Logical Block %s.\n",
                                           SubTile->name.c_str(), LogicalBlockType->name.c_str())
                               .c_str());
        }

        int num_pins = from_pins.second - from_pins.first;
        for (int i = 0; i < num_pins; i++) {
            t_physical_pin physical_pin(from_pins.first + i);
            t_logical_pin logical_pin(to_pins.first + i);

            auto result = directs_map.insert(logical_pin, physical_pin);
            if (!result.second) {
                archfpga_throw(loc_data.filename_c_str(), loc_data.line(Parent),
                               vtr::string_fmt("Duplicate logical pin (%d) to physical pin (%d) mappings found for "
                                               "Physical Tile %s and Logical Block %s.\n",
                                               logical_pin.pin, physical_pin.pin, SubTile->name.c_str(), LogicalBlockType->name.c_str())
                                   .c_str());
            }
        }

        CurDirect = CurDirect.next_sibling(CurDirect.name());
    }

    PhysicalTileType->tile_block_pin_directs_map[LogicalBlockType->index][SubTile->index] = directs_map;
}

static void process_pin_locations(pugi::xml_node Locations,
                                  t_physical_tile_type* PhysicalTileType,
                                  t_sub_tile* SubTile,
                                  t_pin_locs* pin_locs,
                                  const pugiutil::loc_data& loc_data,
                                  const int num_of_avail_layer) {
    pugi::xml_node Cur;
    const char* Prop;
    enum e_pin_location_distr distribution;

    if (Locations) {
        expect_only_attributes(Locations, {"pattern"}, loc_data);

        Prop = get_attribute(Locations, "pattern", loc_data).value();
        if (strcmp(Prop, "spread") == 0) {
            distribution = e_pin_location_distr::SPREAD;
        } else if (strcmp(Prop, "perimeter") == 0) {
            distribution = e_pin_location_distr::PERIMETER;
        } else if (strcmp(Prop, "spread_inputs_perimeter_outputs") == 0) {
            distribution = e_pin_location_distr::SPREAD_INPUTS_PERIMETER_OUTPUTS;
        } else if (strcmp(Prop, "custom") == 0) {
            distribution = e_pin_location_distr::CUSTOM;
        } else {
            archfpga_throw(loc_data.filename_c_str(), loc_data.line(Locations),
                           vtr::string_fmt("%s is an invalid pin location pattern.\n", Prop).c_str());
        }
    } else {
        distribution = e_pin_location_distr::SPREAD;
        Prop = "spread";
    }

    if (pin_locs->is_distribution_set()) {
        if (pin_locs->distribution != distribution) {
            archfpga_throw(loc_data.filename_c_str(), loc_data.line(Locations),
                           vtr::string_fmt("Sub Tile %s has a different pin location pattern (%s) with respect "
                                           "to the sibling sub tiles",
                                           SubTile->name.c_str(), Prop)
                               .c_str());
        }
    } else {
        pin_locs->distribution = distribution;
        pin_locs->set_distribution();
    }

    const int sub_tile_index = SubTile->index;

    /* Load the pin locations */
    if (distribution == e_pin_location_distr::CUSTOM) {
        expect_only_children(Locations, {"loc"}, loc_data);
        Cur = Locations.first_child();
        //check for duplications ([0..3][0..type->width-1][0..type->height-1][0..num_of_avail_layer-1])
        std::set<std::tuple<e_side, int, int, int>> seen_sides;
        while (Cur) {
            check_node(Cur, "loc", loc_data);

            expect_only_attributes(Cur, {"side", "xoffset", "yoffset", "layer_offset"}, loc_data);

            /* Get offset (height, width, layer) */
            int x_offset = get_attribute(Cur, "xoffset", loc_data, ReqOpt::OPTIONAL).as_int(0);
            int y_offset = get_attribute(Cur, "yoffset", loc_data, ReqOpt::OPTIONAL).as_int(0);
            int layer_offset = pugiutil::get_attribute(Cur, "layer_offset", loc_data, ReqOpt::OPTIONAL).as_int(0);

            /* Get side */
            e_side side = TOP;
            Prop = get_attribute(Cur, "side", loc_data).value();
            if (0 == strcmp(Prop, "left")) {
                side = LEFT;
            } else if (0 == strcmp(Prop, "top")) {
                side = TOP;
            } else if (0 == strcmp(Prop, "right")) {
                side = RIGHT;
            } else if (0 == strcmp(Prop, "bottom")) {
                side = BOTTOM;
            } else {
                archfpga_throw(loc_data.filename_c_str(), loc_data.line(Cur),
                               vtr::string_fmt("'%s' is not a valid side.\n", Prop).c_str());
            }

            if ((x_offset < 0) || (x_offset >= PhysicalTileType->width)) {
                archfpga_throw(loc_data.filename_c_str(), loc_data.line(Cur),
                               vtr::string_fmt("'%d' is an invalid horizontal offset for type '%s' (must be within [0, %d]).\n",
                                               x_offset, PhysicalTileType->name.c_str(), PhysicalTileType->width - 1)
                                   .c_str());
            }
            if ((y_offset < 0) || (y_offset >= PhysicalTileType->height)) {
                archfpga_throw(loc_data.filename_c_str(), loc_data.line(Cur),
                               vtr::string_fmt("'%d' is an invalid vertical offset for type '%s' (must be within [0, %d]).\n",
                                               y_offset, PhysicalTileType->name.c_str(), PhysicalTileType->height - 1)
                                   .c_str());
            }

            if ((layer_offset < 0) || layer_offset >= num_of_avail_layer) {
                archfpga_throw(loc_data.filename_c_str(), loc_data.line(Cur),
                               vtr::string_fmt("'%d' is an invalid layer offset for type '%s' (must be within [0, num_avail_layer-1]).\n",
                                               y_offset, PhysicalTileType->name.c_str(), PhysicalTileType->height - 1)
                                   .c_str());
            }

            //Check for duplicate side specifications, since the code below silently overwrites if there are duplicates
            auto side_offset = std::make_tuple(side, x_offset, y_offset, layer_offset);
            if (seen_sides.count(side_offset)) {
                archfpga_throw(loc_data.filename_c_str(), loc_data.line(Cur),
                               vtr::string_fmt("Duplicate pin location side/offset specification."
                                               " Only a single <loc> per side/xoffset/yoffset/layer_offset is permitted.\n")
                                   .c_str());
            }
            seen_sides.insert(side_offset);

            /* Go through lists of pins */
            const std::vector<std::string> Tokens = vtr::split(Cur.child_value());
            int Count = (int)Tokens.size();
            if (Count > 0) {
                for (int pin = 0; pin < Count; ++pin) {
                    /* Store location assignment */
                    pin_locs->assignments[sub_tile_index][x_offset][y_offset][std::abs(layer_offset)][side].emplace_back(Tokens[pin].c_str());
                    /* Advance through list of pins in this location */
                }
            }
            Cur = Cur.next_sibling(Cur.name());
        }

        //Verify that all top-level pins have had their locations specified

        //Record all the specified pins, (capacity, port_name, index)
        std::map<int, std::map<std::string, std::set<int>>> port_pins_with_specified_locations;
        for (int l = 0; l < num_of_avail_layer; ++l) {
            for (int w = 0; w < PhysicalTileType->width; ++w) {
                for (int h = 0; h < PhysicalTileType->height; ++h) {
                    for (e_side side : TOTAL_2D_SIDES) {
                        for (const std::string& token : pin_locs->assignments[sub_tile_index][w][h][l][side]) {
                            InstPort inst_port(token);

                            //A pin specification should contain only the block name, and not any instance count information
                            //A pin specification may contain instance count, but should be in the range of capacity
                            int inst_lsb = 0;
                            int inst_msb = SubTile->capacity.total() - 1;
                            if (inst_port.instance_low_index() != InstPort::UNSPECIFIED || inst_port.instance_high_index() != InstPort::UNSPECIFIED) {
                                /* Extract range numbers */
                                inst_lsb = inst_port.instance_low_index();
                                inst_msb = inst_port.instance_high_index();
                                if (inst_lsb > inst_msb) {
                                    std::swap(inst_lsb, inst_msb);
                                }
                                /* Check if we have a valid range */
                                if (inst_lsb < 0 || inst_msb > SubTile->capacity.total() - 1) {
                                    archfpga_throw(loc_data.filename_c_str(), loc_data.line(Locations),
                                                   vtr::string_fmt("Pin location specification '%s' contain an out-of-range instance. Expect [%d:%d]",
                                                                   token.c_str(), 0, SubTile->capacity.total() - 1)
                                                       .c_str());
                                }
                            }

                            //Check that the block name matches
                            if (inst_port.instance_name() != SubTile->name) {
                                archfpga_throw(loc_data.filename_c_str(), loc_data.line(Locations),
                                               vtr::string_fmt("Mismatched sub tile name in pin location specification (expected '%s' was '%s')",
                                                               SubTile->name.c_str(), inst_port.instance_name().c_str())
                                                   .c_str());
                            }

                            int pin_low_idx = inst_port.port_low_index();
                            int pin_high_idx = inst_port.port_high_index();

                            if (pin_low_idx == InstPort::UNSPECIFIED && pin_high_idx == InstPort::UNSPECIFIED) {
                                //Empty range, so full port

                                //Find the matching pb type to get the total number of pins
                                const t_physical_tile_port* port = nullptr;
                                for (const auto& tmp_port : SubTile->ports) {
                                    if (tmp_port.name == inst_port.port_name()) {
                                        port = &tmp_port;
                                        break;
                                    }
                                }

                                if (port) {
                                    pin_low_idx = 0;
                                    pin_high_idx = port->num_pins - 1;
                                } else {
                                    archfpga_throw(loc_data.filename_c_str(), loc_data.line(Locations),
                                                   vtr::string_fmt("Failed to find port named '%s' on block '%s'",
                                                                   inst_port.port_name().c_str(), SubTile->name.c_str())
                                                       .c_str());
                                }
                            }
                            VTR_ASSERT(pin_low_idx >= 0);
                            VTR_ASSERT(pin_high_idx >= 0);

                            for (int iinst = inst_lsb + SubTile->capacity.low; iinst <= inst_msb + SubTile->capacity.low; ++iinst) {
                                for (int ipin = pin_low_idx; ipin <= pin_high_idx; ++ipin) {
                                    //Record that the pin has it's location specified
                                    port_pins_with_specified_locations[iinst][inst_port.port_name()].insert(ipin);
                                }
                            }
                        }
                    }
                }
            }
        }

        //Check for any pins missing location specs
        for (int iinst = SubTile->capacity.low; iinst < SubTile->capacity.high; ++iinst) {
            for (const t_physical_tile_port& port : SubTile->ports) {
                for (int ipin = 0; ipin < port.num_pins; ++ipin) {
                    if (!port_pins_with_specified_locations[iinst][port.name].count(ipin)) {
                        //Missing
                        archfpga_throw(loc_data.filename_c_str(), loc_data.line(Locations),
                                       vtr::string_fmt("Pin '%s[%d].%s[%d]' has no pin location specificed (a location is required for pattern=\"custom\")",
                                                       SubTile->name.c_str(), iinst, port.name, ipin)
                                           .c_str());
                    }
                }
            }
        }
    } else if (Locations) {
        //Non-custom pin locations. There should be no child tags
        expect_child_node_count(Locations, 0, loc_data);
    }
}

static void process_sub_tiles(pugi::xml_node Node,
                              t_physical_tile_type* PhysicalTileType,
                              std::vector<t_logical_block_type>& LogicalBlockTypes,
                              std::vector<t_segment_inf>& segments,
                              const t_default_fc_spec& arch_def_fc,
                              const pugiutil::loc_data& loc_data,
                              const int num_of_avail_layer) {
    pugi::xml_node CurSubTile;
    pugi::xml_node Cur;

    unsigned long int num_sub_tiles = count_children(Node, "sub_tile", loc_data);
    unsigned long int width = PhysicalTileType->width;
    unsigned long int height = PhysicalTileType->height;
    unsigned long int num_sides = 4;

    t_pin_locs pin_locs;
    pin_locs.assignments.resize({num_sub_tiles, width, height, (unsigned long int)num_of_avail_layer, num_sides});

    if (num_sub_tiles == 0) {
        archfpga_throw(loc_data.filename_c_str(), loc_data.line(Node),
                       vtr::string_fmt("No sub tile found for the Physical Tile %s.\n"
                                       "At least one sub tile is needed to correctly describe the Physical Tile.\n",
                                       PhysicalTileType->name.c_str())
                           .c_str());
    }

    // used to find duplicate subtile names
    std::set<std::string> sub_tile_names;

    // used to assign indices to subtiles
    int subtile_index = 0;

    CurSubTile = get_first_child(Node, "sub_tile", loc_data);

    while (CurSubTile) {
        t_sub_tile SubTile;

        SubTile.index = subtile_index;

        expect_only_attributes(CurSubTile, {"name", "capacity"}, loc_data);

        /* Load type name */
        const char* name = get_attribute(CurSubTile, "name", loc_data).value();

        //Check Sub Tile name duplicates
        auto [_, success] = sub_tile_names.insert(name);
        if (!success) {
            archfpga_throw(loc_data.filename_c_str(), loc_data.line(Cur),
                           vtr::string_fmt("Duplicate Sub Tile names in tile '%s': Sub Tile'%s'\n",
                                           PhysicalTileType->name.c_str(), name)
                               .c_str());
        }

        SubTile.name = name;

        /* Load properties */
        int capacity = get_attribute(CurSubTile, "capacity", loc_data, ReqOpt::OPTIONAL).as_int(1);
        SubTile.capacity.set(PhysicalTileType->capacity, PhysicalTileType->capacity + capacity - 1);
        PhysicalTileType->capacity += capacity;

        /* Process sub tile port definitions */
        const auto pin_counts = process_sub_tile_ports(CurSubTile, &SubTile, loc_data);

        /* Map Sub Tile physical pins with the Physical Tile Type physical pins.
         * This takes into account the capacity of each sub tiles to add the correct offset.
         */
        for (int ipin = 0; ipin < capacity * pin_counts.total(); ipin++) {
            SubTile.sub_tile_to_tile_pin_indices.push_back(PhysicalTileType->num_pins + ipin);
        }

        SubTile.num_phy_pins = pin_counts.total() * capacity;

        /* Assign pin counts to the Physical Tile Type */
        PhysicalTileType->num_input_pins += capacity * pin_counts.input;
        PhysicalTileType->num_output_pins += capacity * pin_counts.output;
        PhysicalTileType->num_clock_pins += capacity * pin_counts.clock;
        PhysicalTileType->num_pins += capacity * pin_counts.total();
        PhysicalTileType->num_inst_pins += pin_counts.total();

        /* Assign drivers and receivers count to Physical Tile Type */
        PhysicalTileType->num_receivers += capacity * pin_counts.input;
        PhysicalTileType->num_drivers += capacity * pin_counts.output;

        Cur = get_single_child(CurSubTile, "pinlocations", loc_data, ReqOpt::OPTIONAL);
        process_pin_locations(Cur, PhysicalTileType, &SubTile, &pin_locs, loc_data, num_of_avail_layer);

        /* Load Fc */
        Cur = get_single_child(CurSubTile, "fc", loc_data, ReqOpt::OPTIONAL);
        process_fc(Cur, PhysicalTileType, &SubTile, pin_counts, segments, arch_def_fc, loc_data);

        //Load equivalent sites information
        Cur = get_single_child(CurSubTile, "equivalent_sites", loc_data, ReqOpt::REQUIRED);
        process_tile_equivalent_sites(Cur, &SubTile, PhysicalTileType, LogicalBlockTypes, loc_data);

        PhysicalTileType->sub_tiles.push_back(SubTile);

        subtile_index++;

        CurSubTile = CurSubTile.next_sibling(CurSubTile.name());
    }

    // Initialize pinloc data structure.
    int num_pins = PhysicalTileType->num_pins;
    PhysicalTileType->pinloc.resize({width, height, num_sides}, std::vector<bool>(num_pins, false));

    setup_pin_classes(PhysicalTileType);
    load_pin_loc(Cur, PhysicalTileType, &pin_locs, loc_data, num_of_avail_layer);
}

/* Takes in node pointing to <typelist> and loads all the
 * child type objects. */
static void process_complex_blocks(pugi::xml_node Node,
                                   std::vector<t_logical_block_type>& LogicalBlockTypes,
                                   const t_arch& arch,
                                   const bool timing_enabled,
                                   const pugiutil::loc_data& loc_data) {
    pugi::xml_node CurBlockType;
    pugi::xml_node Cur;

    // used to find duplicate pb_types names
    std::set<std::string> pb_type_descriptors;

    /* Alloc the type list. Need one additional t_type_descriptors:
     * 1: empty pseudo-type
     */
    t_logical_block_type EMPTY_LOGICAL_BLOCK_TYPE = get_empty_logical_type();
    EMPTY_LOGICAL_BLOCK_TYPE.index = 0;
    LogicalBlockTypes.push_back(EMPTY_LOGICAL_BLOCK_TYPE);

    /* Process the types */
    int index = 1; /* Skip over 'empty' type */

    CurBlockType = Node.first_child();
    while (CurBlockType) {
        int pb_type_idx = 0;

        check_node(CurBlockType, "pb_type", loc_data);

        t_logical_block_type LogicalBlockType;

        expect_only_attributes(CurBlockType, {"name"}, loc_data);

        /* Load type name */
        auto Prop = get_attribute(CurBlockType, "name", loc_data).value();
        LogicalBlockType.name = Prop;

        auto [_, success] = pb_type_descriptors.insert(LogicalBlockType.name);
        if (!success) {
            archfpga_throw(loc_data.filename_c_str(), loc_data.line(CurBlockType),
                           vtr::string_fmt("Duplicate pb_type descriptor name: '%s'.\n", LogicalBlockType.name.c_str()).c_str());
        }

        /* Load pb_type info to assign to the Logical Block Type */
        LogicalBlockType.pb_type = new t_pb_type;
        LogicalBlockType.pb_type->name = vtr::strdup(LogicalBlockType.name.c_str());
        process_pb_type(CurBlockType, LogicalBlockType.pb_type, nullptr, timing_enabled, arch, loc_data, pb_type_idx);

        LogicalBlockType.index = index;

        /* Type fully read */
        ++index;

        /* Push newly created Types to corresponding vectors */
        LogicalBlockTypes.push_back(LogicalBlockType);

        /* Free this node and get its next sibling node */
        CurBlockType = CurBlockType.next_sibling(CurBlockType.name());
    }
}

static std::vector<t_segment_inf> process_segments(pugi::xml_node Parent,
                                                   const std::vector<t_arch_switch_inf>& switches,
                                                   const bool timing_enabled,
                                                   const bool switchblocklist_required,
                                                   const pugiutil::loc_data& loc_data) {
    const char* tmp;

    std::vector<t_segment_inf> Segs;

    pugi::xml_node SubElem;
    pugi::xml_node Node;

    /* Count the number of segs and check they are in fact
     * of segment elements. */
    int NumSegs = count_children(Parent, "segment", loc_data);

    /* Alloc segment list */
    if (NumSegs > 0) {
        Segs.resize(NumSegs);
    }

    /* Load the segments. */
    Node = get_first_child(Parent, "segment", loc_data);

    bool x_axis_seg_found = false; /*Flags to see if we have any x-directed segment type specified*/
    bool y_axis_seg_found = false; /*Flags to see if we have any y-directed segment type specified*/

    for (int i = 0; i < NumSegs; ++i) {
        /* Get segment name */
        tmp = get_attribute(Node, "name", loc_data, ReqOpt::OPTIONAL).as_string(nullptr);
        if (tmp) {
            Segs[i].name = std::string(tmp);
        } else {
            /* if swich block is "custom", then you have to provide a name for segment */
            if (switchblocklist_required) {
                archfpga_throw(loc_data.filename_c_str(), loc_data.line(Node),
                               vtr::string_fmt("No name specified for the segment #%d.\n", i).c_str());
            }
            /* set name to default: "unnamed_segment_<segment_index>" */
            std::stringstream ss;
            ss << "unnamed_segment_" << i;
            std::string dummy = ss.str();
            tmp = dummy.c_str();
            Segs[i].name = std::string(tmp);
        }

        /* Get segment length */
        int length = 1; /* DEFAULT */
        tmp = get_attribute(Node, "length", loc_data, ReqOpt::OPTIONAL).as_string(nullptr);
        if (tmp) {
            if (strcmp(tmp, "longline") == 0) {
                Segs[i].longline = true;
            } else {
                length = vtr::atoi(tmp);
            }
        }
        Segs[i].length = length;

        /* Get the frequency */
        Segs[i].frequency = 1; /* DEFAULT */
        tmp = get_attribute(Node, "freq", loc_data, ReqOpt::OPTIONAL).as_string(nullptr);
        if (tmp) {
            Segs[i].frequency = (int)(atof(tmp) * MAX_CHANNEL_WIDTH);
        }

        /* Get timing info */
        ReqOpt TIMING_ENABLE_REQD = BoolToReqOpt(timing_enabled);
        Segs[i].Rmetal = get_attribute(Node, "Rmetal", loc_data, TIMING_ENABLE_REQD).as_float(0);
        Segs[i].Cmetal = get_attribute(Node, "Cmetal", loc_data, TIMING_ENABLE_REQD).as_float(0);

        /*Get parallel axis*/

        Segs[i].parallel_axis = BOTH_AXIS; /*DEFAULT value if no axis is specified*/
        tmp = get_attribute(Node, "axis", loc_data, ReqOpt::OPTIONAL).as_string(nullptr);

        if (tmp) {
            if (strcmp(tmp, "x") == 0) {
                Segs[i].parallel_axis = X_AXIS;
                x_axis_seg_found = true;
            } else if (strcmp(tmp, "y") == 0) {
                Segs[i].parallel_axis = Y_AXIS;
                y_axis_seg_found = true;
            } else {
                archfpga_throw(loc_data.filename_c_str(), loc_data.line(Node),
                               vtr::string_fmt("Unsopported parralel axis type: %s\n", tmp).c_str());
            }
        } else {
            x_axis_seg_found = true;
            y_axis_seg_found = true;
        }

        /*Get segment resource type*/
        tmp = get_attribute(Node, "res_type", loc_data, ReqOpt::OPTIONAL).as_string(nullptr);

        if (tmp) {
            auto it = std::find(RES_TYPE_STRING.begin(), RES_TYPE_STRING.end(), tmp);
            if (it != RES_TYPE_STRING.end()) {
                Segs[i].res_type = static_cast<SegResType>(std::distance(RES_TYPE_STRING.begin(), it));
            } else {
                archfpga_throw(loc_data.filename_c_str(), loc_data.line(Node),
                               vtr::string_fmt("Unsopported segment res_type: %s\n", tmp).c_str());
            }
        }

        /* Get Power info */
        /*
         * (*Segs)[i].Cmetal_per_m = get_attribute(Node, "Cmetal_per_m", false,
         * 0.);*/

        //Set of expected subtags (exact subtags are dependent on parameters)
        std::vector<std::string> expected_subtags;

        if (!Segs[i].longline) {
            //Long line doesn't accpet <sb> or <cb> since it assumes full population
            expected_subtags.emplace_back("sb");
            expected_subtags.emplace_back("cb");
        }

        /* Get the type */
        tmp = get_attribute(Node, "type", loc_data).value();
        if (0 == strcmp(tmp, "bidir")) {
            Segs[i].directionality = BI_DIRECTIONAL;

            //Bidir requires the following tags
            expected_subtags.emplace_back("wire_switch");
            expected_subtags.emplace_back("opin_switch");
        }

        else if (0 == strcmp(tmp, "unidir")) {
            Segs[i].directionality = UNI_DIRECTIONAL;

            //Unidir requires the following tags
            expected_subtags.emplace_back("mux");
            expected_subtags.emplace_back("mux_inter_die");
            //with the following two tags, we can allow the architecture file to define
            //different muxes with different delays for wires with different directions
            expected_subtags.emplace_back("mux_inc");
            expected_subtags.emplace_back("mux_dec");
        }

        else {
            archfpga_throw(loc_data.filename_c_str(), loc_data.line(Node),
                           vtr::string_fmt("Invalid switch type '%s'.\n", tmp).c_str());
        }

        //Verify only expected sub-tags are found
        expect_only_children(Node, expected_subtags, loc_data);

        //Get the switch name for different dice wire and track connections
        SubElem = get_single_child(Node, "mux_inter_die", loc_data, ReqOpt::OPTIONAL);
        tmp = get_attribute(SubElem, "name", loc_data, ReqOpt::OPTIONAL).as_string("");
        if (strlen(tmp) != 0) {
            /* Match names */
            int switch_idx = find_switch_by_name(switches, tmp);
            if (switch_idx < 0) {
                archfpga_throw(loc_data.filename_c_str(), loc_data.line(SubElem),
                               vtr::string_fmt("'%s' is not a valid mux name.\n", tmp).c_str());
            }
            Segs[i].arch_inter_die_switch = switch_idx;
        }

        /* Get the wire and opin switches, or mux switch if unidir */
        if (UNI_DIRECTIONAL == Segs[i].directionality) {
            //Get the switch name for same die wire and track connections
            SubElem = get_single_child(Node, "mux", loc_data, ReqOpt::OPTIONAL);
            tmp = get_attribute(SubElem, "name", loc_data, ReqOpt::OPTIONAL).as_string(nullptr);

            //check if <mux> tag is defined in the architecture, otherwise we should look for <mux_inc> and <mux_dec>
            if (tmp) {
                /* Match names */
                int switch_idx = find_switch_by_name(switches, tmp);
                if (switch_idx < 0) {
                    archfpga_throw(loc_data.filename_c_str(), loc_data.line(SubElem),
                                   vtr::string_fmt("'%s' is not a valid mux name.\n", tmp).c_str());
                }

                /* Unidir muxes must have the same switch
                 * for wire and opin fanin since there is
                 * really only the mux in unidir. */
                Segs[i].arch_wire_switch = switch_idx;
                Segs[i].arch_opin_switch = switch_idx;
            } else { //if a general mux is not defined, we should look for specific mux for each direction in the architecture file
                SubElem = get_single_child(Node, "mux_inc", loc_data, ReqOpt::OPTIONAL);
                tmp = get_attribute(SubElem, "name", loc_data, ReqOpt::OPTIONAL).as_string(nullptr);
                if (!tmp) {
                    archfpga_throw(loc_data.filename_c_str(), loc_data.line(SubElem),
                                   vtr::string_fmt("if mux is not specified in a wire segment, both mux_inc and mux_dec should be specified").c_str());
                } else {
                    /* Match names */
                    int switch_idx = find_switch_by_name(switches, tmp);
                    if (switch_idx < 0) {
                        archfpga_throw(loc_data.filename_c_str(), loc_data.line(SubElem),
                                       vtr::string_fmt("'%s' is not a valid mux name.\n", tmp).c_str());
                    }

                    /* Unidir muxes must have the same switch
                     * for wire and opin fanin since there is
                     * really only the mux in unidir. */
                    Segs[i].arch_wire_switch = switch_idx;
                    Segs[i].arch_opin_switch = switch_idx;
                }

                SubElem = get_single_child(Node, "mux_dec", loc_data, ReqOpt::OPTIONAL);
                tmp = get_attribute(SubElem, "name", loc_data, ReqOpt::OPTIONAL).as_string(nullptr);
                if (!tmp) {
                    archfpga_throw(loc_data.filename_c_str(), loc_data.line(SubElem),
                                   vtr::string_fmt("if mux is not specified in a wire segment, both mux_inc and mux_dec should be specified").c_str());
                } else {
                    /* Match names */
                    int switch_idx = find_switch_by_name(switches, tmp);
                    if (switch_idx < 0) {
                        archfpga_throw(loc_data.filename_c_str(), loc_data.line(SubElem),
                                       vtr::string_fmt("'%s' is not a valid mux name.\n", tmp).c_str());
                    }

                    /* Unidir muxes must have the same switch
                     * for wire and opin fanin since there is
                     * really only the mux in unidir. */
                    Segs[i].arch_wire_switch_dec = switch_idx;
                    Segs[i].arch_opin_switch_dec = switch_idx;
                }
            }
        } else {
            VTR_ASSERT(BI_DIRECTIONAL == Segs[i].directionality);
            SubElem = get_single_child(Node, "wire_switch", loc_data);
            tmp = get_attribute(SubElem, "name", loc_data).value();

            /* Match names */
            int switch_idx = find_switch_by_name(switches, tmp);
            if (switch_idx < 0) {
                archfpga_throw(loc_data.filename_c_str(), loc_data.line(SubElem),
                               vtr::string_fmt("'%s' is not a valid wire_switch name.\n", tmp).c_str());
            }
            Segs[i].arch_wire_switch = switch_idx;
            SubElem = get_single_child(Node, "opin_switch", loc_data);
            tmp = get_attribute(SubElem, "name", loc_data).value();

            /* Match names */
            switch_idx = find_switch_by_name(switches, tmp);
            if (switch_idx < 0) {
                archfpga_throw(loc_data.filename_c_str(), loc_data.line(SubElem),
                               vtr::string_fmt("'%s' is not a valid opin_switch name.\n", tmp).c_str());
            }
            Segs[i].arch_opin_switch = switch_idx;
        }

        /* Setup the CB list if they give one, otherwise use full */
        Segs[i].cb.resize(length);
        for (int j = 0; j < length; ++j) {
            Segs[i].cb[j] = true;
        }
        SubElem = get_single_child(Node, "cb", loc_data, ReqOpt::OPTIONAL);
        if (SubElem) {
            process_cb_sb(SubElem, Segs[i].cb, loc_data);
        }

        /* Setup the SB list if they give one, otherwise use full */
        Segs[i].sb.resize(length + 1);
        for (int j = 0; j < (length + 1); ++j) {
            Segs[i].sb[j] = true;
        }
        SubElem = get_single_child(Node, "sb", loc_data, ReqOpt::OPTIONAL);
        if (SubElem) {
            process_cb_sb(SubElem, Segs[i].sb, loc_data);
        }

        /*Store the index of this segment in Segs vector*/
        Segs[i].seg_index = i;
        /* Get next Node */
        Node = Node.next_sibling(Node.name());
    }
    /*We need at least one type of segment that applies to each of x- and y-directed wiring.*/

    if (!x_axis_seg_found || !y_axis_seg_found) {
        archfpga_throw(loc_data.filename_c_str(), loc_data.line(Node),
                       vtr::string_fmt("Atleast one segment per-axis needs to get specified if no segments with non-specified (default) axis attribute exist.").c_str());
    }

    return Segs;
}

static void calculate_custom_SB_locations(const pugiutil::loc_data& loc_data, const pugi::xml_node& SubElem, const int grid_width, const int grid_height, t_switchblock_inf& sb) {
    auto startx_attr = get_attribute(SubElem, "startx", loc_data, ReqOpt::OPTIONAL);
    auto endx_attr = get_attribute(SubElem, "endx", loc_data, ReqOpt::OPTIONAL);

    auto starty_attr = get_attribute(SubElem, "starty", loc_data, ReqOpt::OPTIONAL);
    auto endy_attr = get_attribute(SubElem, "endy", loc_data, ReqOpt::OPTIONAL);

    auto repeatx_attr = get_attribute(SubElem, "repeatx", loc_data, ReqOpt::OPTIONAL);
    auto repeaty_attr = get_attribute(SubElem, "repeaty", loc_data, ReqOpt::OPTIONAL);

    auto incrx_attr = get_attribute(SubElem, "incrx", loc_data, ReqOpt::OPTIONAL);
    auto incry_attr = get_attribute(SubElem, "incry", loc_data, ReqOpt::OPTIONAL);

    //parse the values from the architecture file and fill out SB region information
    vtr::FormulaParser p;

    vtr::t_formula_data vars;
    vars.set_var_value("W", grid_width);
    vars.set_var_value("H", grid_height);

    sb.reg_x.start = startx_attr.empty() ? 0 : p.parse_formula(startx_attr.value(), vars);
    sb.reg_y.start = starty_attr.empty() ? 0 : p.parse_formula(starty_attr.value(), vars);

    sb.reg_x.end = endx_attr.empty() ? (grid_width - 1) : p.parse_formula(endx_attr.value(), vars);
    sb.reg_y.end = endy_attr.empty() ? (grid_height - 1) : p.parse_formula(endy_attr.value(), vars);

    sb.reg_x.repeat = repeatx_attr.empty() ? 0 : p.parse_formula(repeatx_attr.value(), vars);
    sb.reg_y.repeat = repeaty_attr.empty() ? 0 : p.parse_formula(repeaty_attr.value(), vars);

    sb.reg_x.incr = incrx_attr.empty() ? 1 : p.parse_formula(incrx_attr.value(), vars);
    sb.reg_y.incr = incry_attr.empty() ? 1 : p.parse_formula(incry_attr.value(), vars);
}

/* Processes the switchblocklist section from the xml architecture file.
 * See vpr/SRC/route/build_switchblocks.c for a detailed description of this
 * switch block format */
static void process_switch_blocks(pugi::xml_node Parent, t_arch* arch, const pugiutil::loc_data& loc_data) {
    pugi::xml_node Node;
    pugi::xml_node SubElem;
    const char* tmp;

    /* get the number of switchblocks */
    const int num_switchblocks = count_children(Parent, "switchblock", loc_data);
    arch->switchblocks.reserve(num_switchblocks);

    int layout_index = -1;
    for (layout_index = 0; layout_index < (int)arch->grid_layouts.size(); layout_index++) {
        if (arch->grid_layouts.at(layout_index).name == arch->device_layout) {
            //found the used layout
            break;
        }
    }

    /* read-in all switchblock data */
    Node = get_first_child(Parent, "switchblock", loc_data);
    for (int i_sb = 0; i_sb < num_switchblocks; i_sb++) {
        /* use a temp variable which will be assigned to switchblocks later */
        t_switchblock_inf sb;

        /* get name */
        tmp = get_attribute(Node, "name", loc_data).as_string(nullptr);
        if (tmp) {
            sb.name = tmp;
        }

        /* get type */
        tmp = get_attribute(Node, "type", loc_data).as_string(nullptr);
        if (tmp) {
            if (0 == strcmp(tmp, "bidir")) {
                sb.directionality = BI_DIRECTIONAL;
            } else if (0 == strcmp(tmp, "unidir")) {
                sb.directionality = UNI_DIRECTIONAL;
            } else {
<<<<<<< HEAD
                archfpga_throw(loc_data.filename_c_str(), loc_data.line(Node), "Unsupported switchblock type: %s\n", tmp);
=======
                archfpga_throw(loc_data.filename_c_str(), loc_data.line(Node),
                               vtr::string_fmt("Unsopported switchblock type: %s\n", tmp).c_str());
>>>>>>> 2f0f9809
            }
        }

        /* get the switchblock location */
        SubElem = get_single_child(Node, "switchblock_location", loc_data);
        tmp = get_attribute(SubElem, "type", loc_data).as_string(nullptr);
        if (tmp) {
            if (strcmp(tmp, "EVERYWHERE") == 0) {
                sb.location = e_sb_location::E_EVERYWHERE;
            } else if (strcmp(tmp, "PERIMETER") == 0) {
                sb.location = e_sb_location::E_PERIMETER;
            } else if (strcmp(tmp, "CORE") == 0) {
                sb.location = e_sb_location::E_CORE;
            } else if (strcmp(tmp, "CORNER") == 0) {
                sb.location = e_sb_location::E_CORNER;
            } else if (strcmp(tmp, "FRINGE") == 0) {
                sb.location = e_sb_location::E_FRINGE;
            } else if (strcmp(tmp, "XY_SPECIFIED") == 0) {
                sb.location = e_sb_location::E_XY_SPECIFIED;
            } else {
                archfpga_throw(loc_data.filename_c_str(), loc_data.line(SubElem),
                               vtr::string_fmt("unrecognized switchblock location: %s\n", tmp).c_str());
            }
        }

        /* get the switchblock coordinate only if sb.location is set to E_XY_SPECIFIED*/
        if (sb.location == e_sb_location::E_XY_SPECIFIED) {
            if (arch->device_layout == "auto") {
                archfpga_throw(loc_data.filename_c_str(), loc_data.line(SubElem),
                               vtr::string_fmt("Specifying SB locations for auto layout devices are not supported yet!\n").c_str());
            }
            expect_only_attributes(SubElem,
                                   {"x", "y", "type",
                                    "startx", "endx", "repeatx", "incrx",
                                    "starty", "endy", "repeaty", "incry"},
                                   loc_data);

            int grid_width = arch->grid_layouts.at(layout_index).width;
            int grid_height = arch->grid_layouts.at(layout_index).height;

            /* Absolute location that this SB must be applied to, -1 if not specified*/
            sb.x = get_attribute(SubElem, "x", loc_data, ReqOpt::OPTIONAL).as_int(-1);
            sb.y = get_attribute(SubElem, "y", loc_data, ReqOpt::OPTIONAL).as_int(-1);

            //check if the absolute value is within the device grid width and height
            if (sb.x >= grid_width || sb.y >= grid_height) {
                archfpga_throw(loc_data.filename_c_str(), loc_data.line(SubElem),
                               vtr::string_fmt("Location (%d,%d) is not valid within the grid! grid dimensions are: (%d,%d)\n", sb.x, sb.y, grid_width, grid_height).c_str());
            }

            /* if the the switchblock exact location is not specified and a region is specified within the architecture file,
             * we have to parse the region specification and apply the SB pattern to all the locations fall into the specified 
             * region based on device width and height.
             */
            if (sb.x == -1 && sb.y == -1) {
                calculate_custom_SB_locations(loc_data, SubElem, grid_width, grid_height, sb);
            }
        }

        // get switchblock permutation functions
        SubElem = get_first_child(Node, "switchfuncs", loc_data);
        read_sb_switchfuncs(SubElem, sb, loc_data);

        read_sb_wireconns(arch->switches, Node, sb, loc_data);

        // run error checks on switch blocks
        check_switchblock(sb, arch);

        // assign the sb to the switchblocks vector
        arch->switchblocks.push_back(sb);

        Node = Node.next_sibling(Node.name());
    }
}

static void process_cb_sb(pugi::xml_node Node, std::vector<bool>& list, const pugiutil::loc_data& loc_data) {
    const char* tmp = nullptr;
    int i;
    int len = list.size();
    /* Check the type. We only support 'pattern' for now.
     * Should add frac back eventually. */
    tmp = get_attribute(Node, "type", loc_data).value();
    if (0 == strcmp(tmp, "pattern")) {
        i = 0;

        /* Get the content string */
        tmp = Node.child_value();
        while (*tmp) {
            switch (*tmp) {
                case ' ':
                case '\t':
                case '\n':
                    break;
                case 'T':
                case '1':
                    if (i >= len) {
                        archfpga_throw(loc_data.filename_c_str(), loc_data.line(Node),
                                       vtr::string_fmt("CB or SB depopulation is too long (%d). It should be %d symbols for CBs and %d symbols for SBs.\n",
                                                       i, len - 1, len)
                                           .c_str());
                    }
                    list[i] = true;
                    ++i;
                    break;
                case 'F':
                case '0':
                    if (i >= len) {
                        archfpga_throw(loc_data.filename_c_str(), loc_data.line(Node),
                                       vtr::string_fmt("CB or SB depopulation is too long (%d). It should be %d symbols for CBs and %d symbols for SBs.\n",
                                                       i, len - 1, len)
                                           .c_str());
                    }
                    list[i] = false;
                    ++i;
                    break;
                default:
                    archfpga_throw(loc_data.filename_c_str(), loc_data.line(Node),
                                   vtr::string_fmt("Invalid character %c in CB or SB depopulation list.\n",
                                                   *tmp)
                                       .c_str());
            }
            ++tmp;
        }
        if (i < len) {
            archfpga_throw(loc_data.filename_c_str(), loc_data.line(Node),
                           vtr::string_fmt("CB or SB depopulation is too short (%d). It should be %d symbols for CBs and %d symbols for SBs.\n",
                                           i, len - 1, len)
                               .c_str());
        }
    }

    else {
        archfpga_throw(loc_data.filename_c_str(), loc_data.line(Node),
                       vtr::string_fmt("'%s' is not a valid type for specifying cb and sb depopulation.\n", tmp).c_str());
    }
}

static std::vector<t_arch_switch_inf> process_switches(pugi::xml_node Parent,
                                                       const bool timing_enabled,
                                                       const pugiutil::loc_data& loc_data) {
    const char* type_name;
    const char* switch_name;
    ReqOpt TIMING_ENABLE_REQD = BoolToReqOpt(timing_enabled);

    pugi::xml_node Node;

    /* Count the children and check they are switches */
    int n_switches = count_children(Parent, "switch", loc_data);
    std::vector<t_arch_switch_inf> switches;

    /* Alloc switch list */
    if (n_switches > 0) {
        switches.resize(n_switches);
    }

    /* Load the switches. */
    Node = get_first_child(Parent, "switch", loc_data);
    for (int i = 0; i < n_switches; ++i) {
        t_arch_switch_inf& arch_switch = switches[i];

        switch_name = get_attribute(Node, "name", loc_data).value();

        /* Check if the switch has conflicts with any reserved names */
        if (0 == strcmp(switch_name, VPR_DELAYLESS_SWITCH_NAME)) {
            archfpga_throw(loc_data.filename_c_str(), loc_data.line(Node),
                           vtr::string_fmt("Switch name '%s' is a reserved name for VPR internal usage! Please use another  name.\n",
                                           switch_name)
                               .c_str());
        }

        type_name = get_attribute(Node, "type", loc_data).value();

        /* Check for switch name collisions */
        for (int j = 0; j < i; ++j) {
            if (0 == strcmp(switches[j].name.c_str(), switch_name)) {
                archfpga_throw(loc_data.filename_c_str(), loc_data.line(Node),
                               vtr::string_fmt("Two switches with the same name '%s' were found.\n",
                                               switch_name)
                                   .c_str());
            }
        }
        arch_switch.name = std::string(switch_name);

        /* Figure out the type of switch */
        /* As noted above, due to their configuration of pass transistors feeding into a buffer,
         * only multiplexers and tristate buffers have an internal capacitance element.         */

        SwitchType type = SwitchType::MUX;
        if (0 == strcmp(type_name, "mux")) {
            type = SwitchType::MUX;
            expect_only_attributes(Node, {"type", "name", "R", "Cin", "Cout", "Cinternal", "Tdel", "buf_size", "power_buf_size", "mux_trans_size"}, " with type '"s + type_name + "'"s, loc_data);

        } else if (0 == strcmp(type_name, "tristate")) {
            type = SwitchType::TRISTATE;
            expect_only_attributes(Node, {"type", "name", "R", "Cin", "Cout", "Cinternal", "Tdel", "buf_size", "power_buf_size"}, " with type '"s + type_name + "'"s, loc_data);

        } else if (0 == strcmp(type_name, "buffer")) {
            type = SwitchType::BUFFER;
            expect_only_attributes(Node, {"type", "name", "R", "Cin", "Cout", "Tdel", "buf_size", "power_buf_size"}, " with type '"s + type_name + "'"s, loc_data);

        } else if (0 == strcmp(type_name, "pass_gate")) {
            type = SwitchType::PASS_GATE;
            expect_only_attributes(Node, {"type", "name", "R", "Cin", "Cout", "Tdel"}, " with type '"s + type_name + "'"s, loc_data);

        } else if (0 == strcmp(type_name, "short")) {
            type = SwitchType::SHORT;
            expect_only_attributes(Node, {"type", "name", "R", "Cin", "Cout", "Tdel"}, " with type "s + type_name + "'"s, loc_data);
        } else {
            archfpga_throw(loc_data.filename_c_str(), loc_data.line(Node),
                           vtr::string_fmt("Invalid switch type '%s'.\n", type_name).c_str());
        }
        arch_switch.set_type(type);

        arch_switch.R = get_attribute(Node, "R", loc_data, TIMING_ENABLE_REQD).as_float(0);

        ReqOpt COUT_REQD = TIMING_ENABLE_REQD;
        ReqOpt CIN_REQD = TIMING_ENABLE_REQD;
        // We have defined the Cinternal parameter as optional, so that the user may specify an
        // architecture without Cinternal without breaking the program flow.
        ReqOpt CINTERNAL_REQD = ReqOpt::OPTIONAL;

        if (arch_switch.type() == SwitchType::SHORT) {
            //Cin/Cout are optional on shorts, since they really only have one capacitance
            CIN_REQD = ReqOpt::OPTIONAL;
            COUT_REQD = ReqOpt::OPTIONAL;
        }
        arch_switch.Cin = get_attribute(Node, "Cin", loc_data, CIN_REQD).as_float(0);
        arch_switch.Cout = get_attribute(Node, "Cout", loc_data, COUT_REQD).as_float(0);
        arch_switch.Cinternal = get_attribute(Node, "Cinternal", loc_data, CINTERNAL_REQD).as_float(0);

        if (arch_switch.type() == SwitchType::MUX) {
            //Only muxes have mux transistors
            arch_switch.mux_trans_size = get_attribute(Node, "mux_trans_size", loc_data, ReqOpt::OPTIONAL).as_float(1);
        } else {
            arch_switch.mux_trans_size = 0.;
        }

        if (arch_switch.type() == SwitchType::SHORT
            || arch_switch.type() == SwitchType::PASS_GATE) {
            //No buffers
            arch_switch.buf_size_type = BufferSize::ABSOLUTE;
            arch_switch.buf_size = 0.;
            arch_switch.power_buffer_type = POWER_BUFFER_TYPE_ABSOLUTE_SIZE;
            arch_switch.power_buffer_size = 0.;
        } else {
            auto buf_size_attrib = get_attribute(Node, "buf_size", loc_data, ReqOpt::OPTIONAL);
            if (!buf_size_attrib || buf_size_attrib.as_string() == std::string("auto")) {
                arch_switch.buf_size_type = BufferSize::AUTO;
                arch_switch.buf_size = 0.;
            } else {
                arch_switch.buf_size_type = BufferSize::ABSOLUTE;
                arch_switch.buf_size = buf_size_attrib.as_float();
            }

            auto power_buf_size = get_attribute(Node, "power_buf_size", loc_data, ReqOpt::OPTIONAL).as_string(nullptr);
            if (power_buf_size == nullptr) {
                arch_switch.power_buffer_type = POWER_BUFFER_TYPE_AUTO;
            } else if (strcmp(power_buf_size, "auto") == 0) {
                arch_switch.power_buffer_type = POWER_BUFFER_TYPE_AUTO;
            } else {
                arch_switch.power_buffer_type = POWER_BUFFER_TYPE_ABSOLUTE_SIZE;
                arch_switch.power_buffer_size = (float)vtr::atof(power_buf_size);
            }

            arch_switch.intra_tile = false;
        }

        //Load the Tdel (which may be specified with sub-tags)
        process_switch_tdel(Node, timing_enabled, arch_switch, loc_data);

        /* Get next switch element */
        Node = Node.next_sibling(Node.name());
    }

    return switches;
}

/* Processes the switch delay. Switch delay can be specified in two ways.
 * First way: switch delay is specified as a constant via the property Tdel in the switch node.
 * Second way: switch delay is specified as a function of the switch fan-in. In this
 * case, multiple nodes in the form
 *
 * <Tdel num_inputs="1" delay="3e-11"/>
 *
 * are specified as children of the switch node. In this case, Tdel
 * is not included as a property of the switch node (first way). */
static void process_switch_tdel(pugi::xml_node Node, const bool timing_enabled, t_arch_switch_inf& arch_switch, const pugiutil::loc_data& loc_data) {
    /* check if switch node has the Tdel property */
    bool has_Tdel_prop = false;
    float Tdel_prop_value = get_attribute(Node, "Tdel", loc_data, ReqOpt::OPTIONAL).as_float(ARCH_FPGA_UNDEFINED_VAL);
    if (Tdel_prop_value != ARCH_FPGA_UNDEFINED_VAL) {
        has_Tdel_prop = true;
    }

    /* check if switch node has Tdel children */
    bool has_Tdel_children = false;
    int num_Tdel_children = count_children(Node, "Tdel", loc_data, ReqOpt::OPTIONAL);
    if (num_Tdel_children != 0) {
        has_Tdel_children = true;
    }

    /* delay should not be specified as a Tdel property AND a Tdel child */
    if (has_Tdel_prop && has_Tdel_children) {
        archfpga_throw(loc_data.filename_c_str(), loc_data.line(Node),
                       vtr::string_fmt("Switch delay should be specified as EITHER a Tdel property OR as a child of the switch node, not both").c_str());
    }

    /* get pointer to the switch's Tdel map, then read-in delay data into this map */
    if (has_Tdel_prop) {
        /* delay specified as a constant */
        arch_switch.set_Tdel(t_arch_switch_inf::UNDEFINED_FANIN, Tdel_prop_value);
    } else if (has_Tdel_children) {
        /* Delay specified as a function of switch fan-in.
         * Go through each Tdel child, read-in num_inputs and the delay value.
         * Insert this info into the switch delay map */
        pugi::xml_node Tdel_child = get_first_child(Node, "Tdel", loc_data);
        std::set<int> seen_fanins;
        for (int ichild = 0; ichild < num_Tdel_children; ichild++) {
            int num_inputs = get_attribute(Tdel_child, "num_inputs", loc_data).as_int(0);
            float Tdel_value = get_attribute(Tdel_child, "delay", loc_data).as_float(0.);

            if (seen_fanins.count(num_inputs)) {
                archfpga_throw(loc_data.filename_c_str(), loc_data.line(Tdel_child),
                               vtr::string_fmt("Tdel node specified num_inputs (%d) that has already been specified by another Tdel node", num_inputs).c_str());
            } else {
                arch_switch.set_Tdel(num_inputs, Tdel_value);
                seen_fanins.insert(num_inputs);
            }
            Tdel_child = Tdel_child.next_sibling(Tdel_child.name());
        }
    } else {
        /* No delay info specified for switch */
        if (timing_enabled) {
            archfpga_throw(loc_data.filename_c_str(), loc_data.line(Node),
                           vtr::string_fmt("Switch should contain intrinsic delay information if timing is enabled").c_str());
        } else {
            /* set a default value */
            arch_switch.set_Tdel(t_arch_switch_inf::UNDEFINED_FANIN, 0.);
        }
    }
}

static std::vector<t_direct_inf> process_directs(pugi::xml_node Parent,
                                                 const std::vector<t_arch_switch_inf>& switches,
                                                 const pugiutil::loc_data& loc_data) {
    /* Count the children and check they are direct connections */
    expect_only_children(Parent, {"direct"}, loc_data);
    int num_directs = count_children(Parent, "direct", loc_data);
    std::vector<t_direct_inf> directs(num_directs);

    /* Load the directs. */
    pugi::xml_node Node = get_first_child(Parent, "direct", loc_data);
    for (int i = 0; i < num_directs; ++i) {
        expect_only_attributes(Node, {"name", "from_pin", "to_pin", "x_offset", "y_offset", "z_offset", "switch_name", "from_side", "to_side"}, loc_data);

        const char* direct_name = get_attribute(Node, "name", loc_data).value();
        /* Check for direct name collisions */
        for (int j = 0; j < i; ++j) {
            if (directs[j].name == direct_name) {
                archfpga_throw(loc_data.filename_c_str(), loc_data.line(Node),
                               vtr::string_fmt("Two directs with the same name '%s' were found.\n",
                                               direct_name)
                                   .c_str());
            }
        }
        directs[i].name = direct_name;

        /* Figure out the source pin and sink pin name */
        const char* from_pin_name = get_attribute(Node, "from_pin", loc_data).value();
        const char* to_pin_name = get_attribute(Node, "to_pin", loc_data).value();

        /* Check that to_pin and the from_pin are not the same */
        if (0 == strcmp(to_pin_name, from_pin_name)) {
            archfpga_throw(loc_data.filename_c_str(), loc_data.line(Node),
                           vtr::string_fmt("The source pin and sink pin are the same: %s.\n",
                                           to_pin_name)
                               .c_str());
        }
        directs[i].from_pin = from_pin_name;
        directs[i].to_pin = to_pin_name;

        directs[i].x_offset = get_attribute(Node, "x_offset", loc_data).as_int(0);
        directs[i].y_offset = get_attribute(Node, "y_offset", loc_data).as_int(0);
        directs[i].sub_tile_offset = get_attribute(Node, "z_offset", loc_data).as_int(0);

        std::string from_side_str = get_attribute(Node, "from_side", loc_data, ReqOpt::OPTIONAL).value();
        directs[i].from_side = string_to_side(from_side_str);
        std::string to_side_str = get_attribute(Node, "to_side", loc_data, ReqOpt::OPTIONAL).value();
        directs[i].to_side = string_to_side(to_side_str);

        //Set the optional switch type
        const char* switch_name = get_attribute(Node, "switch_name", loc_data, ReqOpt::OPTIONAL).as_string(nullptr);
        if (switch_name != nullptr) {
            //Look-up the user defined switch
            int switch_idx = find_switch_by_name(switches, switch_name);
            if (switch_idx < 0) {
                archfpga_throw(loc_data.filename_c_str(), loc_data.line(Node),
                               vtr::string_fmt("Could not find switch named '%s' in switch list.\n",
                                               switch_name)
                                   .c_str());
            }
            directs[i].switch_type = switch_idx; //Save the correct switch index
        } else {
            //If not defined, use the delayless switch by default
            //TODO: find a better way of indicating this.  Ideally, we would
            //specify the delayless switch index here, but it does not appear
            //to be defined at this point.
            directs[i].switch_type = -1;
        }

        directs[i].line = loc_data.line(Node);
        /* Should I check that the direct chain offset is not greater than the chip? How? */

        /* Get next direct element */
        Node = Node.next_sibling(Node.name());
    }

    return directs;
}

static void process_clock_metal_layers(pugi::xml_node parent,
                                       std::unordered_map<std::string, t_metal_layer>& metal_layers,
                                       pugiutil::loc_data& loc_data) {
    std::vector<std::string> expected_attributes = {"name", "Rmetal", "Cmetal"};
    std::vector<std::string> expected_children = {"metal_layer"};

    pugi::xml_node metal_layers_parent = get_single_child(parent, "metal_layers", loc_data);
    int num_metal_layers = count_children(metal_layers_parent, "metal_layer", loc_data);

    pugi::xml_node curr_layer = get_first_child(metal_layers_parent, "metal_layer", loc_data);
    for (int i = 0; i < num_metal_layers; i++) {
        expect_only_children(metal_layers_parent, expected_children, loc_data);
        expect_only_attributes(curr_layer, expected_attributes, loc_data);

        // Get metal layer values: name, r_metal, and c_metal
        std::string name(get_attribute(curr_layer, "name", loc_data).value());
        t_metal_layer metal_layer;
        metal_layer.r_metal = get_attribute(curr_layer, "Rmetal", loc_data).as_float(0.);
        metal_layer.c_metal = get_attribute(curr_layer, "Cmetal", loc_data).as_float(0.);

        // Insert metal layer into map
        auto itter = metal_layers.find(name);
        if (itter != metal_layers.end()) {
            archfpga_throw(loc_data.filename_c_str(), loc_data.line(curr_layer),
                           vtr::string_fmt("Two metal layers with the same name '%s' were found.\n",
                                           name.c_str())
                               .c_str());
        }
        metal_layers.insert({name, metal_layer});

        curr_layer = curr_layer.next_sibling(curr_layer.name());
    }
}

static void process_clock_networks(pugi::xml_node parent,
                                   std::vector<t_clock_network_arch>& clock_networks,
                                   const std::vector<t_arch_switch_inf>& switches,
                                   pugiutil::loc_data& loc_data) {
    std::vector<std::string> expected_spine_attributes = {"name", "num_inst", "metal_layer", "starty", "endy", "x", "repeatx", "repeaty"};
    std::vector<std::string> expected_rib_attributes = {"name", "num_inst", "metal_layer", "startx", "endx", "y", "repeatx", "repeaty"};
    std::vector<std::string> expected_children = {"rib", "spine"};

    int num_clock_networks = count_children(parent, "clock_network", loc_data);
    pugi::xml_node curr_network = get_first_child(parent, "clock_network", loc_data);
    for (int i = 0; i < num_clock_networks; i++) {
        expect_only_children(curr_network, expected_children, loc_data);

        t_clock_network_arch clock_network;

        std::string name(get_attribute(curr_network, "name", loc_data).value());
        clock_network.name = name;
        clock_network.num_inst = get_attribute(curr_network, "num_inst", loc_data).as_int(0);
        bool is_supported_clock_type = false;
        pugi::xml_node curr_type;

        // Parse spine
        curr_type = get_single_child(curr_network, "spine", loc_data, ReqOpt::OPTIONAL);
        if (curr_type) {
            expect_only_attributes(curr_network, expected_spine_attributes, loc_data);

            is_supported_clock_type = true;
            clock_network.type = e_clock_type::SPINE;

            std::string metal_layer(get_attribute(curr_type, "metal_layer", loc_data).value());
            std::string starty(get_attribute(curr_type, "starty", loc_data).value());
            std::string endy(get_attribute(curr_type, "endy", loc_data).value());
            std::string x(get_attribute(curr_type, "x", loc_data).value());

            std::string repeatx;
            auto repeatx_attr = get_attribute(curr_type, "repeatx", loc_data, ReqOpt::OPTIONAL);
            if (repeatx_attr) {
                repeatx = repeatx_attr.value();
            } else {
                repeatx = "W";
            }
            std::string repeaty;
            auto repeaty_attr = get_attribute(curr_type, "repeaty", loc_data, ReqOpt::OPTIONAL);
            if (repeaty_attr) {
                repeaty = repeaty_attr.value();
            } else {
                repeaty = "H";
            }

            clock_network.metal_layer = metal_layer;
            clock_network.wire.start = starty;
            clock_network.wire.end = endy;
            clock_network.wire.position = x;
            clock_network.repeat.x = repeatx;
            clock_network.repeat.y = repeaty;

            process_clock_switch_points(curr_type, clock_network, switches, loc_data);
        }

        // Parse rib
        curr_type = get_single_child(curr_network, "rib", loc_data, ReqOpt::OPTIONAL);
        if (curr_type) {
            expect_only_attributes(curr_network, expected_spine_attributes, loc_data);

            is_supported_clock_type = true;
            clock_network.type = e_clock_type::RIB;

            std::string metal_layer(get_attribute(curr_type, "metal_layer", loc_data).value());
            std::string startx(get_attribute(curr_type, "startx", loc_data).value());
            std::string endx(get_attribute(curr_type, "endx", loc_data).value());
            std::string y(get_attribute(curr_type, "y", loc_data).value());

            std::string repeatx;
            auto repeatx_attr = get_attribute(curr_type, "repeatx", loc_data, ReqOpt::OPTIONAL);
            if (repeatx_attr) {
                repeatx = repeatx_attr.value();
            } else {
                repeatx = "W";
            }
            std::string repeaty;
            auto repeaty_attr = get_attribute(curr_type, "repeaty", loc_data, ReqOpt::OPTIONAL);
            if (repeaty_attr) {
                repeaty = repeaty_attr.value();
            } else {
                repeaty = "H";
            }

            clock_network.metal_layer = metal_layer;
            clock_network.wire.start = startx;
            clock_network.wire.end = endx;
            clock_network.wire.position = y;
            clock_network.repeat.x = repeatx;
            clock_network.repeat.y = repeaty;

            process_clock_switch_points(curr_type, clock_network, switches, loc_data);
        }

        // Currently their is only support for ribs and spines
        if (!is_supported_clock_type) {
            archfpga_throw(loc_data.filename_c_str(), loc_data.line(curr_type),
                           vtr::string_fmt("Found no supported clock network type for '%s' clock network.\n"
                                           "Currently there is only support for rib and spine networks.\n",
                                           name.c_str())
                               .c_str());
        }

        clock_networks.push_back(clock_network);
        curr_network = curr_network.next_sibling(curr_network.name());
    }
}

static void process_clock_switch_points(pugi::xml_node parent,
                                        t_clock_network_arch& clock_network,
                                        const std::vector<t_arch_switch_inf>& switches,
                                        pugiutil::loc_data& loc_data) {
    std::vector<std::string> expected_spine_drive_attributes = {"name", "type", "yoffset", "switch_name"};
    std::vector<std::string> expected_rib_drive_attributes = {"name", "type", "xoffset", "switch_name"};
    std::vector<std::string> expected_spine_tap_attributes = {"name", "type", "yoffset", "yincr"};
    std::vector<std::string> expected_rib_tap_attributes = {"name", "type", "xoffset", "xincr"};
    std::vector<std::string> expected_children = {"switch_point"};

    int num_clock_switches = count_children(parent, "switch_point", loc_data);
    pugi::xml_node curr_switch = get_first_child(parent, "switch_point", loc_data);

    //TODO: currently only supporting one drive and one tap. Should change to support
    //      multiple taps
    VTR_ASSERT(switches.size() != 2);

    //TODO: ensure switch name is unique for every switch of this clock network
    for (int i = 0; i < num_clock_switches; i++) {
        expect_only_children(curr_switch, expected_children, loc_data);

        std::string switch_type(get_attribute(curr_switch, "type", loc_data).value());
        if (switch_type == "drive") {
            t_clock_drive drive;

            std::string name(get_attribute(curr_switch, "name", loc_data).value());
            const char* offset;
            if (clock_network.type == e_clock_type::SPINE) {
                expect_only_attributes(curr_switch, expected_spine_drive_attributes, loc_data);
                offset = get_attribute(curr_switch, "yoffset", loc_data).value();
            } else {
                VTR_ASSERT(clock_network.type == e_clock_type::RIB);
                expect_only_attributes(curr_switch, expected_rib_drive_attributes, loc_data);
                offset = get_attribute(curr_switch, "xoffset", loc_data).value();
            }

            // get switch index
            const char* switch_name = get_attribute(curr_switch, "switch_name", loc_data).value();
            int switch_idx = find_switch_by_name(switches, switch_name);
            if (switch_idx < 0) {
                archfpga_throw(loc_data.filename_c_str(), loc_data.line(curr_switch),
                               vtr::string_fmt("'%s' is not a valid switch name.\n", switch_name).c_str());
            }

            drive.name = name;
            drive.offset = offset;
            drive.arch_switch_idx = switch_idx;
            clock_network.drive = drive;

        } else if (switch_type == "tap") {
            t_clock_taps tap;

            std::string name(get_attribute(curr_switch, "name", loc_data).value());
            const char* offset;
            const char* increment;
            if (clock_network.type == e_clock_type::SPINE) {
                expect_only_attributes(curr_switch, expected_spine_tap_attributes, loc_data);
                offset = get_attribute(curr_switch, "yoffset", loc_data).value();
                increment = get_attribute(curr_switch, "yincr", loc_data).value();
            } else {
                VTR_ASSERT(clock_network.type == e_clock_type::RIB);
                expect_only_attributes(curr_switch, expected_rib_tap_attributes, loc_data);
                offset = get_attribute(curr_switch, "xoffset", loc_data).value();
                increment = get_attribute(curr_switch, "xincr", loc_data).value();
            }

            tap.name = name;
            tap.offset = offset;
            tap.increment = increment;
            clock_network.tap = tap;

        } else {
            archfpga_throw(loc_data.filename_c_str(), loc_data.line(curr_switch),
                           vtr::string_fmt("Found unsupported switch type for '%s' clock network.\n"
                                           "Currently there is only support for drive and tap switch types.\n",
                                           clock_network.name.c_str())
                               .c_str());
        }

        curr_switch = curr_switch.next_sibling(curr_switch.name());
    }
}

static void process_clock_routing(pugi::xml_node parent,
                                  std::vector<t_clock_connection_arch>& clock_connections,
                                  const std::vector<t_arch_switch_inf>& switches,
                                  pugiutil::loc_data& loc_data) {
    std::vector<std::string> expected_attributes = {"from", "to", "switch", "fc_val", "locationx", "locationy"};

    pugi::xml_node clock_routing_parent = get_single_child(parent, "clock_routing", loc_data);
    int num_routing_connections = count_children(clock_routing_parent, "tap", loc_data);

    pugi::xml_node curr_connection = get_first_child(clock_routing_parent, "tap", loc_data);
    for (int i = 0; i < num_routing_connections; i++) {
        expect_only_attributes(curr_connection, expected_attributes, loc_data);

        t_clock_connection_arch clock_connection;

        const char* from = get_attribute(curr_connection, "from", loc_data).value();
        const char* to = get_attribute(curr_connection, "to", loc_data).value();
        const char* switch_name = get_attribute(curr_connection, "switch", loc_data).value();
        const char* locationx = get_attribute(curr_connection, "locationx", loc_data, ReqOpt::OPTIONAL).value();
        const char* locationy = get_attribute(curr_connection, "locationy", loc_data, ReqOpt::OPTIONAL).value();
        float fc = get_attribute(curr_connection, "fc_val", loc_data).as_float(0.);

        int switch_idx = find_switch_by_name(switches, switch_name);
        if (switch_idx < 0) {
            archfpga_throw(loc_data.filename_c_str(), loc_data.line(curr_connection),
                           vtr::string_fmt("'%s' is not a valid switch name.\n", switch_name).c_str());
        }

        clock_connection.from = from;
        clock_connection.to = to;
        clock_connection.arch_switch_idx = switch_idx;
        clock_connection.locationx = locationx;
        clock_connection.locationy = locationy;
        clock_connection.fc = fc;

        clock_connections.push_back(clock_connection);

        curr_connection = curr_connection.next_sibling(curr_connection.name());
    }
}

static void process_power(pugi::xml_node parent,
                          t_power_arch* power_arch,
                          const pugiutil::loc_data& loc_data) {
    pugi::xml_node Cur;

    /* Get the local interconnect capacitances */
    power_arch->local_interc_factor = 0.5;
    Cur = get_single_child(parent, "local_interconnect", loc_data, ReqOpt::OPTIONAL);
    if (Cur) {
        power_arch->C_wire_local = get_attribute(Cur, "C_wire", loc_data, ReqOpt::OPTIONAL).as_float(0.);
        power_arch->local_interc_factor = get_attribute(Cur, "factor", loc_data, ReqOpt::OPTIONAL).as_float(0.5);
    }

    /* Get logical effort factor */
    power_arch->logical_effort_factor = 4.0;
    Cur = get_single_child(parent, "buffers", loc_data, ReqOpt::OPTIONAL);
    if (Cur) {
        power_arch->logical_effort_factor = get_attribute(Cur,
                                                          "logical_effort_factor", loc_data)
                                                .as_float(0);
        ;
    }

    /* Get SRAM Size */
    power_arch->transistors_per_SRAM_bit = 6.0;
    Cur = get_single_child(parent, "sram", loc_data, ReqOpt::OPTIONAL);
    if (Cur) {
        power_arch->transistors_per_SRAM_bit = get_attribute(Cur,
                                                             "transistors_per_bit", loc_data)
                                                   .as_float(0);
    }

    /* Get Mux transistor size */
    power_arch->mux_transistor_size = 1.0;
    Cur = get_single_child(parent, "mux_transistor_size", loc_data, ReqOpt::OPTIONAL);
    if (Cur) {
        power_arch->mux_transistor_size = get_attribute(Cur,
                                                        "mux_transistor_size", loc_data)
                                              .as_float(0);
    }

    /* Get FF size */
    power_arch->FF_size = 1.0;
    Cur = get_single_child(parent, "FF_size", loc_data, ReqOpt::OPTIONAL);
    if (Cur) {
        power_arch->FF_size = get_attribute(Cur, "FF_size", loc_data).as_float(0);
    }

    /* Get LUT transistor size */
    power_arch->LUT_transistor_size = 1.0;
    Cur = get_single_child(parent, "LUT_transistor_size", loc_data, ReqOpt::OPTIONAL);
    if (Cur) {
        power_arch->LUT_transistor_size = get_attribute(Cur,
                                                        "LUT_transistor_size", loc_data)
                                              .as_float(0);
    }
}

/* Get the clock architecture */
static void process_clocks(pugi::xml_node Parent, std::vector<t_clock_network>& clocks, const pugiutil::loc_data& loc_data) {
    pugi::xml_node Node;
    const char* tmp;

    int num_global_clocks = count_children(Parent, "clock", loc_data, ReqOpt::OPTIONAL);

    clocks.resize(num_global_clocks, t_clock_network());

    /* Load the clock info. */
    Node = get_first_child(Parent, "clock", loc_data);
    for (int i = 0; i < num_global_clocks; ++i) {
        tmp = get_attribute(Node, "buffer_size", loc_data).value();
        if (strcmp(tmp, "auto") == 0) {
            clocks[i].autosize_buffer = true;
        } else {
            clocks[i].autosize_buffer = false;
            clocks[i].buffer_size = (float)atof(tmp);
        }

        clocks[i].C_wire = get_attribute(Node, "C_wire", loc_data).as_float(0);

        /* get the next clock item */
        Node = Node.next_sibling(Node.name());
    }
}

std::string inst_port_to_port_name(std::string inst_port) {
    auto pos = inst_port.find('.');
    if (pos != std::string::npos) {
        return inst_port.substr(pos + 1);
    }
    return inst_port;
}

static bool attribute_to_bool(const pugi::xml_node node,
                              const pugi::xml_attribute attr,
                              const pugiutil::loc_data& loc_data) {
    if (attr.value() == std::string("1")) {
        return true;
    } else if (attr.value() == std::string("0")) {
        return false;
    } else {
        bad_attribute_value(attr, node, loc_data, {"0", "1"});
    }

    return false;
}

static int find_switch_by_name(const std::vector<t_arch_switch_inf>& switches, std::string_view switch_name) {
    for (int iswitch = 0; iswitch < (int)switches.size(); ++iswitch) {
        const t_arch_switch_inf& arch_switch = switches[iswitch];
        if (arch_switch.name == switch_name) {
            return iswitch;
        }
    }

    return -1;
}

static e_side string_to_side(const std::string& side_str) {
    e_side side = NUM_2D_SIDES;
    if (side_str.empty()) {
        side = NUM_2D_SIDES;
    } else if (side_str == "left") {
        side = LEFT;
    } else if (side_str == "right") {
        side = RIGHT;
    } else if (side_str == "top") {
        side = TOP;
    } else if (side_str == "bottom") {
        side = BOTTOM;
    } else {
        archfpga_throw(__FILE__, __LINE__,
                       vtr::string_fmt("Invalid side specification").c_str());
    }
    return side;
}

template<typename T>
static T* get_type_by_name(std::string_view type_name, std::vector<T>& types) {
    for (auto& type : types) {
        if (type.name == type_name) {
            return &type;
        }
    }

    archfpga_throw(__FILE__, __LINE__,
                   vtr::string_fmt("Could not find type: %s\n", type_name).c_str());
    return nullptr;
}<|MERGE_RESOLUTION|>--- conflicted
+++ resolved
@@ -4154,12 +4154,8 @@
             } else if (0 == strcmp(tmp, "unidir")) {
                 sb.directionality = UNI_DIRECTIONAL;
             } else {
-<<<<<<< HEAD
-                archfpga_throw(loc_data.filename_c_str(), loc_data.line(Node), "Unsupported switchblock type: %s\n", tmp);
-=======
                 archfpga_throw(loc_data.filename_c_str(), loc_data.line(Node),
                                vtr::string_fmt("Unsopported switchblock type: %s\n", tmp).c_str());
->>>>>>> 2f0f9809
             }
         }
 
