#include <sys/types.h>

#include <cstdio>
#include <ctime>
#include <climits>
#include <cstdlib>
#include <cmath>
#include <algorithm>

#include "vtr_util.h"
#include "vtr_memory.h"
#include "vtr_assert.h"
#include "vtr_log.h"

#include "vpr_types.h"
#include "vpr_utils.h"
#include "vpr_error.h"
#include "globals.h"
#include "atom_netlist.h"
#include "place_and_route.h"
#include "place.h"
#include "read_place.h"
#include "read_route.h"
#include "route.h"
#include "route_export.h"
#include "draw.h"
#include "stats.h"
#include "check_route.h"
#include "rr_graph.h"
#include "net_delay.h"
#include "timing_place.h"
#include "read_xml_arch_file.h"
#include "echo_files.h"
#include "route_common.h"
#include "place_macro.h"
#include "power.h"
#include "place_util.h"

#include "RoutingDelayCalculator.h"
#include "timing_info.h"
#include "tatum/echo_writer.hpp"

/******************* Subroutines local to this module ************************/

static int compute_chan_width(int cfactor, t_chan chan_dist, float distance, float separation, t_graph_type graph_directionality);
static float comp_width(t_chan* chan, float x, float separation);

/************************* Subroutine Definitions ****************************/

/**
 * @brief This routine performs a binary search to find the minimum number of
 *        tracks per channel required to successfully route a circuit, and returns
 *        that minimum width_fac.
 */
int binary_search_place_and_route(const Netlist<>& placement_net_list,
                                  const Netlist<>& router_net_list,
                                  const t_placer_opts& placer_opts_ref,
                                  const t_router_opts& router_opts,
                                  const t_analysis_opts& analysis_opts,
                                  const t_noc_opts& noc_opts,
                                  const t_file_name_opts& filename_opts,
                                  const t_arch* arch,
                                  bool verify_binary_search,
                                  int min_chan_width_hint,
                                  t_det_routing_arch* det_routing_arch,
                                  std::vector<t_segment_inf>& segment_inf,
                                  NetPinsMatrix<float>& net_delay,
                                  const std::shared_ptr<SetupHoldTimingInfo>& timing_info,
                                  const std::shared_ptr<RoutingDelayCalculator>& delay_calc,
                                  bool is_flat) {
    vtr::vector<ParentNetId, vtr::optional<RouteTree>> best_routing; /* Saves the best routing found so far. */
    int current, low, high, final;
    bool success, prev_success, prev2_success, Fc_clipped = false;
    bool using_minw_hint = false;

    auto& device_ctx = g_vpr_ctx.mutable_device();
    auto& route_ctx = g_vpr_ctx.mutable_routing();

    t_clb_opins_used saved_clb_opins_used_locally;

    int attempt_count;
    int udsd_multiplier;
    int warnings;

    t_graph_type graph_type;
    t_graph_type graph_directionality;

    /* We have chosen to pass placer_opts_ref by reference because of its large size. *
     * However, since the value is mutated later in the function, we declare a        *
     * mutable variable called placer_opts equal to placer_opts_ref.                  */

    t_placer_opts placer_opts = placer_opts_ref;

    /* Allocate the major routing structures. */

    if (router_opts.route_type == GLOBAL) {
        graph_type = GRAPH_GLOBAL;
        graph_directionality = GRAPH_BIDIR;
    } else {
        graph_type = (det_routing_arch->directionality == BI_DIRECTIONAL ? GRAPH_BIDIR : GRAPH_UNIDIR);
        graph_directionality = (det_routing_arch->directionality == BI_DIRECTIONAL ? GRAPH_BIDIR : GRAPH_UNIDIR);
    }

    VTR_ASSERT(!net_delay.empty());

    if (det_routing_arch->directionality == BI_DIRECTIONAL)
        udsd_multiplier = 1;
    else
        udsd_multiplier = 2;

    if (router_opts.fixed_channel_width != NO_FIXED_CHANNEL_WIDTH) {
        current = router_opts.fixed_channel_width + 5 * udsd_multiplier;
        low = router_opts.fixed_channel_width - 1 * udsd_multiplier;
    } else {
        /* Initialize binary serach guess */

        if (min_chan_width_hint > 0) {
            //If the user provided a hint use it as the initial guess
            VTR_LOG("Initializing minimum channel width search using specified hint\n");
            current = min_chan_width_hint;
            using_minw_hint = true;
        } else {
            //Otherwise base it off the architecture
            VTR_LOG("Initializing minimum channel width search based on maximum CLB pins\n");
            int max_pins = max_pins_per_grid_tile();
            current = max_pins + max_pins % 2;
        }

        low = -1;
    }

    /* Constraints must be checked to not break rr_graph generator */
    if (det_routing_arch->directionality == UNI_DIRECTIONAL) {
        if (current % 2 != 0) {
            VPR_FATAL_ERROR(VPR_ERROR_ROUTE,
                            "Tried odd chan width (%d) in uni-directional routing architecture (chan width must be even).\n",
                            current);
        }
    } else {
        if (det_routing_arch->Fs % 3) {
            VPR_FATAL_ERROR(VPR_ERROR_ROUTE,
                            "Fs must be three in bidirectional mode.\n");
        }
    }
    VTR_ASSERT(current > 0);

    high = -1;
    final = -1;

    attempt_count = 0;

    while (final == -1) {
        VTR_LOG("\n");
        VTR_LOG("Attempting to route at %d channels (binary search bounds: [%d, %d])\n", current, low, high);
        fflush(stdout);

        /* Check if the channel width is huge to avoid overflow.  Assume the *
         * circuit is unroutable with the current router options if we're    *
         * going to overflow.                                                */
        if (router_opts.fixed_channel_width != NO_FIXED_CHANNEL_WIDTH) {
            if (current > router_opts.fixed_channel_width * 4) {
                VPR_FATAL_ERROR(VPR_ERROR_ROUTE,
                                "This circuit appears to be unroutable with the current router options. Last failed at %d.\n"
                                "Aborting routing procedure.\n",
                                low);
            }
        } else {
            if (current > 1000) {
                VPR_FATAL_ERROR(VPR_ERROR_ROUTE,
                                "This circuit requires a channel width above 1000, probably is not going to route.\n"
                                "Aborting routing procedure.\n");
            }
        }

        if ((current * 3) < det_routing_arch->Fs) {
            VTR_LOG("Width factor is now below specified Fs. Stop search.\n");
            final = high;
            break;
        }

        if (placer_opts.place_freq == PLACE_ALWAYS) {
            placer_opts.place_chan_width = current;
            try_place(placement_net_list,
                      placer_opts,
                      router_opts,
                      analysis_opts,
                      noc_opts,
                      arch->Chans,
                      det_routing_arch,
                      segment_inf,
<<<<<<< HEAD
                      arch->Directs,
                      /*is_flat=*/false);
=======
                      arch->directs,
                      false);
>>>>>>> f3326338
        }
        success = route(router_net_list,
                        current,
                        router_opts,
                        analysis_opts,
                        det_routing_arch, segment_inf,
                        net_delay,
                        timing_info,
                        delay_calc,
                        arch->Chans,
<<<<<<< HEAD
                        arch->Directs,
=======
                        arch->directs,
>>>>>>> f3326338
                        (attempt_count == 0) ? ScreenUpdatePriority::MAJOR : ScreenUpdatePriority::MINOR,
                        is_flat);

        attempt_count++;
        fflush(stdout);

        float scale_factor = 2;

        if (success && !Fc_clipped) {
            if (current == high) {
                /* Can't go any lower */
                final = current;
            }
            high = current;

            /* If Fc_output is too high, set to full connectivity but warn the user */
            if (Fc_clipped) {
                VTR_LOG_WARN("Fc_output was too high and was clipped to full (maximum) connectivity.\n");
            }

            /* Save routing in case it is best. */
            save_routing(best_routing,
                         route_ctx.clb_opins_used_locally,
                         saved_clb_opins_used_locally);

            //If the user gave us a minW hint (and we routed successfully at that width)
            //make the initial guess closer to the current value instead of the standard guess.
            //
            //To avoid wasting time at unroutable channel widths we want to determine an un-routable (but close
            //to the hint channel width). Picking a value too far below the hint may cause us to waste time
            //at an un-routable channel width.  Picking a value too close to the hint may cause a spurious
            //failure (c.f. verify_binary_search). The scale_factor below seems a reasonable compromise.
            //
            //Note this is only active for only the first re-routing after the initial guess,
            //and we use the default scale_factor otherwise
            if (using_minw_hint && attempt_count == 1) {
                scale_factor = 1.1;
            }

            if ((high - std::max(low, 0)) <= 1 * udsd_multiplier) { //No more steps
                final = high;
            }

            if (low != -1) { //Have lower-bound, step to midpoint
                current = (high + low) / scale_factor;
            } else { //Haven't found lower bound yet
                current = high / scale_factor;

                if (std::abs(current - high) < udsd_multiplier) {
                    //If high and scale_factor are both small, we might have ended
                    //up with no change in current.
                    //In that case, ensure we reduce current by at least the track multiplier
                    current = high - udsd_multiplier;
                }
                VTR_ASSERT(current < high);
            }

        } else { /* last route not successful */
            if (success && Fc_clipped) {
                VTR_LOG("Routing rejected, Fc_output was too high.\n");
                success = false;
            }
            low = current;
            if (high != -1) {
                if ((high - low) <= 1 * udsd_multiplier) { //No more steps
                    final = high;
                }

                current = (high + low) / scale_factor; //Step to midpoint
            } else {
                if (router_opts.fixed_channel_width != NO_FIXED_CHANNEL_WIDTH) {
                    /* FOR Wneed = f(Fs) search */
                    if (low < router_opts.fixed_channel_width + 30) {
                        current = low + 5 * udsd_multiplier;
                    } else {
                        VPR_FATAL_ERROR(VPR_ERROR_ROUTE,
                                        "Aborting: Wneed = f(Fs) search found exceedingly large Wneed (at least %d).\n", low);
                    }
                } else {
                    current = low * scale_factor; /* Haven't found upper bound yet */

                    if (std::abs(current - low) < udsd_multiplier) {
                        //If high and scale_factor are both small, we might have ended
                        //up with no change in current.
                        //In that case, ensure we increase current by at least the track multiplier
                        current = high + udsd_multiplier;
                    }
                    VTR_ASSERT(current > low);
                }
            }
        }
        current = current + current % udsd_multiplier;
    }

    /* The binary search above occasionally does not find the minimum    *
     * routeable channel width.  Sometimes a circuit that will not route  *
     * in 19 channels will route in 18, due to router flukiness.  If      *
     * verify_binary_search is set, the code below will ensure that FPGAs *
     * with channel widths of final-2 and final-3 wil not route           *
     * successfully.  If one does route successfully, the router keeps    *
     * trying smaller channel widths until two in a row (e.g. 8 and 9)    *
     * fail.                                                              */

    if (verify_binary_search) {
        VTR_LOG("\n");
        VTR_LOG("Verifying that binary search found min channel width...\n");

        prev_success = true; /* Actually final - 1 failed, but this makes router */
        /* try final-2 and final-3 even if both fail: safer */
        prev2_success = true;

        current = final - 2;

        while (prev2_success || prev_success) {
            if ((router_opts.fixed_channel_width != NO_FIXED_CHANNEL_WIDTH)
                && (current < router_opts.fixed_channel_width)) {
                break;
            }
            fflush(stdout);
            if (current < 1)
                break;
            if (placer_opts.place_freq == PLACE_ALWAYS) {
                placer_opts.place_chan_width = current;
                try_place(placement_net_list, placer_opts, router_opts, analysis_opts, noc_opts,
                          arch->Chans, det_routing_arch, segment_inf,
<<<<<<< HEAD
                          arch->Directs,
                          /*is_flat=*/false);
=======
                          arch->directs,
                          false);
>>>>>>> f3326338
            }

            success = route(router_net_list,
                            current,
                            router_opts,
                            analysis_opts,
                            det_routing_arch,
                            segment_inf,
                            net_delay,
                            timing_info,
                            delay_calc,
                            arch->Chans,
<<<<<<< HEAD
                            arch->Directs,
=======
                            arch->directs,
>>>>>>> f3326338
                            ScreenUpdatePriority::MINOR,
                            is_flat);

            if (success && !Fc_clipped) {
                final = current;
                save_routing(best_routing,
                             route_ctx.clb_opins_used_locally,
                             saved_clb_opins_used_locally);

                if (placer_opts.place_freq == PLACE_ALWAYS) {
                    auto& cluster_ctx = g_vpr_ctx.clustering();
                    // Cluster-based net_list is used for placement
                    std::string placement_id = print_place(filename_opts.NetFile.c_str(), cluster_ctx.clb_nlist.netlist_id().c_str(),
                                                           filename_opts.PlaceFile.c_str(), g_vpr_ctx.placement().block_locs());
                    g_vpr_ctx.mutable_placement().placement_id = placement_id;
                }
            }

            prev2_success = prev_success;
            prev_success = success;
            current--;
            if (det_routing_arch->directionality == UNI_DIRECTIONAL) {
                current--; /* width must be even */
            }
        }
    }

    /* End binary search verification. */
    /* Restore the best placement (if necessary), the best routing, and  *
     * * the best channel widths for final drawing and statistics output.  */
    t_chan_width chan_width = init_chan(final, arch->Chans, graph_directionality);

    free_rr_graph();

    create_rr_graph(graph_type,
                    device_ctx.physical_tile_types,
                    device_ctx.grid,
                    chan_width,
                    det_routing_arch,
                    segment_inf,
                    router_opts,
<<<<<<< HEAD
                    arch->Directs,
=======
                    arch->directs,
>>>>>>> f3326338
                    &warnings,
                    is_flat);

    init_draw_coords(final, g_vpr_ctx.placement().blk_loc_registry());

    /* Allocate and load additional rr_graph information needed only by the router. */
    alloc_and_load_rr_node_route_structs();

    init_route_structs(router_net_list,
                       router_opts.bb_factor,
                       router_opts.has_choke_point,
                       is_flat);

    restore_routing(best_routing,
                    route_ctx.clb_opins_used_locally,
                    saved_clb_opins_used_locally);

    if (Fc_clipped) {
        VTR_LOG_WARN("Best routing Fc_output too high, clipped to full (maximum) connectivity.\n");
    }
    VTR_LOG("Best routing used a channel width factor of %d.\n", final);

    print_route(router_net_list,
                filename_opts.PlaceFile.c_str(),
                filename_opts.RouteFile.c_str(),
                is_flat);

    fflush(stdout);

    return (final);
}

/**
 * @brief Assigns widths to channels (in tracks).
 *
 * Minimum one track per channel. The channel distributions read from
 * the architecture file are scaled by cfactor. The graph directionality
 * is used to determine if the channel width should be rounded to an
 * even number.
 */
t_chan_width init_chan(int cfactor, const t_chan_width_dist& chan_width_dist, t_graph_type graph_directionality) {
    auto& device_ctx = g_vpr_ctx.mutable_device();
    auto& grid = device_ctx.grid;

    t_chan chan_x_dist = chan_width_dist.chan_x_dist;
    t_chan chan_y_dist = chan_width_dist.chan_y_dist;

    t_chan_width chan_width;
    chan_width.x_list.resize(grid.height());
    chan_width.y_list.resize(grid.width());

    if (grid.height() > 1) {
        int num_channels = grid.height() - 1;
        VTR_ASSERT(num_channels > 0);
        float separation = 1.0 / num_channels; /* Norm. distance between two channels. */

        for (size_t i = 0; i < grid.height(); ++i) {
            float y = float(i) / num_channels;
            chan_width.x_list[i] = compute_chan_width(cfactor, chan_x_dist, y, separation, graph_directionality);
            chan_width.x_list[i] = std::max(chan_width.x_list[i], 1); //Minimum channel width 1
        }
    }

    if (grid.width() > 1) {
        int num_channels = grid.width() - 1;
        VTR_ASSERT(num_channels > 0);
        float separation = 1.0 / num_channels; /* Norm. distance between two channels. */

        for (size_t i = 0; i < grid.width(); ++i) {
            float x = float(i) / num_channels;
            chan_width.y_list[i] = compute_chan_width(cfactor, chan_y_dist, x, separation, graph_directionality);
            chan_width.y_list[i] = std::max(chan_width.y_list[i], 1); //Minimum channel width 1
        }
    }

    auto minmax = std::minmax_element(chan_width.x_list.begin(), chan_width.x_list.end());
    chan_width.x_min = *minmax.first;
    chan_width.x_max = *minmax.second;

    minmax = std::minmax_element(chan_width.y_list.begin(), chan_width.y_list.end());
    chan_width.y_min = *minmax.first;
    chan_width.y_max = *minmax.second;

    chan_width.max = std::max(chan_width.x_max, chan_width.y_max);

#ifdef VERBOSE
    VTR_LOG("\n");
    VTR_LOG("device_ctx.chan_width.x_list:\n");
    for (size_t i = 0; i < grid.height(); ++i) {
        VTR_LOG("%d  ", chan_width.x_list[i]);
    }
    VTR_LOG("\n");
    VTR_LOG("device_ctx.chan_width.y_list:\n");
    for (size_t i = 0; i < grid.width(); ++i) {
        VTR_LOG("%d  ", chan_width.y_list[i]);
    }
    VTR_LOG("\n");
#endif

    return chan_width;
}

/**
 * @brief Computes the channel width and adjusts it to be an an even number if unidirectional
 *        since unidirectional graphs need to have paired wires.
 *
 *   @param cfactor                 Channel width factor: multiplier on the channel width distribution (usually the number of tracks in the widest channel).
 *   @param chan_dist               Channel width distribution.
 *   @param x                       The distance (between 0 and 1) we are across the chip.
 *   @param separation              The distance between two channels in the 0 to 1 coordinate system.
 *   @param graph_directionality    The directionality of the graph (unidirectional or bidirectional).
 */
static int compute_chan_width(int cfactor, t_chan chan_dist, float distance, float separation, t_graph_type graph_directionality) {
    int computed_width;
    computed_width = (int)floor(cfactor * comp_width(&chan_dist, distance, separation) + 0.5);
    if ((GRAPH_BIDIR == graph_directionality) || computed_width % 2 == 0) {
        return computed_width;
    } else {
        return computed_width - 1;
    }
}

/**
 * @brief Return the relative channel density.
 *
 *   @param chan        points to a channel functional description data structure
 *   @param x           the distance (between 0 and 1) we are across the chip.
 *   @param separation  the distance between two channels, in the 0 to 1 coordinate system
 */
static float comp_width(t_chan* chan, float x, float separation) {
    float val;

    switch (chan->type) {
        case UNIFORM:
            val = chan->peak;
            break;

        case GAUSSIAN:
            val = (x - chan->xpeak) * (x - chan->xpeak)
                  / (2 * chan->width * chan->width);
            val = chan->peak * exp(-val);
            val += chan->dc;
            break;

        case PULSE:
            val = (float)fabs((double)(x - chan->xpeak));
            if (val > chan->width / 2.) {
                val = 0;
            } else {
                val = chan->peak;
            }
            val += chan->dc;
            break;

        case DELTA:
            val = x - chan->xpeak;
            if (val > -separation / 2. && val <= separation / 2.)
                val = chan->peak;
            else
                val = 0.;
            val += chan->dc;
            break;

        default:
            VPR_FATAL_ERROR(VPR_ERROR_ROUTE,
                            "in comp_width: Unknown channel type %d.\n", chan->type);
            val = OPEN;
            break;
    }

    return val;
}

/**
 * @brief After placement, logical pins for blocks, and nets must be updated to correspond with physical pins of type.
 *
 * This is required by blocks with capacity > 1 (e.g. typically IOs with multiple instances in each placement
 * grid location). Since they may be swapped around during placement, we need to update which pins the various
 * nets use.
 *
 * This updates both the external inter-block net connectivity (i.e. the clustered netlist), and the intra-block
 * connectivity (since the internal pins used also change).
 *
 * This function should only be called once
 */
void post_place_sync() {
    /* Go through each block */
    const auto& cluster_ctx = g_vpr_ctx.clustering();
    auto& blk_loc_registry = g_vpr_ctx.mutable_placement().mutable_blk_loc_registry();

    // Cluster-based netlist is used for placement
    for (const ClusterBlockId block_id : cluster_ctx.clb_nlist.blocks()) {
        blk_loc_registry.place_sync_external_block_connections(block_id);
    }
}<|MERGE_RESOLUTION|>--- conflicted
+++ resolved
@@ -188,13 +188,8 @@
                       arch->Chans,
                       det_routing_arch,
                       segment_inf,
-<<<<<<< HEAD
-                      arch->Directs,
+                      arch->directs,
                       /*is_flat=*/false);
-=======
-                      arch->directs,
-                      false);
->>>>>>> f3326338
         }
         success = route(router_net_list,
                         current,
@@ -205,11 +200,7 @@
                         timing_info,
                         delay_calc,
                         arch->Chans,
-<<<<<<< HEAD
-                        arch->Directs,
-=======
                         arch->directs,
->>>>>>> f3326338
                         (attempt_count == 0) ? ScreenUpdatePriority::MAJOR : ScreenUpdatePriority::MINOR,
                         is_flat);
 
@@ -335,13 +326,8 @@
                 placer_opts.place_chan_width = current;
                 try_place(placement_net_list, placer_opts, router_opts, analysis_opts, noc_opts,
                           arch->Chans, det_routing_arch, segment_inf,
-<<<<<<< HEAD
-                          arch->Directs,
-                          /*is_flat=*/false);
-=======
-                          arch->directs,
+                          /*is_flat=*/arch->directs,
                           false);
->>>>>>> f3326338
             }
 
             success = route(router_net_list,
@@ -354,11 +340,7 @@
                             timing_info,
                             delay_calc,
                             arch->Chans,
-<<<<<<< HEAD
-                            arch->Directs,
-=======
                             arch->directs,
->>>>>>> f3326338
                             ScreenUpdatePriority::MINOR,
                             is_flat);
 
@@ -400,11 +382,7 @@
                     det_routing_arch,
                     segment_inf,
                     router_opts,
-<<<<<<< HEAD
-                    arch->Directs,
-=======
                     arch->directs,
->>>>>>> f3326338
                     &warnings,
                     is_flat);
 
