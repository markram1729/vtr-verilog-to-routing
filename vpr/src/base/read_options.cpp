#include "read_options.h"
#include "constant_nets.h"
#include "clock_modeling.h"
#include "vpr_error.h"

#include "argparse.hpp"

#include "vtr_log.h"
#include "vtr_util.h"
#include "vtr_path.h"
#include <string>

using argparse::ConvertedValue;
using argparse::Provenance;

///@brief Read and process VPR's command-line arguments
t_options read_options(int argc, const char** argv) {
    t_options args = t_options(); //Explicitly initialize for zero initialization

    auto parser = create_arg_parser(argv[0], args);

    parser.parse_args(argc, argv);

    set_conditional_defaults(args);

    verify_args(args);

    return args;
}

struct ParseOnOff {
    ConvertedValue<bool> from_str(std::string str) {
        std::transform(str.begin(), str.end(), str.begin(), ::tolower);
        ConvertedValue<bool> conv_value;
        if (str == "on")
            conv_value.set_value(true);
        else if (str == "off")
            conv_value.set_value(false);
        else {
            std::stringstream msg;
            msg << "Invalid conversion from '" << str << "' to boolean (expected one of: " << argparse::join(default_choices(), ", ") << ")";
            conv_value.set_error(msg.str());
        }
        return conv_value;
    }

    ConvertedValue<std::string> to_str(bool val) {
        ConvertedValue<std::string> conv_value;

        if (val)
            conv_value.set_value("on");
        else
            conv_value.set_value("off");

        return conv_value;
    }

    std::vector<std::string> default_choices() {
        return {"on", "off"};
    }
};

struct ParseArchFormat {
    ConvertedValue<e_arch_format> from_str(const std::string& str) {
        ConvertedValue<e_arch_format> conv_value;
        if (str == "vtr")
            conv_value.set_value(e_arch_format::VTR);
        else if (str == "fpga-interchange")
            conv_value.set_value(e_arch_format::FPGAInterchange);
        else {
            std::stringstream msg;
            msg << "Invalid conversion from '" << str << "' to e_arch_format (expected one of: " << argparse::join(default_choices(), ", ") << ")";
            conv_value.set_error(msg.str());
        }
        return conv_value;
    }

    ConvertedValue<std::string> to_str(e_arch_format val) {
        ConvertedValue<std::string> conv_value;

        if (val == e_arch_format::VTR)
            conv_value.set_value("vtr");
        else {
            VTR_ASSERT(val == e_arch_format::FPGAInterchange);
            conv_value.set_value("fpga-interchange");
        }

        return conv_value;
    }

    std::vector<std::string> default_choices() {
        return {"vtr", "fpga-interchange"};
    }
};
struct ParseCircuitFormat {
    ConvertedValue<e_circuit_format> from_str(const std::string& str) {
        ConvertedValue<e_circuit_format> conv_value;
        if (str == "auto")
            conv_value.set_value(e_circuit_format::AUTO);
        else if (str == "blif")
            conv_value.set_value(e_circuit_format::BLIF);
        else if (str == "eblif")
            conv_value.set_value(e_circuit_format::EBLIF);
        else if (str == "fpga-interchange")
            conv_value.set_value(e_circuit_format::FPGA_INTERCHANGE);
        else {
            std::stringstream msg;
            msg << "Invalid conversion from '" << str << "' to e_circuit_format (expected one of: " << argparse::join(default_choices(), ", ") << ")";
            conv_value.set_error(msg.str());
        }
        return conv_value;
    }

    ConvertedValue<std::string> to_str(e_circuit_format val) {
        ConvertedValue<std::string> conv_value;

        if (val == e_circuit_format::AUTO)
            conv_value.set_value("auto");
        else if (val == e_circuit_format::BLIF)
            conv_value.set_value("blif");
        else if (val == e_circuit_format::EBLIF)
            conv_value.set_value("eblif");
        else {
            VTR_ASSERT(val == e_circuit_format::FPGA_INTERCHANGE);
            conv_value.set_value("fpga-interchange");
        }

        return conv_value;
    }

    std::vector<std::string> default_choices() {
        return {"auto", "blif", "eblif", "fpga-interchange"};
    }
};
struct ParseRoutePredictor {
    ConvertedValue<e_routing_failure_predictor> from_str(const std::string& str) {
        ConvertedValue<e_routing_failure_predictor> conv_value;
        if (str == "safe")
            conv_value.set_value(SAFE);
        else if (str == "aggressive")
            conv_value.set_value(AGGRESSIVE);
        else if (str == "off")
            conv_value.set_value(OFF);
        else {
            std::stringstream msg;
            msg << "Invalid conversion from '" << str << "' to e_routing_failure_predictor (expected one of: " << argparse::join(default_choices(), ", ") << ")";
            conv_value.set_error(msg.str());
        }
        return conv_value;
    }

    ConvertedValue<std::string> to_str(e_routing_failure_predictor val) {
        ConvertedValue<std::string> conv_value;
        if (val == SAFE)
            conv_value.set_value("safe");
        else if (val == AGGRESSIVE)
            conv_value.set_value("aggressive");
        else {
            VTR_ASSERT(val == OFF);
            conv_value.set_value("off");
        }

        return conv_value;
    }

    std::vector<std::string> default_choices() {
        return {"safe", "aggressive", "off"};
    }
};

struct ParseRouterAlgorithm {
    ConvertedValue<e_router_algorithm> from_str(const std::string& str) {
        ConvertedValue<e_router_algorithm> conv_value;
        if (str == "parallel")
            conv_value.set_value(PARALLEL);
        else if (str == "parallel_decomp")
            conv_value.set_value(PARALLEL_DECOMP);
        else if (str == "timing_driven")
            conv_value.set_value(TIMING_DRIVEN);
        else {
            std::stringstream msg;
            msg << "Invalid conversion from '" << str << "' to e_router_algorithm (expected one of: " << argparse::join(default_choices(), ", ") << ")";
            conv_value.set_error(msg.str());
        }
        return conv_value;
    }

    ConvertedValue<std::string> to_str(e_router_algorithm val) {
        ConvertedValue<std::string> conv_value;
        if (val == PARALLEL)
            conv_value.set_value("parallel");
        else {
            VTR_ASSERT(val == TIMING_DRIVEN);
            conv_value.set_value("timing_driven");
        }
        return conv_value;
    }

    std::vector<std::string> default_choices() {
        return {"parallel", "timing_driven"};
    }
};

struct ParseNodeReorderAlgorithm {
    ConvertedValue<e_rr_node_reorder_algorithm> from_str(const std::string& str) {
        ConvertedValue<e_rr_node_reorder_algorithm> conv_value;
        if (str == "none")
            conv_value.set_value(DONT_REORDER);
        else if (str == "degree_bfs")
            conv_value.set_value(DEGREE_BFS);
        else if (str == "random_shuffle")
            conv_value.set_value(RANDOM_SHUFFLE);
        else {
            std::stringstream msg;
            msg << "Invalid conversion from '" << str << "' to e_rr_node_reorder_algorithm (expected one of: " << argparse::join(default_choices(), ", ") << ")";
            conv_value.set_error(msg.str());
        }
        return conv_value;
    }

    ConvertedValue<std::string> to_str(e_rr_node_reorder_algorithm val) {
        ConvertedValue<std::string> conv_value;
        if (val == DONT_REORDER)
            conv_value.set_value("none");
        else if (val == DEGREE_BFS)
            conv_value.set_value("degree_bfs");
        else {
            VTR_ASSERT(val == RANDOM_SHUFFLE);
            conv_value.set_value("random_shuffle");
        }
        return conv_value;
    }

    std::vector<std::string> default_choices() {
        return {"none", "degree_bfs", "random_shuffle"};
    }
};

struct RouteBudgetsAlgorithm {
    ConvertedValue<e_routing_budgets_algorithm> from_str(const std::string& str) {
        ConvertedValue<e_routing_budgets_algorithm> conv_value;
        if (str == "minimax")
            conv_value.set_value(MINIMAX);
        else if (str == "yoyo")
            conv_value.set_value(YOYO);
        else if (str == "scale_delay")
            conv_value.set_value(SCALE_DELAY);
        else if (str == "disable")
            conv_value.set_value(DISABLE);
        else {
            std::stringstream msg;
            msg << "Invalid conversion from '" << str << "' to e_routing_budget_algorithm (expected one of: " << argparse::join(default_choices(), ", ") << ")";
            conv_value.set_error(msg.str());
        }

        return conv_value;
    }

    ConvertedValue<std::string> to_str(e_routing_budgets_algorithm val) {
        ConvertedValue<std::string> conv_value;
        if (val == MINIMAX)
            conv_value.set_value("minimax");
        else if (val == YOYO)
            conv_value.set_value("yoyo");
        else if (val == DISABLE)
            conv_value.set_value("disable");
        else {
            VTR_ASSERT(val == SCALE_DELAY);
            conv_value.set_value("scale_delay");
        }
        return conv_value;
    }

    std::vector<std::string> default_choices() {
        return {"minimax", "scale_delay", "disable"};
    }
};

struct ParseRouteType {
    ConvertedValue<e_route_type> from_str(const std::string& str) {
        ConvertedValue<e_route_type> conv_value;
        if (str == "global")
            conv_value.set_value(GLOBAL);
        else if (str == "detailed")
            conv_value.set_value(DETAILED);
        else {
            std::stringstream msg;
            msg << "Invalid conversion from '" << str << "' to e_router_algorithm (expected one of: " << argparse::join(default_choices(), ", ") << ")";
            conv_value.set_error(msg.str());
        }
        return conv_value;
    }

    ConvertedValue<std::string> to_str(e_route_type val) {
        ConvertedValue<std::string> conv_value;
        if (val == GLOBAL)
            conv_value.set_value("global");
        else {
            VTR_ASSERT(val == DETAILED);
            conv_value.set_value("detailed");
        }
        return conv_value;
    }

    std::vector<std::string> default_choices() {
        return {"global", "detailed"};
    }
};

struct ParseBaseCost {
    ConvertedValue<e_base_cost_type> from_str(const std::string& str) {
        ConvertedValue<e_base_cost_type> conv_value;
        if (str == "delay_normalized")
            conv_value.set_value(DELAY_NORMALIZED);
        else if (str == "delay_normalized_length")
            conv_value.set_value(DELAY_NORMALIZED_LENGTH);
        else if (str == "delay_normalized_frequency")
            conv_value.set_value(DELAY_NORMALIZED_FREQUENCY);
        else if (str == "delay_normalized_length_frequency")
            conv_value.set_value(DELAY_NORMALIZED_LENGTH_FREQUENCY);
        else if (str == "demand_only_normalized_length")
            conv_value.set_value(DEMAND_ONLY_NORMALIZED_LENGTH);
        else if (str == "demand_only")
            conv_value.set_value(DEMAND_ONLY);
        else if (str == "delay_normalized_length_bounded")
            conv_value.set_value(DELAY_NORMALIZED_LENGTH_BOUNDED);
        else {
            std::stringstream msg;
            msg << "Invalid conversion from '" << str << "' to e_router_algorithm (expected one of: " << argparse::join(default_choices(), ", ") << ")";
            conv_value.set_error(msg.str());
        }
        return conv_value;
    }

    ConvertedValue<std::string> to_str(e_base_cost_type val) {
        ConvertedValue<std::string> conv_value;
        if (val == DELAY_NORMALIZED)
            conv_value.set_value("delay_normalized");
        else if (val == DELAY_NORMALIZED_LENGTH)
            conv_value.set_value("delay_normalized_length");
        else if (val == DELAY_NORMALIZED_FREQUENCY)
            conv_value.set_value("delay_normalized_frequency");
        else if (val == DELAY_NORMALIZED_LENGTH_FREQUENCY)
            conv_value.set_value("delay_normalized_length_frequency");
        else if (val == DEMAND_ONLY_NORMALIZED_LENGTH)
            conv_value.set_value("demand_only_normalized_length");
        else if (val == DELAY_NORMALIZED_LENGTH_BOUNDED)
            conv_value.set_value("delay_normalized_length_bounded");
        else {
            VTR_ASSERT(val == DEMAND_ONLY);
            conv_value.set_value("demand_only");
        }
        return conv_value;
    }

    std::vector<std::string> default_choices() {
        return {"demand_only", "demand_only_normalized_length", "delay_normalized", "delay_normalized_length", "delay_normalized_length_bounded", "delay_normalized_frequency", "delay_normalized_length_frequency"};
    }
};

struct ParsePlaceDeltaDelayAlgorithm {
    ConvertedValue<e_place_delta_delay_algorithm> from_str(const std::string& str) {
        ConvertedValue<e_place_delta_delay_algorithm> conv_value;
        if (str == "astar")
            conv_value.set_value(e_place_delta_delay_algorithm::ASTAR_ROUTE);
        else if (str == "dijkstra")
            conv_value.set_value(e_place_delta_delay_algorithm::DIJKSTRA_EXPANSION);
        else {
            std::stringstream msg;
            msg << "Invalid conversion from '" << str << "' to e_place_delta_delay_algorithm (expected one of: " << argparse::join(default_choices(), ", ") << ")";
            conv_value.set_error(msg.str());
        }
        return conv_value;
    }

    ConvertedValue<std::string> to_str(e_place_delta_delay_algorithm val) {
        ConvertedValue<std::string> conv_value;
        if (val == e_place_delta_delay_algorithm::ASTAR_ROUTE)
            conv_value.set_value("astar");
        else {
            VTR_ASSERT(val == e_place_delta_delay_algorithm::DIJKSTRA_EXPANSION);
            conv_value.set_value("dijkstra");
        }
        return conv_value;
    }

    std::vector<std::string> default_choices() {
        return {"astar", "dijkstra"};
    }
};

struct ParsePlaceAlgorithm {
    ConvertedValue<e_place_algorithm> from_str(const std::string& str) {
        ConvertedValue<e_place_algorithm> conv_value;
        if (str == "bounding_box") {
            conv_value.set_value(BOUNDING_BOX_PLACE);
        } else if (str == "criticality_timing") {
            conv_value.set_value(CRITICALITY_TIMING_PLACE);
        } else if (str == "slack_timing") {
            conv_value.set_value(SLACK_TIMING_PLACE);
        } else {
            std::stringstream msg;
            msg << "Invalid conversion from '" << str << "' to e_place_algorithm (expected one of: " << argparse::join(default_choices(), ", ") << ")";

            //Deprecated option: "path_timing_driven" -> PATH_DRIVEN_TIMING_PLACE
            //New option: "criticality_timing" -> CRITICALITY_TIMING_PLACE
            if (str == "path_timing_driven") {
                msg << "\nDeprecated option: 'path_timing_driven'. It has been renamed to 'criticality_timing'";
            }

            conv_value.set_error(msg.str());
        }
        return conv_value;
    }

    ConvertedValue<std::string> to_str(e_place_algorithm val) {
        ConvertedValue<std::string> conv_value;
        if (val == BOUNDING_BOX_PLACE) {
            conv_value.set_value("bounding_box");
        } else if (val == CRITICALITY_TIMING_PLACE) {
            conv_value.set_value("criticality_timing");
        } else {
            VTR_ASSERT(val == SLACK_TIMING_PLACE);
            conv_value.set_value("slack_timing");
        }
        return conv_value;
    }

    std::vector<std::string> default_choices() {
        return {"bounding_box", "criticality_timing", "slack_timing"};
    }
};

struct ParsePlaceBoundingBox {
    ConvertedValue<e_place_bounding_box_mode> from_str(const std::string& str) {
        ConvertedValue<e_place_bounding_box_mode> conv_value;
        if (str == "auto_bb") {
            conv_value.set_value(AUTO_BB);
        } else if (str == "cube_bb") {
            conv_value.set_value(CUBE_BB);
        } else if (str == "per_layer_bb") {
            conv_value.set_value(PER_LAYER_BB);
        } else {
            std::stringstream msg;
            msg << "Invalid conversion from '" << str << "' to e_place_algorithm (expected one of: " << argparse::join(default_choices(), ", ") << ")";
            conv_value.set_error(msg.str());
        }
        return conv_value;
    }

    ConvertedValue<std::string> to_str(e_place_bounding_box_mode val) {
        ConvertedValue<std::string> conv_value;
        if (val == AUTO_BB) {
            conv_value.set_value("auto_bb");
        } else if (val == CUBE_BB) {
            conv_value.set_value("cube_bb");
        } else {
            VTR_ASSERT(val == PER_LAYER_BB);
            conv_value.set_value("per_layer_bb");
        }
        return conv_value;
    }

    std::vector<std::string> default_choices() {
        return {"auto_bb", "cube_bb", "per_layer_bb"};
    }
};

struct ParsePlaceAgentAlgorithm {
    ConvertedValue<e_agent_algorithm> from_str(const std::string& str) {
        ConvertedValue<e_agent_algorithm> conv_value;
        if (str == "e_greedy")
            conv_value.set_value(E_GREEDY);
        else if (str == "softmax")
            conv_value.set_value(SOFTMAX);
        else {
            std::stringstream msg;
            msg << "Invalid conversion from '" << str << "' to e_agent_algorithm (expected one of: " << argparse::join(default_choices(), ", ") << ")";
            conv_value.set_error(msg.str());
        }
        return conv_value;
    }

    ConvertedValue<std::string> to_str(e_agent_algorithm val) {
        ConvertedValue<std::string> conv_value;
        if (val == E_GREEDY)
            conv_value.set_value("e_greedy");
        else {
            VTR_ASSERT(val == SOFTMAX);
            conv_value.set_value("softmax");
        }
        return conv_value;
    }

    std::vector<std::string> default_choices() {
        return {"e_greedy", "softmax"};
    }
};

struct ParsePlaceAgentSpace {
    ConvertedValue<e_agent_space> from_str(const std::string& str) {
        ConvertedValue<e_agent_space> conv_value;
        if (str == "move_type")
            conv_value.set_value(e_agent_space::MOVE_TYPE);
        else if (str == "move_block_type")
            conv_value.set_value(e_agent_space::MOVE_BLOCK_TYPE);
        else {
            std::stringstream msg;
            msg << "Invalid conversion from '" << str << "' to e_agent_space (expected one of: " << argparse::join(default_choices(), ", ") << ")";
            conv_value.set_error(msg.str());
        }
        return conv_value;
    }

    ConvertedValue<std::string> to_str(e_agent_space val) {
        ConvertedValue<std::string> conv_value;
        if (val == e_agent_space::MOVE_TYPE)
            conv_value.set_value("move_type");
        else {
            VTR_ASSERT(val == e_agent_space::MOVE_BLOCK_TYPE);
            conv_value.set_value("move_block_type");
        }
        return conv_value;
    }

    std::vector<std::string> default_choices() {
        return {"move_type", "move_block_type"};
    }
};

struct ParseFixPins {
    ConvertedValue<e_pad_loc_type> from_str(const std::string& str) {
        ConvertedValue<e_pad_loc_type> conv_value;
        if (str == "free")
            conv_value.set_value(e_pad_loc_type::FREE);
        else if (str == "random")
            conv_value.set_value(e_pad_loc_type::RANDOM);
        else {
            std::stringstream msg;
            msg << "Invalid conversion from '" << str << "' to e_router_algorithm (expected one of: " << argparse::join(default_choices(), ", ") << ")";
            conv_value.set_error(msg.str());
        }
        return conv_value;
    }

    ConvertedValue<std::string> to_str(e_pad_loc_type val) {
        ConvertedValue<std::string> conv_value;
        if (val == e_pad_loc_type::FREE)
            conv_value.set_value("free");
        else {
            VTR_ASSERT(val == e_pad_loc_type::RANDOM);
            conv_value.set_value("random");
        }
        return conv_value;
    }

    std::vector<std::string> default_choices() {
        return {"free", "random"};
    }
};

struct ParseClusterSeed {
    ConvertedValue<e_cluster_seed> from_str(const std::string& str) {
        ConvertedValue<e_cluster_seed> conv_value;
        if (str == "timing")
            conv_value.set_value(e_cluster_seed::TIMING);
        else if (str == "max_inputs")
            conv_value.set_value(e_cluster_seed::MAX_INPUTS);
        else if (str == "blend")
            conv_value.set_value(e_cluster_seed::BLEND);
        else if (str == "max_pins")
            conv_value.set_value(e_cluster_seed::MAX_PINS);
        else if (str == "max_input_pins")
            conv_value.set_value(e_cluster_seed::MAX_INPUT_PINS);
        else if (str == "blend2")
            conv_value.set_value(e_cluster_seed::BLEND2);
        else {
            std::stringstream msg;
            msg << "Invalid conversion from '" << str << "' to e_router_algorithm (expected one of: " << argparse::join(default_choices(), ", ") << ")";
            conv_value.set_error(msg.str());
        }
        return conv_value;
    }

    ConvertedValue<std::string> to_str(e_cluster_seed val) {
        ConvertedValue<std::string> conv_value;
        if (val == e_cluster_seed::TIMING)
            conv_value.set_value("timing");
        else if (val == e_cluster_seed::MAX_INPUTS)
            conv_value.set_value("max_inputs");
        else if (val == e_cluster_seed::BLEND)
            conv_value.set_value("blend");
        else if (val == e_cluster_seed::MAX_PINS)
            conv_value.set_value("max_pins");
        else if (val == e_cluster_seed::MAX_INPUT_PINS)
            conv_value.set_value("max_input_pins");
        else {
            VTR_ASSERT(val == e_cluster_seed::BLEND2);
            conv_value.set_value("blend2");
        }
        return conv_value;
    }

    std::vector<std::string> default_choices() {
        return {"timing", "max_inputs", "blend", "max_pins", "max_input_pins", "blend2"};
    }
};

struct ParseConstantNetMethod {
    ConvertedValue<e_constant_net_method> from_str(const std::string& str) {
        ConvertedValue<e_constant_net_method> conv_value;
        if (str == "global")
            conv_value.set_value(CONSTANT_NET_GLOBAL);
        else if (str == "route")
            conv_value.set_value(CONSTANT_NET_ROUTE);
        else {
            std::stringstream msg;
            msg << "Invalid conversion from '" << str << "' to e_constant_net_method (expected one of: " << argparse::join(default_choices(), ", ") << ")";
            conv_value.set_error(msg.str());
        }
        return conv_value;
    }

    ConvertedValue<std::string> to_str(e_constant_net_method val) {
        ConvertedValue<std::string> conv_value;
        if (val == CONSTANT_NET_GLOBAL)
            conv_value.set_value("global");
        else {
            VTR_ASSERT(val == CONSTANT_NET_ROUTE);
            conv_value.set_value("route");
        }
        return conv_value;
    }

    std::vector<std::string> default_choices() {
        return {"global", "route"};
    }
};

struct ParseTimingReportDetail {
    ConvertedValue<e_timing_report_detail> from_str(const std::string& str) {
        ConvertedValue<e_timing_report_detail> conv_value;
        if (str == "netlist")
            conv_value.set_value(e_timing_report_detail::NETLIST);
        else if (str == "aggregated")
            conv_value.set_value(e_timing_report_detail::AGGREGATED);
        else if (str == "detailed")
            conv_value.set_value(e_timing_report_detail::DETAILED_ROUTING);
        else if (str == "debug")
            conv_value.set_value(e_timing_report_detail::DEBUG);
        else {
            std::stringstream msg;
            msg << "Invalid conversion from '" << str << "' to e_timing_report_detail (expected one of: " << argparse::join(default_choices(), ", ") << ")";
            conv_value.set_error(msg.str());
        }
        return conv_value;
    }

    ConvertedValue<std::string> to_str(e_timing_report_detail val) {
        ConvertedValue<std::string> conv_value;
        if (val == e_timing_report_detail::NETLIST)
            conv_value.set_value("netlist");
        else if (val == e_timing_report_detail::AGGREGATED) {
            conv_value.set_value("aggregated");
        } else if (val == e_timing_report_detail::DETAILED_ROUTING) {
            VTR_ASSERT(val == e_timing_report_detail::DETAILED_ROUTING);
            conv_value.set_value("detailed");
        } else {
            VTR_ASSERT(val == e_timing_report_detail::DEBUG);
            conv_value.set_value("debug");
        }
        return conv_value;
    }

    std::vector<std::string> default_choices() {
        return {"netlist", "aggregated", "detailed", "debug"};
    }
};

struct ParseClockModeling {
    ConvertedValue<e_clock_modeling> from_str(const std::string& str) {
        ConvertedValue<e_clock_modeling> conv_value;
        if (str == "ideal")
            conv_value.set_value(IDEAL_CLOCK);
        else if (str == "route")
            conv_value.set_value(ROUTED_CLOCK);
        else if (str == "dedicated_network")
            conv_value.set_value(DEDICATED_NETWORK);
        else {
            std::stringstream msg;
            msg << "Invalid conversion from '"
                << str
                << "' to e_clock_modeling (expected one of: "
                << argparse::join(default_choices(), ", ") << ")";
            conv_value.set_error(msg.str());
        }
        return conv_value;
    }

    ConvertedValue<std::string> to_str(e_clock_modeling val) {
        ConvertedValue<std::string> conv_value;
        if (val == IDEAL_CLOCK)
            conv_value.set_value("ideal");
        else if (val == ROUTED_CLOCK)
            conv_value.set_value("route");
        else {
            VTR_ASSERT(val == DEDICATED_NETWORK);
            conv_value.set_value("dedicated_network");
        }
        return conv_value;
    }

    std::vector<std::string> default_choices() {
        return {"ideal", "route", "dedicated_network"};
    }
};

struct ParseUnrelatedClustering {
    ConvertedValue<e_unrelated_clustering> from_str(const std::string& str) {
        ConvertedValue<e_unrelated_clustering> conv_value;
        if (str == "on")
            conv_value.set_value(e_unrelated_clustering::ON);
        else if (str == "off")
            conv_value.set_value(e_unrelated_clustering::OFF);
        else if (str == "auto")
            conv_value.set_value(e_unrelated_clustering::AUTO);
        else {
            std::stringstream msg;
            msg << "Invalid conversion from '"
                << str
                << "' to e_unrelated_clustering (expected one of: "
                << argparse::join(default_choices(), ", ") << ")";
            conv_value.set_error(msg.str());
        }
        return conv_value;
    }

    ConvertedValue<std::string> to_str(e_unrelated_clustering val) {
        ConvertedValue<std::string> conv_value;
        if (val == e_unrelated_clustering::ON)
            conv_value.set_value("on");
        else if (val == e_unrelated_clustering::OFF)
            conv_value.set_value("off");
        else {
            VTR_ASSERT(val == e_unrelated_clustering::AUTO);
            conv_value.set_value("auto");
        }
        return conv_value;
    }

    std::vector<std::string> default_choices() {
        return {"on", "off", "auto"};
    }
};

struct ParseBalanceBlockTypeUtil {
    ConvertedValue<e_balance_block_type_util> from_str(const std::string& str) {
        ConvertedValue<e_balance_block_type_util> conv_value;
        if (str == "on")
            conv_value.set_value(e_balance_block_type_util::ON);
        else if (str == "off")
            conv_value.set_value(e_balance_block_type_util::OFF);
        else if (str == "auto")
            conv_value.set_value(e_balance_block_type_util::AUTO);
        else {
            std::stringstream msg;
            msg << "Invalid conversion from '"
                << str
                << "' to e_balance_block_type_util (expected one of: "
                << argparse::join(default_choices(), ", ") << ")";
            conv_value.set_error(msg.str());
        }
        return conv_value;
    }

    ConvertedValue<std::string> to_str(e_balance_block_type_util val) {
        ConvertedValue<std::string> conv_value;
        if (val == e_balance_block_type_util::ON)
            conv_value.set_value("on");
        else if (val == e_balance_block_type_util::OFF)
            conv_value.set_value("off");
        else {
            VTR_ASSERT(val == e_balance_block_type_util::AUTO);
            conv_value.set_value("auto");
        }
        return conv_value;
    }

    std::vector<std::string> default_choices() {
        return {"on", "off", "auto"};
    }
};

struct ParseConstGenInference {
    ConvertedValue<e_const_gen_inference> from_str(const std::string& str) {
        ConvertedValue<e_const_gen_inference> conv_value;
        if (str == "none")
            conv_value.set_value(e_const_gen_inference::NONE);
        else if (str == "comb")
            conv_value.set_value(e_const_gen_inference::COMB);
        else if (str == "comb_seq")
            conv_value.set_value(e_const_gen_inference::COMB_SEQ);
        else {
            std::stringstream msg;
            msg << "Invalid conversion from '"
                << str
                << "' to e_const_gen_inference (expected one of: "
                << argparse::join(default_choices(), ", ") << ")";
            conv_value.set_error(msg.str());
        }
        return conv_value;
    }

    ConvertedValue<std::string> to_str(e_const_gen_inference val) {
        ConvertedValue<std::string> conv_value;
        if (val == e_const_gen_inference::NONE)
            conv_value.set_value("none");
        else if (val == e_const_gen_inference::COMB)
            conv_value.set_value("comb");
        else {
            VTR_ASSERT(val == e_const_gen_inference::COMB_SEQ);
            conv_value.set_value("comb_seq");
        }
        return conv_value;
    }

    std::vector<std::string> default_choices() {
        return {"none", "comb", "comb_seq"};
    }
};

struct ParseIncrRerouteDelayRipup {
    ConvertedValue<e_incr_reroute_delay_ripup> from_str(const std::string& str) {
        ConvertedValue<e_incr_reroute_delay_ripup> conv_value;
        if (str == "on")
            conv_value.set_value(e_incr_reroute_delay_ripup::ON);
        else if (str == "off")
            conv_value.set_value(e_incr_reroute_delay_ripup::OFF);
        else if (str == "auto")
            conv_value.set_value(e_incr_reroute_delay_ripup::AUTO);
        else {
            std::stringstream msg;
            msg << "Invalid conversion from '"
                << str
                << "' to e_incr_reroute_delay_ripup (expected one of: "
                << argparse::join(default_choices(), ", ") << ")";
            conv_value.set_error(msg.str());
        }
        return conv_value;
    }

    ConvertedValue<std::string> to_str(e_incr_reroute_delay_ripup val) {
        ConvertedValue<std::string> conv_value;
        if (val == e_incr_reroute_delay_ripup::ON)
            conv_value.set_value("on");
        else if (val == e_incr_reroute_delay_ripup::OFF)
            conv_value.set_value("off");
        else {
            VTR_ASSERT(val == e_incr_reroute_delay_ripup::AUTO);
            conv_value.set_value("auto");
        }
        return conv_value;
    }

    std::vector<std::string> default_choices() {
        return {"on", "off", "auto"};
    }
};

struct ParseRouteBBUpdate {
    ConvertedValue<e_route_bb_update> from_str(const std::string& str) {
        ConvertedValue<e_route_bb_update> conv_value;
        if (str == "static")
            conv_value.set_value(e_route_bb_update::STATIC);
        else if (str == "dynamic")
            conv_value.set_value(e_route_bb_update::DYNAMIC);
        else {
            std::stringstream msg;
            msg << "Invalid conversion from '"
                << str
                << "' to e_route_bb_update (expected one of: "
                << argparse::join(default_choices(), ", ") << ")";
            conv_value.set_error(msg.str());
        }
        return conv_value;
    }

    ConvertedValue<std::string> to_str(e_route_bb_update val) {
        ConvertedValue<std::string> conv_value;
        if (val == e_route_bb_update::STATIC)
            conv_value.set_value("static");
        else {
            VTR_ASSERT(val == e_route_bb_update::DYNAMIC);
            conv_value.set_value("dynamic");
        }
        return conv_value;
    }

    std::vector<std::string> default_choices() {
        return {"static", "dynamic"};
    }
};

struct ParseRouterLookahead {
    ConvertedValue<e_router_lookahead> from_str(std::string str) {
        std::transform(str.begin(), str.end(), str.begin(), ::tolower);
        ConvertedValue<e_router_lookahead> conv_value;
        if (str == "classic")
            conv_value.set_value(e_router_lookahead::CLASSIC);
        else if (str == "map")
            conv_value.set_value(e_router_lookahead::MAP);
        else if (str == "compressed_map")
            conv_value.set_value(e_router_lookahead::COMPRESSED_MAP);
        else if (str == "extended_map")
            conv_value.set_value(e_router_lookahead::EXTENDED_MAP);
        else {
            std::stringstream msg;
            msg << "Invalid conversion from '"
                << str
                << "' to e_router_lookahead (expected one of: "
                << argparse::join(default_choices(), ", ") << ")";
            conv_value.set_error(msg.str());
        }
        return conv_value;
    }

    ConvertedValue<std::string> to_str(e_router_lookahead val) {
        ConvertedValue<std::string> conv_value;
        if (val == e_router_lookahead::CLASSIC)
            conv_value.set_value("classic");
        else if (val == e_router_lookahead::MAP) {
            conv_value.set_value("map");
        } else if (val == e_router_lookahead::COMPRESSED_MAP) {
            conv_value.set_value("compressed_map");
        } else {
            VTR_ASSERT(val == e_router_lookahead::EXTENDED_MAP);
            conv_value.set_value("extended_map");
        }
        return conv_value;
    }

    std::vector<std::string> default_choices() {
        return {"classic", "map", "compressed_map", "extended_map"};
    }
};

struct ParsePlaceDelayModel {
    ConvertedValue<PlaceDelayModelType> from_str(const std::string& str) {
        ConvertedValue<PlaceDelayModelType> conv_value;
        if (str == "simple") {
            conv_value.set_value(PlaceDelayModelType::SIMPLE);
        } else if (str == "delta")
            conv_value.set_value(PlaceDelayModelType::DELTA);
        else if (str == "delta_override")
            conv_value.set_value(PlaceDelayModelType::DELTA_OVERRIDE);
        else {
            std::stringstream msg;
            msg << "Invalid conversion from '" << str << "' to PlaceDelayModelType (expected one of: " << argparse::join(default_choices(), ", ") << ")";
            conv_value.set_error(msg.str());
        }
        return conv_value;
    }

    ConvertedValue<std::string> to_str(PlaceDelayModelType val) {
        ConvertedValue<std::string> conv_value;
        if (val == PlaceDelayModelType::SIMPLE)
            conv_value.set_value("simple");
        else if (val == PlaceDelayModelType::DELTA)
            conv_value.set_value("delta");
        else if (val == PlaceDelayModelType::DELTA_OVERRIDE)
            conv_value.set_value("delta_override");
        else {
            std::stringstream msg;
            msg << "Unrecognized PlaceDelayModelType";
            conv_value.set_error(msg.str());
        }
        return conv_value;
    }

    std::vector<std::string> default_choices() {
        return {"simple", "delta", "delta_override"};
    }
};

struct ParseReducer {
    ConvertedValue<e_reducer> from_str(const std::string& str) {
        ConvertedValue<e_reducer> conv_value;
        if (str == "min")
            conv_value.set_value(e_reducer::MIN);
        else if (str == "max")
            conv_value.set_value(e_reducer::MAX);
        else if (str == "median")
            conv_value.set_value(e_reducer::MEDIAN);
        else if (str == "arithmean")
            conv_value.set_value(e_reducer::ARITHMEAN);
        else if (str == "geomean")
            conv_value.set_value(e_reducer::GEOMEAN);
        else {
            std::stringstream msg;
            msg << "Invalid conversion from '" << str << "' to e_reducer (expected one of: " << argparse::join(default_choices(), ", ") << ")";
            conv_value.set_error(msg.str());
        }
        return conv_value;
    }

    ConvertedValue<std::string> to_str(e_reducer val) {
        ConvertedValue<std::string> conv_value;
        if (val == e_reducer::MIN)
            conv_value.set_value("min");
        else if (val == e_reducer::MAX)
            conv_value.set_value("max");
        else if (val == e_reducer::MEDIAN)
            conv_value.set_value("median");
        else if (val == e_reducer::ARITHMEAN)
            conv_value.set_value("arithmean");
        else {
            VTR_ASSERT(val == e_reducer::GEOMEAN);
            conv_value.set_value("geomean");
        }
        return conv_value;
    }

    std::vector<std::string> default_choices() {
        return {"min", "max", "median", "arithmean", "geomean"};
    }
};

struct ParseRouterFirstIterTiming {
    ConvertedValue<e_router_initial_timing> from_str(const std::string& str) {
        ConvertedValue<e_router_initial_timing> conv_value;
        if (str == "all_critical")
            conv_value.set_value(e_router_initial_timing::ALL_CRITICAL);
        else if (str == "lookahead")
            conv_value.set_value(e_router_initial_timing::LOOKAHEAD);
        else {
            std::stringstream msg;
            msg << "Invalid conversion from '" << str << "' to e_router_initial_timing (expected one of: " << argparse::join(default_choices(), ", ") << ")";
            conv_value.set_error(msg.str());
        }
        return conv_value;
    }

    ConvertedValue<std::string> to_str(e_router_initial_timing val) {
        ConvertedValue<std::string> conv_value;
        if (val == e_router_initial_timing::ALL_CRITICAL)
            conv_value.set_value("all_critical");
        else {
            VTR_ASSERT(val == e_router_initial_timing::LOOKAHEAD);
            conv_value.set_value("lookahead");
        }
        return conv_value;
    }

    std::vector<std::string> default_choices() {
        return {"all_critical", "lookahead"};
    }
};

struct ParseRouterHeap {
    ConvertedValue<e_heap_type> from_str(const std::string& str) {
        ConvertedValue<e_heap_type> conv_value;
        if (str == "binary")
            conv_value.set_value(e_heap_type::BINARY_HEAP);
        else if (str == "four_ary")
            conv_value.set_value(e_heap_type::FOUR_ARY_HEAP);
        else if (str == "bucket")
            conv_value.set_value(e_heap_type::BUCKET_HEAP_APPROXIMATION);
        else {
            std::stringstream msg;
            msg << "Invalid conversion from '" << str << "' to e_heap_type (expected one of: " << argparse::join(default_choices(), ", ") << ")";
            conv_value.set_error(msg.str());
        }
        return conv_value;
    }

    ConvertedValue<std::string> to_str(e_heap_type val) {
        ConvertedValue<std::string> conv_value;
        if (val == e_heap_type::BINARY_HEAP)
            conv_value.set_value("binary");
        else if (val == e_heap_type::FOUR_ARY_HEAP)
            conv_value.set_value("four_ary");
        else {
            VTR_ASSERT(val == e_heap_type::BUCKET_HEAP_APPROXIMATION);
            conv_value.set_value("bucket");
        }
        return conv_value;
    }

    std::vector<std::string> default_choices() {
        return {"binary", "four_ary", "bucket"};
    }
};

struct ParseCheckRoute {
    ConvertedValue<e_check_route_option> from_str(const std::string& str) {
        ConvertedValue<e_check_route_option> conv_value;
        if (str == "off")
            conv_value.set_value(e_check_route_option::OFF);
        else if (str == "quick")
            conv_value.set_value(e_check_route_option::QUICK);
        else if (str == "full")
            conv_value.set_value(e_check_route_option::FULL);
        else {
            std::stringstream msg;
            msg << "Invalid conversion from '" << str << "' to e_check_route_option (expected one of: " << argparse::join(default_choices(), ", ") << ")";
            conv_value.set_error(msg.str());
        }
        return conv_value;
    }

    ConvertedValue<std::string> to_str(e_check_route_option val) {
        ConvertedValue<std::string> conv_value;
        if (val == e_check_route_option::OFF)
            conv_value.set_value("off");
        else if (val == e_check_route_option::QUICK)
            conv_value.set_value("quick");
        else {
            VTR_ASSERT(val == e_check_route_option::FULL);
            conv_value.set_value("full");
        }
        return conv_value;
    }

    std::vector<std::string> default_choices() {
        return {"off", "quick", "full"};
    }
};

struct ParsePlaceEfforScaling {
    ConvertedValue<e_place_effort_scaling> from_str(const std::string& str) {
        ConvertedValue<e_place_effort_scaling> conv_value;
        if (str == "circuit")
            conv_value.set_value(e_place_effort_scaling::CIRCUIT);
        else if (str == "device_circuit")
            conv_value.set_value(e_place_effort_scaling::DEVICE_CIRCUIT);
        else {
            std::stringstream msg;
            msg << "Invalid conversion from '" << str << "' to e_place_effort_scaling (expected one of: " << argparse::join(default_choices(), ", ") << ")";
            conv_value.set_error(msg.str());
        }
        return conv_value;
    }

    ConvertedValue<std::string> to_str(e_place_effort_scaling val) {
        ConvertedValue<std::string> conv_value;
        if (val == e_place_effort_scaling::CIRCUIT)
            conv_value.set_value("circuit");
        else {
            VTR_ASSERT(val == e_place_effort_scaling::DEVICE_CIRCUIT);
            conv_value.set_value("device_circuit");
        }
        return conv_value;
    }

    std::vector<std::string> default_choices() {
        return {"circuit", "device_circuit"};
    }
};

struct ParseTimingUpdateType {
    ConvertedValue<e_timing_update_type> from_str(const std::string& str) {
        ConvertedValue<e_timing_update_type> conv_value;
        if (str == "auto")
            conv_value.set_value(e_timing_update_type::AUTO);
        else if (str == "full")
            conv_value.set_value(e_timing_update_type::FULL);
        else if (str == "incremental")
            conv_value.set_value(e_timing_update_type::INCREMENTAL);
        else {
            std::stringstream msg;
            msg << "Invalid conversion from '" << str << "' to e_timing_update_type (expected one of: " << argparse::join(default_choices(), ", ") << ")";
            conv_value.set_error(msg.str());
        }
        return conv_value;
    }

    ConvertedValue<std::string> to_str(e_timing_update_type val) {
        ConvertedValue<std::string> conv_value;
        if (val == e_timing_update_type::AUTO)
            conv_value.set_value("auto");
        if (val == e_timing_update_type::FULL)
            conv_value.set_value("full");
        else {
            VTR_ASSERT(val == e_timing_update_type::INCREMENTAL);
            conv_value.set_value("incremental");
        }
        return conv_value;
    }

    std::vector<std::string> default_choices() {
        return {"auto", "full", "incremental"};
    }
};

struct ParsePostSynthNetlistUnconnInputHandling {
    ConvertedValue<e_post_synth_netlist_unconn_handling> from_str(const std::string& str) {
        ConvertedValue<e_post_synth_netlist_unconn_handling> conv_value;
        if (str == "unconnected")
            conv_value.set_value(e_post_synth_netlist_unconn_handling::UNCONNECTED);
        else if (str == "nets")
            conv_value.set_value(e_post_synth_netlist_unconn_handling::NETS);
        else if (str == "gnd")
            conv_value.set_value(e_post_synth_netlist_unconn_handling::GND);
        else if (str == "vcc")
            conv_value.set_value(e_post_synth_netlist_unconn_handling::VCC);
        else {
            std::stringstream msg;
            msg << "Invalid conversion from '" << str << "' to e_post_synth_netlist_unconn_handling (expected one of: " << argparse::join(default_choices(), ", ") << ")";
            conv_value.set_error(msg.str());
        }
        return conv_value;
    }

    ConvertedValue<std::string> to_str(e_post_synth_netlist_unconn_handling val) {
        ConvertedValue<std::string> conv_value;
        if (val == e_post_synth_netlist_unconn_handling::NETS)
            conv_value.set_value("nets");
        else if (val == e_post_synth_netlist_unconn_handling::GND)
            conv_value.set_value("gnd");
        else if (val == e_post_synth_netlist_unconn_handling::VCC)
            conv_value.set_value("vcc");
        else {
            VTR_ASSERT(val == e_post_synth_netlist_unconn_handling::UNCONNECTED);
            conv_value.set_value("unconnected");
        }
        return conv_value;
    }

    std::vector<std::string> default_choices() {
        return {"unconnected", "nets", "gnd", "vcc"};
    }
};

struct ParsePostSynthNetlistUnconnOutputHandling {
    ConvertedValue<e_post_synth_netlist_unconn_handling> from_str(const std::string& str) {
        ConvertedValue<e_post_synth_netlist_unconn_handling> conv_value;
        if (str == "unconnected")
            conv_value.set_value(e_post_synth_netlist_unconn_handling::UNCONNECTED);
        else if (str == "nets")
            conv_value.set_value(e_post_synth_netlist_unconn_handling::NETS);
        else {
            std::stringstream msg;
            msg << "Invalid conversion from '" << str << "' to e_post_synth_netlist_unconn_handling (expected one of: " << argparse::join(default_choices(), ", ") << ")";
            conv_value.set_error(msg.str());
        }
        return conv_value;
    }

    ConvertedValue<std::string> to_str(e_post_synth_netlist_unconn_handling val) {
        ConvertedValue<std::string> conv_value;
        if (val == e_post_synth_netlist_unconn_handling::NETS)
            conv_value.set_value("nets");
        else {
            VTR_ASSERT(val == e_post_synth_netlist_unconn_handling::UNCONNECTED);
            conv_value.set_value("unconnected");
        }
        return conv_value;
    }

    std::vector<std::string> default_choices() {
        return {"unconnected", "nets"};
    }
};

argparse::ArgumentParser create_arg_parser(const std::string& prog_name, t_options& args) {
    std::string description =
        "Implements the specified circuit onto the target FPGA architecture"
        " by performing packing/placement/routing, and analyzes the result.\n"
        "\n"
        "Attempts to find the minimum routable channel width, unless a fixed"
        " channel width is specified with --route_chan_width.";
    auto parser = argparse::ArgumentParser(prog_name, description);

    std::string epilog = vtr::replace_all(
        "Usage Examples\n"
        "--------------\n"
        "   #Find the minimum routable channel width of my_circuit on my_arch\n"
        "   {prog} my_arch.xml my_circuit.blif\n"
        "\n"
        "   #Show interactive graphics\n"
        "   {prog} my_arch.xml my_circuit.blif --disp on\n"
        "\n"
        "   #Implement at a fixed channel width of 100\n"
        "   {prog} my_arch.xml my_circuit.blif --route_chan_width 100\n"
        "\n"
        "   #Perform packing and placement only\n"
        "   {prog} my_arch.xml my_circuit.blif --pack --place\n"
        "\n"
        "   #Generate post-implementation netlist\n"
        "   {prog} my_arch.xml my_circuit.blif --gen_post_synthesis_netlist on\n"
        "\n"
        "   #Write routing-resource graph to a file\n"
        "   {prog} my_arch.xml my_circuit.blif --write_rr_graph my_rr_graph.xml\n"
        "\n"
        "\n"
        "For additional documentation see: https://docs.verilogtorouting.org",
        "{prog}", parser.prog());
    parser.epilog(epilog);

    auto& pos_grp = parser.add_argument_group("positional arguments");
    pos_grp.add_argument(args.ArchFile, "architecture")
        .help(
            "FPGA Architecture description file\n"
            "   - XML: this is the default frontend format\n"
            "   - FPGA Interchange: device architecture file in the FPGA Interchange format");

    pos_grp.add_argument(args.CircuitName, "circuit")
        .help("Circuit file (or circuit name if --circuit_file specified)");

    auto& stage_grp = parser.add_argument_group("stage options");

    stage_grp.add_argument<bool, ParseOnOff>(args.do_packing, "--pack")
        .help("Run packing")
        .action(argparse::Action::STORE_TRUE)
        .default_value("off");

    stage_grp.add_argument<bool, ParseOnOff>(args.do_legalize, "--legalize")
        .help("Legalize a flat placement, i.e. reconstruct and place clusters based on a flat placement file, which lists cluster and intra-cluster placement coordinates for each primitive.")
        .action(argparse::Action::STORE_TRUE)
        .default_value("off");

    stage_grp.add_argument<bool, ParseOnOff>(args.do_placement, "--place")
        .help("Run placement")
        .action(argparse::Action::STORE_TRUE)
        .default_value("off");

    stage_grp.add_argument<bool, ParseOnOff>(args.do_routing, "--route")
        .help("Run routing")
        .action(argparse::Action::STORE_TRUE)
        .default_value("off");

    stage_grp.add_argument<bool, ParseOnOff>(args.do_analysis, "--analysis")
        .help("Run analysis")
        .action(argparse::Action::STORE_TRUE)
        .default_value("off");

    stage_grp.epilog(
        "If none of the stage options are specified, all stages are run.\n"
        "Analysis is always run after routing, unless the implementation\n"
        "is illegal.\n"
        "\n"
        "If the implementation is illegal analysis can be forced by explicitly\n"
        "specifying the --analysis option.");

    auto& gfx_grp = parser.add_argument_group("graphics options");

    gfx_grp.add_argument<bool, ParseOnOff>(args.show_graphics, "--disp")
        .help("Enable or disable interactive graphics")
        .default_value("off");

    gfx_grp.add_argument(args.GraphPause, "--auto")
        .help(
            "Controls how often VPR pauses for interactive"
            " graphics (requiring Proceed to be clicked)."
            " Higher values pause less frequently")
        .default_value("1")
        .choices({"0", "1", "2"})
        .show_in(argparse::ShowIn::HELP_ONLY);

    gfx_grp.add_argument<bool, ParseOnOff>(args.save_graphics, "--save_graphics")
        .help("Save all graphical contents to PDF files")
        .default_value("off");

    gfx_grp.add_argument(args.graphics_commands, "--graphics_commands")
        .help(
            "A set of semi-colon seperated graphics commands. \n"
            "Commands must be surrounded by quotation marks (e.g. --graphics_commands \"save_graphics place.png\")\n"
            "   Commands:\n"
            "      * save_graphics <file>\n"
            "           Saves graphics to the specified file (.png/.pdf/\n"
            "           .svg). If <file> contains '{i}', it will be\n"
            "           replaced with an integer which increments\n"
            "           each time graphics is invoked.\n"
            "      * set_macros <int>\n"
            "           Sets the placement macro drawing state\n"
            "      * set_nets <int>\n"
            "           Sets the net drawing state\n"
            "      * set_cpd <int>\n"
            "           Sets the criticla path delay drawing state\n"
            "      * set_routing_util <int>\n"
            "           Sets the routing utilization drawing state\n"
            "      * set_clip_routing_util <int>\n"
            "           Sets whether routing utilization values are\n"
            "           clipped to [0., 1.]. Useful when a consistent\n"
            "           scale is needed across images\n"
            "      * set_draw_block_outlines <int>\n"
            "           Sets whether blocks have an outline drawn around\n"
            "           them\n"
            "      * set_draw_block_text <int>\n"
            "           Sets whether blocks have label text drawn on them\n"
            "      * set_draw_block_internals <int>\n"
            "           Sets the level to which block internals are drawn\n"
            "      * set_draw_net_max_fanout <int>\n"
            "           Sets the maximum fanout for nets to be drawn (if\n"
            "           fanout is beyond this value the net will not be\n"
            "           drawn)\n"
            "      * set_congestion <int>\n"
            "           Sets the routing congestion drawing state\n"
            "      * exit <int>\n"
            "           Exits VPR with specified exit code\n"
            "\n"
            "   Example:\n"
            "     'save_graphics place.png; \\\n"
            "      set_nets 1; save_graphics nets1.png;\\\n"
            "      set_nets 2; save_graphics nets2.png; set_nets 0;\\\n"
            "      set_cpd 1; save_graphics cpd1.png; \\\n"
            "      set_cpd 3; save_graphics cpd3.png; set_cpd 0; \\\n"
            "      set_routing_util 5; save_graphics routing_util5.png; \\\n"
            "      set_routing_util 0; \\\n"
            "      set_congestion 1; save_graphics congestion1.png;'\n"
            "\n"
            "   The above toggles various graphics settings (e.g. drawing\n"
            "   nets, drawing critical path) and then saves the results to\n"
            "   .png files.\n"
            "\n"
            "   Note that drawing state is reset to its previous state after\n"
            "   these commands are invoked.\n"
            "\n"
            "   Like the interactive graphics --disp option, the --auto\n"
            "   option controls how often the commands specified with\n"
            "   this option are invoked.\n")
        .default_value("");

    auto& gen_grp = parser.add_argument_group("general options");

    gen_grp.add_argument(args.show_help, "--help", "-h")
        .help("Show this help message then exit")
        .action(argparse::Action::HELP);

    gen_grp.add_argument<bool, ParseOnOff>(args.show_version, "--version")
        .help("Show version information then exit")
        .action(argparse::Action::VERSION);

    gen_grp.add_argument<std::string>(args.device_layout, "--device")
        .help(
            "Controls which device layout/floorplan is used from the architecture file."
            " 'auto' uses the smallest device which satisfies the circuit's resource requirements.")
        .metavar("DEVICE_NAME")
        .default_value("auto");

    gen_grp.add_argument<size_t>(args.num_workers, "--num_workers", "-j")
        .help(
            "Controls how many parallel workers VPR may use:\n"
            " *  1 implies VPR will execute serially,\n"
            " * >1 implies VPR may execute in parallel with up to the\n"
            "      specified concurrency, and\n"
            " *  0 implies VPR may execute in parallel with up to the\n"
            "      maximum concurrency supported by the host machine.\n"
            "If this option is not specified it may be set from the 'VPR_NUM_WORKERS' "
            "environment variable; otherwise the default is used.")
        .default_value("1");

    gen_grp.add_argument<bool, ParseOnOff>(args.timing_analysis, "--timing_analysis")
        .help("Controls whether timing analysis (and timing driven optimizations) are enabled.")
        .default_value("on");

    gen_grp.add_argument<e_timing_update_type, ParseTimingUpdateType>(args.timing_update_type, "--timing_update_type")
        .help(
            "Controls how timing analysis updates are performed:\n"
            " * auto: VPR decides\n"
            " * full: Full timing updates are performed (may be faster \n"
            "         if circuit timing has changed significantly)\n"
            " * incr: Incremental timing updates are performed (may be \n"
            "         faster in the face of smaller circuit timing changes)\n")
        .default_value("auto")
        .show_in(argparse::ShowIn::HELP_ONLY);

    gen_grp.add_argument<bool, ParseOnOff>(args.CreateEchoFile, "--echo_file")
        .help(
            "Generate echo files of key internal data structures."
            " Useful for debugging VPR, and typically end in .echo")
        .default_value("off")
        .show_in(argparse::ShowIn::HELP_ONLY);

    gen_grp.add_argument<bool, ParseOnOff>(args.verify_file_digests, "--verify_file_digests")
        .help(
            "Verify that files loaded by VPR (e.g. architecture, netlist,"
            " previous packing/placement/routing) are consistent")
        .default_value("on")
        .show_in(argparse::ShowIn::HELP_ONLY);

    gen_grp.add_argument(args.target_device_utilization, "--target_utilization")
        .help(
            "Sets the target device utilization."
            " This corresponds to the maximum target fraction of device grid-tiles to be used."
            " A value of 1.0 means the smallest device (which fits the circuit) will be used.")
        .default_value("1.0")
        .show_in(argparse::ShowIn::HELP_ONLY);

    gen_grp.add_argument<e_constant_net_method, ParseConstantNetMethod>(args.constant_net_method, "--constant_net_method")
        .help(
            "Specifies how constant nets (i.e. those driven to a constant\n"
            "value) are handled:\n"
            " * global: Treat constant nets as globals (not routed)\n"
            " * route : Treat constant nets as normal nets (routed)\n")
        .default_value("global")
        .show_in(argparse::ShowIn::HELP_ONLY);

    gen_grp.add_argument<e_clock_modeling, ParseClockModeling>(args.clock_modeling, "--clock_modeling")
        .help(
            "Specifies how clock nets are handled\n"
            " * ideal: Treat clock pins as ideal\n"
            "          (i.e. no routing delays on clocks)\n"
            " * route: Treat the clock pins as normal nets\n"
            "          (i.e. routed using inter-block routing)\n"
            " * dedicated_network : Build a dedicated clock network based on the\n"
            "                       clock network specified in the architecture file\n")
        .default_value("ideal")
        .show_in(argparse::ShowIn::HELP_ONLY);

    gen_grp.add_argument<bool, ParseOnOff>(args.two_stage_clock_routing, "--two_stage_clock_routing")
        .help(
            "Routes clock nets in two stages if using a dedicated clock network.\n"
            " * First stage: From the Net source to a dedicated clock network source\n"
            " * Second stage: From the clock network source to net sinks\n")
        .default_value("off")
        .action(argparse::Action::STORE_TRUE)
        .show_in(argparse::ShowIn::HELP_ONLY);

    gen_grp.add_argument<bool, ParseOnOff>(args.exit_before_pack, "--exit_before_pack")
        .help("Causes VPR to exit before packing starts (useful for statistics collection)")
        .default_value("off")
        .show_in(argparse::ShowIn::HELP_ONLY);

    gen_grp.add_argument<bool, ParseOnOff>(args.strict_checks, "--strict_checks")
        .help(
            "Controls whether VPR enforces some consistency checks strictly (as errors) or treats them as warnings."
            " Usually these checks indicate an issue with either the targeted architecture, or consistency issues"
            " with VPR's internal data structures/algorithms (possibly harming optimization quality)."
            " In specific circumstances on specific architectures these checks may be too restrictive and can be turned off."
            " However exercise extreme caution when turning this option off -- be sure you completely understand why the issue"
            " is being flagged, and why it is OK to treat as a warning instead of an error.")
        .default_value("on")
        .show_in(argparse::ShowIn::HELP_ONLY);

    gen_grp.add_argument<std::string>(args.disable_errors, "--disable_errors")
        .help(
            "Parses a list of functions for which the errors are going to be treated as warnings.\n"
            "Each function in the list is delimited by `:`\n"
            "This option should be only used for development purposes.")
        .default_value("");

    gen_grp.add_argument<std::string>(args.suppress_warnings, "--suppress_warnings")
        .help(
            "Parses a list of functions for which the warnings will be suppressed on stdout.\n"
            "The first element of the list is the name of the output log file with the suppressed warnings.\n"
            "The output log file can be omitted to completely suppress warnings.\n"
            "The file name and the list of functions is separated by `,`. If no output log file is specified,\n"
            "the comma is not needed.\n"
            "Each function in the list is delimited by `:`\n"
            "This option should be only used for development purposes.")
        .default_value("");

    gen_grp.add_argument<bool, ParseOnOff>(args.allow_dangling_combinational_nodes, "--allow_dangling_combinational_nodes")
        .help(
            "Option to allow dangling combinational nodes in the timing graph.\n"
            "This option should normally be off, as dangling combinational nodes are unusual\n"
            "in the timing graph and may indicate a problem in the circuit or architecture.\n"
            "Unless you understand why your architecture/circuit can have valid dangling combinational nodes, this option should be off.\n"
            "In general this is a dev-only option and should not be turned on by the end-user.")
        .default_value("off")
        .show_in(argparse::ShowIn::HELP_ONLY);

    gen_grp.add_argument<bool, ParseOnOff>(args.terminate_if_timing_fails, "--terminate_if_timing_fails")
        .help(
            "During final timing analysis after routing, if a negative slack anywhere is returned and this option is set, \n"
            "VPR_FATAL_ERROR is called and processing ends.")
        .default_value("off");

    auto& file_grp = parser.add_argument_group("file options");

    file_grp.add_argument<e_arch_format, ParseArchFormat>(args.arch_format, "--arch_format")
        .help(
            "File format for the input atom-level circuit/netlist.\n"
            " * vtr: Architecture expressed in the explicit VTR format"
            " * fpga-interchage: Architecture expressed in the FPGA Interchange schema format\n")
        .default_value("vtr")
        .show_in(argparse::ShowIn::HELP_ONLY);

    file_grp.add_argument(args.CircuitFile, "--circuit_file")
        .help("Path to technology mapped circuit")
        .show_in(argparse::ShowIn::HELP_ONLY);

    file_grp.add_argument<e_circuit_format, ParseCircuitFormat>(args.circuit_format, "--circuit_format")
        .help(
            "File format for the input atom-level circuit/netlist.\n"
            " * auto: infer from file extension\n"
            " * blif: Strict structural BLIF format\n"
            " * eblif: Structural BLIF format with the extensions:\n"
            "           .conn  - Connection between two wires\n"
            "           .cname - Custom name for atom primitive\n"
            "           .param - Parameter on atom primitive\n"
            "           .attr  - Attribute on atom primitive\n"
            " * fpga-interchage: Logical netlist in FPGA Interchange schema format\n")
        .default_value("auto")
        .show_in(argparse::ShowIn::HELP_ONLY);

    file_grp.add_argument(args.NetFile, "--net_file")
        .help("Path to packed netlist file")
        .show_in(argparse::ShowIn::HELP_ONLY);

    file_grp.add_argument(args.FlatPlaceFile, "--flat_place_file")
        .help("Path to input flat placement file")
        .show_in(argparse::ShowIn::HELP_ONLY);

    file_grp.add_argument(args.PlaceFile, "--place_file")
        .help("Path to placement file")
        .show_in(argparse::ShowIn::HELP_ONLY);

    file_grp.add_argument(args.RouteFile, "--route_file")
        .help("Path to routing file")
        .show_in(argparse::ShowIn::HELP_ONLY);

    file_grp.add_argument(args.SDCFile, "--sdc_file")
        .help("Path to timing constraints file in SDC format")
        .show_in(argparse::ShowIn::HELP_ONLY);

    file_grp.add_argument(args.read_rr_graph_file, "--read_rr_graph")
        .help(
            "The routing resource graph file to load."
            " The loaded routing resource graph overrides any routing architecture specified in the architecture file.")
        .metavar("RR_GRAPH_FILE")
        .show_in(argparse::ShowIn::HELP_ONLY);

    file_grp.add_argument(args.write_rr_graph_file, "--write_rr_graph")
        .help("Writes the routing resource graph to the specified file")
        .metavar("RR_GRAPH_FILE")
        .show_in(argparse::ShowIn::HELP_ONLY);

    file_grp.add_argument(args.write_initial_place_file, "--write_initial_place_file")
        .help("Writes out the the placement chosen by the initial placement algorithm to the specified file")
        .metavar("INITIAL_PLACE_FILE")
        .show_in(argparse::ShowIn::HELP_ONLY);

    file_grp.add_argument(args.read_initial_place_file, "--read_initial_place_file")
        .help("Reads the initial placement and continues the rest of the placement process from there.")
        .metavar("INITIAL_PLACE_FILE")
        .show_in(argparse::ShowIn::HELP_ONLY);

    file_grp.add_argument(args.read_vpr_constraints_file, "--read_vpr_constraints")
        .help("Reads the floorplanning constraints that packing and placement must respect from the specified XML file.")
        .show_in(argparse::ShowIn::HELP_ONLY);

    file_grp.add_argument(args.write_vpr_constraints_file, "--write_vpr_constraints")
        .help("Writes out new floorplanning constraints based on current placement to the specified XML file.")
        .show_in(argparse::ShowIn::HELP_ONLY);

    file_grp.add_argument(args.write_constraints_file, "--write_fix_clusters")
        .help(
            "Output file containing fixed locations of legalized input clusters - does not include clusters without placement coordinates; this file is used during post-legalization placement in order to hold input placement coordinates fixed while VPR places legalizer-generated orphan clusters.")
        .default_value("fix_clusters.out")
        .show_in(argparse::ShowIn::HELP_ONLY);

    file_grp.add_argument(args.write_flat_place_file, "--write_flat_place")
        .help(
            "VPR's (or reconstructed external) placement solution in flat placement file format; this file lists cluster and intra-cluster placement coordinates for each atom and can be used to reconstruct a clustering and placement solution.")
        .show_in(argparse::ShowIn::HELP_ONLY);

    file_grp.add_argument(args.read_router_lookahead, "--read_router_lookahead")
        .help(
            "Reads the lookahead data from the specified file instead of computing it.")
        .show_in(argparse::ShowIn::HELP_ONLY);

    file_grp.add_argument(args.read_intra_cluster_router_lookahead, "--read_intra_cluster_router_lookahead")
        .help("Reads the intra-cluster lookahead data from the specified file.")
        .show_in(argparse::ShowIn::HELP_ONLY);

    file_grp.add_argument(args.write_router_lookahead, "--write_router_lookahead")
        .help("Writes the lookahead data to the specified file.")
        .show_in(argparse::ShowIn::HELP_ONLY);

    file_grp.add_argument(args.write_intra_cluster_router_lookahead, "--write_intra_cluster_router_lookahead")
        .help("Writes the intra-cluster lookahead data to the specified file.")
        .show_in(argparse::ShowIn::HELP_ONLY);

    file_grp.add_argument(args.read_placement_delay_lookup, "--read_placement_delay_lookup")
        .help(
            "Reads the placement delay lookup from the specified file instead of computing it.")
        .show_in(argparse::ShowIn::HELP_ONLY);

    file_grp.add_argument(args.write_placement_delay_lookup, "--write_placement_delay_lookup")
        .help("Writes the placement delay lookup to the specified file.")
        .show_in(argparse::ShowIn::HELP_ONLY);

    file_grp.add_argument(args.out_file_prefix, "--outfile_prefix")
        .help("Prefix for output files")
        .show_in(argparse::ShowIn::HELP_ONLY);

    file_grp.add_argument(args.write_block_usage, "--write_block_usage")
        .help("Writes the cluster-level block types usage summary to the specified JSON, XML or TXT file.")
        .show_in(argparse::ShowIn::HELP_ONLY);

    auto& netlist_grp = parser.add_argument_group("netlist options");

    netlist_grp.add_argument<bool, ParseOnOff>(args.absorb_buffer_luts, "--absorb_buffer_luts")
        .help("Controls whether LUTS programmed as buffers are absorbed by downstream logic")
        .default_value("on")
        .show_in(argparse::ShowIn::HELP_ONLY);

    netlist_grp.add_argument<e_const_gen_inference, ParseConstGenInference>(args.const_gen_inference, "--const_gen_inference")
        .help(
            "Controls how constant generators are detected\n"
            " * none    : No constant generator inference is performed\n"
            " * comb    : Only combinational primitives are considered\n"
            "             for constant generator inference (always safe)\n"
            " * comb_seq: Both combinational and sequential primitives\n"
            "             are considered for constant generator inference\n"
            "             (usually safe)\n")
        .default_value("comb_seq")
        .show_in(argparse::ShowIn::HELP_ONLY);

    netlist_grp.add_argument<bool, ParseOnOff>(args.sweep_dangling_primary_ios, "--sweep_dangling_primary_ios")
        .help("Controls whether dangling primary inputs and outputs are removed from the netlist")
        .default_value("on")
        .show_in(argparse::ShowIn::HELP_ONLY);

    netlist_grp.add_argument<bool, ParseOnOff>(args.sweep_dangling_nets, "--sweep_dangling_nets")
        .help("Controls whether dangling nets are removed from the netlist")
        .default_value("on")
        .show_in(argparse::ShowIn::HELP_ONLY);

    netlist_grp.add_argument<bool, ParseOnOff>(args.sweep_dangling_blocks, "--sweep_dangling_blocks")
        .help("Controls whether dangling blocks are removed from the netlist")
        .default_value("on")
        .show_in(argparse::ShowIn::HELP_ONLY);

    netlist_grp.add_argument<bool, ParseOnOff>(args.sweep_constant_primary_outputs, "--sweep_constant_primary_outputs")
        .help("Controls whether primary outputs driven by constant values are removed from the netlist")
        .default_value("off")
        .show_in(argparse::ShowIn::HELP_ONLY);

    netlist_grp.add_argument(args.netlist_verbosity, "--netlist_verbosity")
        .help(
            "Controls how much detail netlist processing produces about detected netlist"
            " characteristics (e.g. constant generator detection) and applied netlist"
            " modifications (e.g. swept netlist components)."
            " Larger values produce more detail.")
        .default_value("1")
        .show_in(argparse::ShowIn::HELP_ONLY);

    auto& pack_grp = parser.add_argument_group("packing options");

    pack_grp.add_argument<bool, ParseOnOff>(args.connection_driven_clustering, "--connection_driven_clustering")
        .help(
            "Controls whether or not packing prioritizes the absorption of nets with fewer"
            " connections into a complex logic block over nets with more connections")
        .default_value("on")
        .show_in(argparse::ShowIn::HELP_ONLY);

    pack_grp.add_argument<e_unrelated_clustering, ParseUnrelatedClustering>(args.allow_unrelated_clustering, "--allow_unrelated_clustering")
        .help(
            "Controls whether primitives with no attraction to a cluster can be packed into it.\n"
            "Turning unrelated clustering on can increase packing density (fewer blocks are used), but at the cost of worse routability.\n"
            " * on  : Unrelated clustering enabled\n"
            " * off : Unrelated clustering disabled\n"
            " * auto: Dynamically enabled/disabled (based on density)\n")
        .default_value("auto")
        .show_in(argparse::ShowIn::HELP_ONLY);

    pack_grp.add_argument(args.alpha_clustering, "--alpha_clustering")
        .help(
            "Parameter that weights the optimization of timing vs area. 0.0 focuses solely on"
            " area, 1.0 solely on timing.")
        .default_value("0.75")
        .show_in(argparse::ShowIn::HELP_ONLY);

    pack_grp.add_argument(args.beta_clustering, "--beta_clustering")
        .help(
            "Parameter that weights the absorption of small nets vs signal sharing."
            " 0.0 focuses solely on sharing, 1.0 solely on small net absoprtion."
            " Only meaningful if --connection_driven_clustering=on")
        .default_value("0.9")
        .show_in(argparse::ShowIn::HELP_ONLY);

    pack_grp.add_argument<bool, ParseOnOff>(args.timing_driven_clustering, "--timing_driven_clustering")
        .help("Controls whether custering optimizes for timing")
        .default_value("on")
        .show_in(argparse::ShowIn::HELP_ONLY);

    pack_grp.add_argument<e_cluster_seed, ParseClusterSeed>(args.cluster_seed_type, "--cluster_seed_type")
        .help(
            "Controls how primitives are chosen as seeds."
            " (Default: blend2 if timing driven, max_inputs otherwise)")
        .show_in(argparse::ShowIn::HELP_ONLY);

    pack_grp.add_argument<bool, ParseOnOff>(args.enable_clustering_pin_feasibility_filter, "--clustering_pin_feasibility_filter")
        .help(
            "Controls whether the pin counting feasibility filter is used during clustering."
            " When enabled the clustering engine counts the number of available pins in"
            " groups/classes of mutually connected pins within a cluster."
            " These counts are used to quickly filter out candidate primitives/atoms/molecules"
            " for which the cluster has insufficient pins to route (without performing a full routing)."
            " This reduces packer run-time")
        .default_value("on")
        .show_in(argparse::ShowIn::HELP_ONLY);

    pack_grp.add_argument<e_balance_block_type_util, ParseBalanceBlockTypeUtil>(args.balance_block_type_utilization, "--balance_block_type_utilization")
        .help(
            "If enabled, when a primitive can potentially be mapped to multiple block types the packer will\n"
            "pick the block type which (currently) has the lowest utilization.\n"
            " * on  : Try to balance block type utilization\n"
            " * off : Do not try to balance block type utilization\n"
            " * auto: Dynamically enabled/disabled (based on density)\n")
        .default_value("auto")
        .show_in(argparse::ShowIn::HELP_ONLY);

    pack_grp.add_argument(args.target_external_pin_util, "--target_ext_pin_util")
        .help(
            "Sets the external pin utilization target during clustering.\n"
            "Value Ranges: [1.0, 0.0]\n"
            "* 1.0 : The packer to pack as densely as possible (i.e. try\n"
            "        to use 100% of cluster external pins)\n"
            "* 0.0 : The packer to pack as loosely as possible (i.e. each\n"
            "        block will contain a single mollecule).\n"
            "        Values in between trade-off pin usage and\n"
            "        packing density.\n"
            "\n"
            "Typically packing less densely improves routability, at\n"
            "the cost of using more clusters. Note that these settings are\n"
            "only guidelines, the packer will use up to 1.0 utilization if\n"
            "a molecule would not otherwise pack into any cluster type.\n"
            "\n"
            "This option can take multiple specifications in several\n"
            "formats:\n"
            "* auto (i.e. 'auto'): VPR will determine the target pin\n"
            "                      utilizations automatically\n"
            "* Single Value (e.g. '0.7'): the input pin utilization for\n"
            "                             all block types (output pin\n"
            "                             utilization defaults to 1.0)\n"
            "* Double Value (e.g. '0.7,0.8'): the input and output pin\n"
            "                             utilization for all block types\n"
            "* Block Value (e.g. 'clb:0.7', 'clb:0.7,0.8'): the pin\n"
            "                             utilization for a specific\n"
            "                             block type\n"
            "These can be used in combination. For example:\n"
            "   '--target_ext_pin_util 0.9 clb:0.7'\n"
            "would set the input pin utilization of clb blocks to 0.7,\n"
            "and all other blocks to 0.9.\n")
        .nargs('+')
        .default_value({"auto"})
        .show_in(argparse::ShowIn::HELP_ONLY);

    pack_grp.add_argument<bool, ParseOnOff>(args.pack_prioritize_transitive_connectivity, "--pack_prioritize_transitive_connectivity")
        .help("Whether transitive connectivity is prioritized over high-fanout connectivity during packing")
        .default_value("on")
        .show_in(argparse::ShowIn::HELP_ONLY);

    pack_grp.add_argument(args.pack_high_fanout_threshold, "--pack_high_fanout_threshold")
        .help(
            "Sets the high fanout threshold during clustering.\n"
            "\n"
            "Typically reducing the threshold reduces packing density\n"
            "and improves routability."
            "\n"
            "This option can take multiple specifications in several\n"
            "formats:\n"
            "* auto (i.e. 'auto'): VPR will determine the target pin\n"
            "                      utilizations automatically\n"
            "* Single Value (e.g. '256'): the high fanout threshold\n"
            "                             for all block types\n"
            "* Block Value (e.g. 'clb:16'): the high fanout threshold\n"
            "                               for a specific block type\n"
            "These can be used in combination. For example:\n"
            "   '--pack_high_fanout_threshold 256 clb:16'\n"
            "would set the high fanout threshold for clb blocks to 16\n"
            "and all other blocks to 256\n")
        .nargs('+')
        .default_value({"auto"})
        .show_in(argparse::ShowIn::HELP_ONLY);

    pack_grp.add_argument(args.pack_transitive_fanout_threshold, "--pack_transitive_fanout_threshold")
        .help("Packer transitive fanout threshold")
        .default_value("4")
        .show_in(argparse::ShowIn::HELP_ONLY);

    pack_grp.add_argument(args.pack_feasible_block_array_size, "--pack_feasible_block_array_size")
        .help(
            "This value is used to determine the max size of the\n"
            "priority queue for candidates that pass the early filter\n"
            "legality test but not the more detailed routing test\n")
        .default_value("30")
        .show_in(argparse::ShowIn::HELP_ONLY);

    pack_grp.add_argument<int>(args.pack_verbosity, "--pack_verbosity")
        .help("Controls how verbose clustering's output is. Higher values produce more output (useful for debugging architecture packing problems)")
        .default_value("2")
        .show_in(argparse::ShowIn::HELP_ONLY);

    pack_grp.add_argument<bool, ParseOnOff>(args.use_attraction_groups, "--use_attraction_groups")
        .help("Whether attraction groups are used to make it easier to pack primitives in the same floorplan region together.")
        .default_value("on")
        .show_in(argparse::ShowIn::HELP_ONLY);

    pack_grp.add_argument(args.pack_num_moves, "--pack_num_moves")
        .help(
            "The number of moves that can be tried in packing stage")
        .default_value("100000")
        .show_in(argparse::ShowIn::HELP_ONLY);

    pack_grp.add_argument(args.pack_move_type, "--pack_move_type")
        .help(
            "The move type used in packing."
            "The available values are: randomSwap, semiDirectedSwap, semiDirectedSameTypeSwap")
        .default_value("semiDirectedSwap")
        .show_in(argparse::ShowIn::HELP_ONLY);

    auto& place_grp = parser.add_argument_group("placement options");

    place_grp.add_argument(args.Seed, "--seed")
        .help("Placement random number generator seed")
        .default_value("1")
        .show_in(argparse::ShowIn::HELP_ONLY);

    place_grp.add_argument<e_place_delta_delay_algorithm, ParsePlaceDeltaDelayAlgorithm>(
                 args.place_delta_delay_matrix_calculation_method,
                 "--place_delta_delay_matrix_calculation_method")
        .help(
            "What algorithm should be used to compute the place delta matrix.\n"
            "\n"
            " * astar : Find delta delays between OPIN's and IPIN's using\n"
            "           the router with the current --router_profiler_astar_fac.\n"
            " * dijkstra : Use Dijkstra's algorithm to find all shortest paths \n"
            "              from sampled OPIN's to all IPIN's.\n")
        .default_value("astar")
        .show_in(argparse::ShowIn::HELP_ONLY);

    place_grp.add_argument(args.PlaceInnerNum, "--inner_num")
        .help("Controls number of moves per temperature: inner_num * num_blocks ^ (4/3)")
        .default_value("0.5")
        .show_in(argparse::ShowIn::HELP_ONLY);

    place_grp.add_argument<e_place_effort_scaling, ParsePlaceEfforScaling>(args.place_effort_scaling, "--place_effort_scaling")
        .help(
            "Controls how the number of placer moves level scales with circuit\n"
            " and device size:\n"
            "  * circuit: proportional to circuit size (num_blocks ^ 4/3)\n"
            "  * device_circuit: proportional to device and circuit size\n"
            "                    (grid_size ^ 2/3 * num_blocks ^ 2/3)\n")
        .default_value("circuit")
        .show_in(argparse::ShowIn::HELP_ONLY);

    place_grp.add_argument(args.PlaceInitT, "--init_t")
        .help("Initial temperature for manual annealing schedule")
        .default_value("100.0")
        .show_in(argparse::ShowIn::HELP_ONLY);

    place_grp.add_argument(args.PlaceExitT, "--exit_t")
        .help("Temperature at which annealing which terminate for manual annealing schedule")
        .default_value("0.01")
        .show_in(argparse::ShowIn::HELP_ONLY);

    place_grp.add_argument(args.PlaceAlphaT, "--alpha_t")
        .help(
            "Temperature scaling factor for manual annealing schedule."
            " Old temperature is multiplied by alpha_t")
        .default_value("0.8")
        .show_in(argparse::ShowIn::HELP_ONLY);

    place_grp.add_argument(args.PlaceAlphaMin, "--alpha_min")
        .help(
            "For placement using Dusty's annealing schedule. Minimum (starting) value of alpha.")
        .default_value("0.2")
        .show_in(argparse::ShowIn::HELP_ONLY);

    place_grp.add_argument(args.PlaceAlphaMax, "--alpha_max")
        .help(
            "For placement using Dusty's annealing schedule. Maximum (stopping) value of alpha.")
        .default_value("0.9")
        .show_in(argparse::ShowIn::HELP_ONLY);

    place_grp.add_argument(args.PlaceAlphaDecay, "--alpha_decay")
        .help(
            "For placement using Dusty's annealing schedule. The value that alpha is scaled by after reset.")
        .default_value("0.7")
        .show_in(argparse::ShowIn::HELP_ONLY);

    place_grp.add_argument(args.PlaceSuccessMin, "--anneal_success_min")
        .help(
            "For placement using Dusty's annealing schedule. Minimum success ratio when annealing before resetting the temperature to maintain the target success ratio.")
        .default_value("0.1")
        .show_in(argparse::ShowIn::HELP_ONLY);

    place_grp.add_argument(args.PlaceSuccessTarget, "--anneal_success_target")
        .help(
            "For placement using Dusty's annealing schedule. Target success ratio when annealing.")
        .default_value("0.25")
        .show_in(argparse::ShowIn::HELP_ONLY);

    place_grp.add_argument<e_pad_loc_type, ParseFixPins>(args.pad_loc_type, "--fix_pins")
        .help(
            "Fixes I/O pad locations randomly during placement. Valid options:\n"
            " * 'free' allows placement to optimize pad locations\n"
            " * 'random' fixes pad locations to arbitrary locations\n.")
        .default_value("free")
        .choices({"free", "random"})
        .show_in(argparse::ShowIn::HELP_ONLY);

    place_grp.add_argument(args.constraints_file, "--fix_clusters")
        .help(
            "Fixes block locations during placement. Valid options:\n"
            " * path to a file specifying block locations (.place format with block locations specified).")
        .default_value("")
        .show_in(argparse::ShowIn::HELP_ONLY);

    place_grp.add_argument<e_place_algorithm, ParsePlaceAlgorithm>(args.PlaceAlgorithm, "--place_algorithm")
        .help(
            "Controls which placement algorithm is used. Valid options:\n"
            " * bounding_box: Focuses purely on minimizing the bounding box wirelength of the circuit. Turns off timing analysis if specified.\n"
            " * criticality_timing: Focuses on minimizing both the wirelength and the connection timing costs (criticality * delay).\n"
            " * slack_timing: Focuses on improving the circuit slack values to reduce critical path delay.\n")
        .default_value("criticality_timing")
        .choices({"bounding_box", "criticality_timing", "slack_timing"})
        .show_in(argparse::ShowIn::HELP_ONLY);

    place_grp.add_argument<e_place_algorithm, ParsePlaceAlgorithm>(args.PlaceQuenchAlgorithm, "--place_quench_algorithm")
        .help(
            "Controls which placement algorithm is used during placement quench.\n"
            "If specified, it overrides the option --place_algorithm during placement quench.\n"
            "Valid options:\n"
            " * bounding_box: Focuses purely on minimizing the bounding box wirelength of the circuit. Turns off timing analysis if specified.\n"
            " * criticality_timing: Focuses on minimizing both the wirelength and the connection timing costs (criticality * delay).\n"
            " * slack_timing: Focuses on improving the circuit slack values to reduce critical path delay.\n")
        .default_value("criticality_timing")
        .choices({"bounding_box", "criticality_timing", "slack_timing"})
        .show_in(argparse::ShowIn::HELP_ONLY);

    place_grp.add_argument(args.PlaceChanWidth, "--place_chan_width")
        .help(
            "Sets the assumed channel width during placement. "
            "If --place_chan_width is unspecified, but --route_chan_width is specified the "
            "--route_chan_width value will be used (otherwise the default value is used).")
        .default_value("100")
        .show_in(argparse::ShowIn::HELP_ONLY);

    place_grp.add_argument(args.place_rlim_escape_fraction, "--place_rlim_escape")
        .help(
            "The fraction of moves which are allowed to ignore the region limit."
            " For example, a value of 0.1 means 10%% of moves are allowed to ignore the region limit.")
        .default_value("0.0")
        .show_in(argparse::ShowIn::HELP_ONLY);

    place_grp.add_argument(args.place_move_stats_file, "--place_move_stats")
        .help(
            "File to write detailed placer move statistics to")
        .default_value("")
        .show_in(argparse::ShowIn::HELP_ONLY);

    place_grp.add_argument(args.placement_saves_per_temperature, "--save_placement_per_temperature")
        .help(
            "Controls how often VPR saves the current placement to a file per temperature (may be helpful for debugging)."
            " The value specifies how many times the placement should be saved (values less than 1 disable this feature).")
        .default_value("0")
        .show_in(argparse::ShowIn::HELP_ONLY);

    place_grp.add_argument(args.enable_analytic_placer, "--enable_analytic_placer")
        .help(
            "Enables the analytic placer. "
            "Once analytic placement is done, the result is passed through the quench phase of the annealing placer for local improvement")
        .default_value("false")
        .show_in(argparse::ShowIn::HELP_ONLY);

    place_grp.add_argument(args.place_static_move_prob, "--place_static_move_prob")
        .help(
            "The percentage probabilities of different moves in Simulated Annealing placement. "
            "For non-timing-driven placement, only the first 3 probabilities should be provided. "
            "For timing-driven placement, all probabilities should be provided. "
            "When the number of provided probabilities is less then the number of move types, zero probability "
            "is assumed."
            "The numbers listed are interpreted as the percentage probabilities of {UniformMove, MedianMove, CentroidMove, "
            "WeightedCentroid, WeightedMedian, Critical UniformMove, Timing feasible Region(TFR)}, in that order.")
        .nargs('+')
        .default_value({"100"})
        .show_in(argparse::ShowIn::HELP_ONLY);


    place_grp.add_argument(args.place_high_fanout_net, "--place_high_fanout_net")
        .help(
            "Sets the assumed high fanout net during placement. "
            "Any net with higher fanout would be ignored while calculating some of the directed moves: Median and WeightedMedian")
        .default_value("10")
        .show_in(argparse::ShowIn::HELP_ONLY);

    place_grp.add_argument<e_place_bounding_box_mode, ParsePlaceBoundingBox>(args.place_bounding_box_mode, "--place_bounding_box_mode")
        .help(
            "Specifies the type of bounding box to be used in 3D architectures.\n"
            "\n"
            "MODE options:\n"
            "  auto_bb     : Automatically determine the appropriate bounding box based on the connections between layers.\n"
            "  cube_bb            : Use 3D bounding boxes.\n"
            "  per_layer_bb     : Use per-layer bounding boxes.\n"
            "\n"
            "Choose one of the available modes to define the behavior of bounding boxes in your 3D architecture. The default mode is 'automatic'.")
        .default_value("auto_bb")
        .choices({"auto_bb", "cube_bb", "per_layer_bb"})
        .show_in(argparse::ShowIn::HELP_ONLY);

    place_grp.add_argument<bool, ParseOnOff>(args.RL_agent_placement, "--RL_agent_placement")
        .help(
            "Uses a Reinforcement Learning (RL) agent in choosing the appropiate move type in placement."
            "It activates the RL agent placement instead of using fixed probability for each move type.")
        .default_value("on")
        .show_in(argparse::ShowIn::HELP_ONLY);

    place_grp.add_argument<bool, ParseOnOff>(args.place_agent_multistate, "--place_agent_multistate")
        .help(
            "Enable multistate agent. "
            "A second state will be activated late in the annealing and in the Quench that includes all the timing driven directed moves.")
        .default_value("on")
        .show_in(argparse::ShowIn::HELP_ONLY);

    place_grp.add_argument<bool, ParseOnOff>(args.place_checkpointing, "--place_checkpointing")
        .help(
            "Enable Placement checkpoints. This means saving the placement and restore it if it's better than later placements."
            "Only effective if agnet's 2nd state is activated.")
        .default_value("on")
        .show_in(argparse::ShowIn::HELP_ONLY);

    place_grp.add_argument(args.place_agent_epsilon, "--place_agent_epsilon")
        .help(
            "Placement RL agent's epsilon for epsilon-greedy agent."
            "Epsilon represents the percentage of exploration actions taken vs the exploitation ones.")
        .default_value("0.3")
        .show_in(argparse::ShowIn::HELP_ONLY);

    place_grp.add_argument(args.place_agent_gamma, "--place_agent_gamma")
        .help(
            "Controls how quickly the agent's memory decays. "
            "Values between [0., 1.] specify the fraction of weight in the exponentially weighted reward average applied to moves which occured greater than moves_per_temp moves ago."
            "Values < 0 cause the unweighted reward sample average to be used (all samples are weighted equally)")
        .default_value("0.05")
        .show_in(argparse::ShowIn::HELP_ONLY);

    place_grp.add_argument(args.place_dm_rlim, "--place_dm_rlim")
        .help(
            "The maximum range limit of any directed move other than the uniform move. "
            "It also shrinks with the default rlim")
        .default_value("3.0")
        .show_in(argparse::ShowIn::HELP_ONLY);

    place_grp.add_argument(args.place_reward_fun, "--place_reward_fun")
        .help(
            "The reward function used by placement RL agent."
            "The available values are: basic, nonPenalizing_basic, runtime_aware, WLbiased_runtime_aware"
            "The latter two are only available for timing-driven placement.")
        .default_value("WLbiased_runtime_aware")
        .show_in(argparse::ShowIn::HELP_ONLY);

    place_grp.add_argument(args.place_crit_limit, "--place_crit_limit")
        .help(
            "The criticality limit to count a block as a critical one (or have a critical connection). "
            "It used in some directed moves that only move critical blocks like critical uniform and feasible region. "
            "Its range equals to [0., 1.].")
        .default_value("0.7")
        .show_in(argparse::ShowIn::HELP_ONLY);

    place_grp.add_argument(args.place_constraint_expand, "--place_constraint_expand")
        .help(
            "The value used to decide how much to expand the floorplan constraint region when writing "
            "a floorplan constraint XML file. Takes in an integer value from zero to infinity. "
            "If the value is zero, the block stays at the same x, y location. If it is "
            "greater than zero the constraint region expands by the specified value in each direction. "
            "For example, if 1 was specified, a block at the x, y location (1, 1) would have a constraint region "
            "of 2x2 centered around (1, 1), from (0, 0) to (2, 2).")
        .default_value("0")
        .show_in(argparse::ShowIn::HELP_ONLY);

    place_grp.add_argument<bool, ParseOnOff>(args.place_constraint_subtile, "--place_constraint_subtile")
        .help(
            "The bool used to say whether to print subtile constraints when printing a floorplan constraints XML file. "
            "If it is off, no subtile locations are specified when printing the floorplan constraints. "
            "If it is on, the floorplan constraints are printed with the subtiles from current placement. ")
        .default_value("off")
        .show_in(argparse::ShowIn::HELP_ONLY);

    place_grp.add_argument(args.floorplan_num_horizontal_partitions, "--floorplan_num_horizontal_partitions")
        .help(
            "An argument used for generating test constraints files. Specifies how many partitions to "
            "make in the horizontal dimension. Must be used in conjunction with "
            "--floorplan_num_vertical_partitions")
        .default_value("0")
        .show_in(argparse::ShowIn::HELP_ONLY);

    place_grp.add_argument(args.floorplan_num_vertical_partitions, "--floorplan_num_vertical_partitions")
        .help(
            "An argument used for generating test constraints files. Specifies how many partitions to "
            "make in the vertical dimension. Must be used in conjunction with "
            "--floorplan_num_horizontal_partitions")
        .default_value("0")
        .show_in(argparse::ShowIn::HELP_ONLY);

    /*
     * place_grp.add_argument(args.place_timing_cost_func, "--place_timing_cost_func")
     * .help(
     * "which timing cost function to use")
     * .default_value("0")
     * .show_in(argparse::ShowIn::HELP_ONLY);
     */
    place_grp.add_argument<e_agent_algorithm, ParsePlaceAgentAlgorithm>(args.place_agent_algorithm, "--place_agent_algorithm")
        .help("Controls which placement RL agent is used")
        .default_value("softmax")
        .choices({"e_greedy", "softmax"})
        .show_in(argparse::ShowIn::HELP_ONLY);

    place_grp.add_argument<e_agent_space, ParsePlaceAgentSpace>(args.place_agent_space, "--place_agent_space")
        .help(
            "Agent exploration space can be either based on only move types or also consider different block types\n"
            "The available values are: move_type, move_block_type")
        .default_value("move_block_type")
        .choices({"move_type", "move_block_type"})
        .show_in(argparse::ShowIn::HELP_ONLY);

    place_grp.add_argument(args.placer_debug_block, "--placer_debug_block")
        .help(
            " Controls when placer debugging is enabled for blocks.\n"
            " * For values >= 0, the value is taken as the block ID for\n"
            "   which to enable placer debug output.\n"
            " * For value == -1, placer debug output is enabled for\n"
            "   all blocks.\n"
            " * For values < -1, all block-based placer debug output is disabled.\n"
            "Note if VPR as compiled without debug logging enabled this will produce only limited output.\n")
        .default_value("-2")
        .show_in(argparse::ShowIn::HELP_ONLY);

    place_grp.add_argument(args.placer_debug_net, "--placer_debug_net")
        .help(
            "Controls when placer debugging is enabled for nets.\n"
            " * For values >= 0, the value is taken as the net ID for\n"
            "   which to enable placer debug output.\n"
            " * For value == -1, placer debug output is enabled for\n"
            "   all nets.\n"
            " * For values < -1, all net-based placer debug output is disabled.\n"
            "Note if VPR as compiled without debug logging enabled this will produce only limited output.\n")
        .default_value("-2")
        .show_in(argparse::ShowIn::HELP_ONLY);

    auto& place_timing_grp = parser.add_argument_group("timing-driven placement options");

    place_timing_grp.add_argument(args.PlaceTimingTradeoff, "--timing_tradeoff")
        .help(
            "Trade-off control between delay and wirelength during placement."
            " 0.0 focuses completely on wirelength, 1.0 completely on timing")
        .default_value("0.5")
        .show_in(argparse::ShowIn::HELP_ONLY);

    place_timing_grp.add_argument(args.RecomputeCritIter, "--recompute_crit_iter")
        .help("Controls how many temperature updates occur between timing analysis during placement")
        .default_value("1")
        .show_in(argparse::ShowIn::HELP_ONLY);

    place_timing_grp.add_argument(args.inner_loop_recompute_divider, "--inner_loop_recompute_divider")
        .help("Controls how many timing analysies are perform per temperature during placement")
        .default_value("0")
        .show_in(argparse::ShowIn::HELP_ONLY);

    place_timing_grp.add_argument(args.quench_recompute_divider, "--quench_recompute_divider")
        .help(
            "Controls how many timing analysies are perform during the final placement quench (t=0)."
            " If unspecified, uses the value from --inner_loop_recompute_divider")
        .default_value("0")
        .show_in(argparse::ShowIn::HELP_ONLY);

    place_timing_grp.add_argument(args.place_exp_first, "--td_place_exp_first")
        .help(
            "Controls how critical a connection is as a function of slack at the start of placement."
            " A value of zero treats all connections as equally critical (regardless of slack)."
            " Values larger than 1.0 cause low slack connections to be treated more critically."
            " The value increases to --td_place_exp_last during placement.")
        .default_value("1.0")
        .show_in(argparse::ShowIn::HELP_ONLY);

    place_timing_grp.add_argument(args.place_exp_last, "--td_place_exp_last")
        .help("Controls how critical a connection is as a function of slack at the end of placement.")
        .default_value("8.0")
        .show_in(argparse::ShowIn::HELP_ONLY);

    place_timing_grp.add_argument<PlaceDelayModelType, ParsePlaceDelayModel>(args.place_delay_model, "--place_delay_model")
        .help(
            "This option controls what information is considered and how"
            " the placement delay model is constructed.\n"
            "Valid options:\n"
            " * 'simple' uses map router lookahead\n"
            " * 'delta' uses differences in position only\n"
            " * 'delta_override' uses differences in position with overrides for direct connects\n")
        .default_value("simple")
        .show_in(argparse::ShowIn::HELP_ONLY);

    place_timing_grp.add_argument<e_reducer, ParseReducer>(args.place_delay_model_reducer, "--place_delay_model_reducer")
        .help("When calculating delta delays for the placment delay model how are multiple values combined?")
        .default_value("min")
        .show_in(argparse::ShowIn::HELP_ONLY);

    place_timing_grp.add_argument(args.place_delay_offset, "--place_delay_offset")
        .help(
            "A constant offset (in seconds) applied to the placer's delay model.")
        .default_value("0.0")
        .show_in(argparse::ShowIn::HELP_ONLY);

    place_timing_grp.add_argument(args.place_delay_ramp_delta_threshold, "--place_delay_ramp_delta_threshold")
        .help(
            "The delta distance beyond which --place_delay_ramp is applied."
            " Negative values disable the placer delay ramp.")
        .default_value("-1")
        .show_in(argparse::ShowIn::HELP_ONLY);

    place_timing_grp.add_argument(args.place_delay_ramp_slope, "--place_delay_ramp_slope")
        .help("The slope of the ramp (in seconds per grid tile) which is applied to the placer delay model for delta distance beyond --place_delay_ramp_delta_threshold")
        .default_value("0.0e-9")
        .show_in(argparse::ShowIn::HELP_ONLY);

    place_timing_grp.add_argument(args.place_tsu_rel_margin, "--place_tsu_rel_margin")
        .help(
            "Specifies the scaling factor for cell setup times used by the placer."
            " This effectively controls whether the placer should try to achieve extra margin on setup paths."
            " For example a value of 1.1 corresponds to requesting 10%% setup margin.")
        .default_value("1.0")
        .show_in(argparse::ShowIn::HELP_ONLY);

    place_timing_grp.add_argument(args.place_tsu_abs_margin, "--place_tsu_abs_margin")
        .help(
            "Specifies an absolute offest added to cell setup times used by the placer."
            " This effectively controls whether the placer should try to achieve extra margin on setup paths."
            " For example a value of 500e-12 corresponds to requesting an extra 500ps of setup margin.")
        .default_value("0.0")
        .show_in(argparse::ShowIn::HELP_ONLY);

    place_timing_grp.add_argument(args.post_place_timing_report_file, "--post_place_timing_report")
        .help("Name of the post-placement timing report file (not generated if unspecfied)")
        .default_value("")
        .show_in(argparse::ShowIn::HELP_ONLY);

    place_timing_grp.add_argument(args.allowed_tiles_for_delay_model, "--allowed_tiles_for_delay_model")
        .help(
            "Names of allowed tile types that can be sampled during delay "
            "modelling.  Default is to allow all tiles. Can be used to "
            "exclude specialized tiles from placer delay sampling.")
        .default_value("")
        .show_in(argparse::ShowIn::HELP_ONLY);

    auto& route_grp = parser.add_argument_group("routing options");

    route_grp.add_argument(args.max_router_iterations, "--max_router_iterations")
        .help(
            "Maximum number of Pathfinder-based routing iterations before the circuit is"
            " declared unroutable at a given channel width")
        .default_value("50")
        .show_in(argparse::ShowIn::HELP_ONLY);

    route_grp.add_argument(args.first_iter_pres_fac, "--first_iter_pres_fac")
        .help("Sets the present overuse factor for the first routing iteration")
        .default_value("0.0")
        .show_in(argparse::ShowIn::HELP_ONLY);

    route_grp.add_argument(args.initial_pres_fac, "--initial_pres_fac")
        .help("Sets the present overuse factor for the second routing iteration")
        .default_value("0.5")
        .show_in(argparse::ShowIn::HELP_ONLY);

    route_grp.add_argument(args.pres_fac_mult, "--pres_fac_mult")
        .help(
            "Sets the growth factor by which the present overuse penalty factor is"
            " multiplied after each routing iteration")
        .default_value("1.3")
        .show_in(argparse::ShowIn::HELP_ONLY);

    route_grp.add_argument(args.max_pres_fac, "-max_pres_fac")
        .help("Sets the maximum present overuse penalty factor")
        .default_value("1000.0")
        .show_in(argparse::ShowIn::HELP_ONLY);

    route_grp.add_argument(args.acc_fac, "--acc_fac")
        .help("Specifies the accumulated overuse factor (historical congestion cost factor)")
        .default_value("1.0")
        .show_in(argparse::ShowIn::HELP_ONLY);

    route_grp.add_argument(args.bb_factor, "--bb_factor")
        .help("Sets the distance (in channels) outside a connection's bounding box which can be explored during routing")
        .default_value("3")
        .show_in(argparse::ShowIn::HELP_ONLY);

    route_grp.add_argument<e_base_cost_type, ParseBaseCost>(args.base_cost_type, "--base_cost_type")
        .help(
            "Sets the basic cost of routing resource nodes:\n"
            " * demand_only: based on expected demand of node type\n"
            " * demand_only_normalized_length: based on expected \n"
            "      demand of node type normalized by length\n"
            " * delay_normalized: like demand_only but normalized\n"
            "      to magnitude of typical routing resource delay\n"
            " * delay_normalized_length: like delay_normalized but\n"
            "      scaled by routing resource length\n"
            " * delay_normalized_length_bounded: like delay_normalized but\n"
            "      scaled by routing resource length.  Scaling is normalized\n"
            "      between 1 to 4, with min lengths getting scaled at 1,\n"
            "      and max lengths getting scaled at 4.\n"
            " * delay_normalized_frequency: like delay_normalized\n"
            "      but scaled inversely by segment type frequency\n"
            " * delay_normalized_length_frequency: like delay_normalized\n"
            "      but scaled by routing resource length, and inversely\n"
            "      by segment type frequency\n"
            "(Default: delay_normalized_length)")
        .show_in(argparse::ShowIn::HELP_ONLY);

    route_grp.add_argument(args.bend_cost, "--bend_cost")
        .help("The cost of a bend. (Default: 1.0 for global routing, 0.0 for detailed routing)")
        .show_in(argparse::ShowIn::HELP_ONLY);

    route_grp.add_argument<e_route_type, ParseRouteType>(args.RouteType, "--route_type")
        .help("Specifies whether global, or combined global and detailed routing is performed.")
        .default_value("detailed")
        .choices({"global", "detailed"})
        .show_in(argparse::ShowIn::HELP_ONLY);

    route_grp.add_argument(args.RouteChanWidth, "--route_chan_width")
        .help(
            "Specifies a fixed channel width to route at."
            " A value of -1 indicates that the minimum channel width should be determined")
        .default_value("-1")
        .metavar("CHANNEL_WIDTH");

    route_grp.add_argument(args.min_route_chan_width_hint, "--min_route_chan_width_hint")
        .help(
            "Hint to the router what the minimum routable channel width is."
            " Good hints can speed-up determining the minimum channel width.")
        .show_in(argparse::ShowIn::HELP_ONLY);

    route_grp.add_argument<bool, ParseOnOff>(args.verify_binary_search, "--verify_binary_search")
        .help(
            "Force the router to verify the minimum channel width by routing at"
            " consecutively lower channel widths until two consecutive failures are observed.")
        .default_value("off")
        .show_in(argparse::ShowIn::HELP_ONLY);

    route_grp.add_argument<e_router_algorithm, ParseRouterAlgorithm>(args.RouterAlgorithm, "--router_algorithm")
        .help(
            "Specifies the router algorithm to use.\n"
            " * timing driven: focuses on routability and circuit speed [default]\n"
            " * parallel: timing_driven with nets in different regions of the chip routed in parallel\n"
            " * parallel_decomp: timing_driven with additional parallelism obtained by decomposing high-fanout nets, possibly reducing quality\n")
        .default_value("timing_driven")
        .choices({"parallel", "parallel_decomp", "timing_driven"})
        .show_in(argparse::ShowIn::HELP_ONLY);

    route_grp.add_argument(args.min_incremental_reroute_fanout, "--min_incremental_reroute_fanout")
        .help("The net fanout threshold above which nets will be re-routed incrementally.")
        .default_value("16")
        .show_in(argparse::ShowIn::HELP_ONLY);

    route_grp.add_argument<bool, ParseOnOff>(args.exit_after_first_routing_iteration, "--exit_after_first_routing_iteration")
        .help("Causes VPR to exit after the first routing iteration (useful for saving graphics)")
        .default_value("off")
        .show_in(argparse::ShowIn::HELP_ONLY);

    route_grp.add_argument(args.max_logged_overused_rr_nodes, "--max_logged_overused_rr_nodes")
        .help("Maximum number of overused RR nodes logged each time the routing fails")
        .default_value("20")
        .show_in(argparse::ShowIn::HELP_ONLY);

    route_grp.add_argument<bool, ParseOnOff>(args.generate_rr_node_overuse_report, "--generate_rr_node_overuse_report")
        .help("Generate detailed reports on overused rr nodes and congested nets should the routing fails")
        .default_value("off")
        .show_in(argparse::ShowIn::HELP_ONLY);

    route_grp.add_argument<e_rr_node_reorder_algorithm, ParseNodeReorderAlgorithm>(args.reorder_rr_graph_nodes_algorithm, "--reorder_rr_graph_nodes_algorithm")
        .help(
            "Specifies the node reordering algorithm to use.\n"
            " * none: don't reorder nodes\n"
            " * degree_bfs: sort by degree and then by BFS\n"
            " * random_shuffle: a random shuffle\n")
        .default_value("none")
        .choices({"none", "degree_bfs", "random_shuffle"})
        .show_in(argparse::ShowIn::HELP_ONLY);

    route_grp.add_argument(args.reorder_rr_graph_nodes_threshold, "--reorder_rr_graph_nodes_threshold")
        .help(
            "Reorder rr_graph nodes to optimize memory layout above this number of nodes.")
        .default_value("0")
        .show_in(argparse::ShowIn::HELP_ONLY);

    route_grp.add_argument(args.reorder_rr_graph_nodes_seed, "--reorder_rr_graph_nodes_seed")
        .help(
            "Pseudo-random number generator seed used for the random_shuffle reordering algorithm")
        .default_value("1")
        .show_in(argparse::ShowIn::HELP_ONLY);

    route_grp.add_argument<bool, ParseOnOff>(args.flat_routing, "--flat_routing")
        .help("Enable VPR's flat routing (routing the nets from the source primitive to the destination primitive)")
        .default_value("off")
        .show_in(argparse::ShowIn::HELP_ONLY);

    route_grp.add_argument(args.has_choking_spot, "--has_choking_spot")
        .help(
            ""
            "Some FPGA architectures, due to the lack of full connectivity inside the cluster, may have"
            " a choking spot inside the cluster. Thus, if routing doesn't converge, enabling this option may"
            " help it.")
        .default_value("false")
        .show_in(argparse::ShowIn::HELP_ONLY);

<<<<<<< HEAD
    route_grp.add_argument<int>(args.route_verbosity, "--route_verbosity")
        .help("Controls the verbosity of routing's output. Higher values produce more output (useful for debugging routing problems)")
        .default_value("1")
        .show_in(argparse::ShowIn::HELP_ONLY);
=======
    route_grp.add_argument(args.custom_3d_sb_fanin_fanout, "--custom_3d_sb_fanin_fanout")
            .help(
                    "Specifies the number of tracks that can drive a 3D switch block connection"
                    "and the number of tracks that can be driven by a 3D switch block connection")
            .default_value("1")
            .show_in(argparse::ShowIn::HELP_ONLY);
>>>>>>> 85c99288

    auto& route_timing_grp = parser.add_argument_group("timing-driven routing options");

    route_timing_grp.add_argument(args.astar_fac, "--astar_fac")
        .help(
            "Controls the directedness of the timing-driven router's exploration."
            " Values between 1 and 2 are resonable; higher values trade some quality for reduced run-time")
        .default_value("1.2")
        .show_in(argparse::ShowIn::HELP_ONLY);

    route_timing_grp.add_argument(args.astar_offset, "--astar_offset")
        .help(
            "Controls the directedness of the timing-driven router's exploration."
            " It is a subtractive adjustment to the lookahead heuristic."
            " Values between 0 and 1e-9 are resonable; higher values may increase quality at the expense of run-time.")
        .default_value("0.0")
        .show_in(argparse::ShowIn::HELP_ONLY);

    route_timing_grp.add_argument(args.router_profiler_astar_fac, "--router_profiler_astar_fac")
        .help(
            "Controls the directedness of the timing-driven router's exploration"
            " when doing router delay profiling of an architecture."
            " The router delay profiling step is currently used to calculate the place delay matrix lookup."
            " Values between 1 and 2 are resonable; higher values trade some quality for reduced run-time")
        .default_value("1.2")
        .show_in(argparse::ShowIn::HELP_ONLY);

    route_timing_grp.add_argument(args.max_criticality, "--max_criticality")
        .help(
            "Sets the maximum fraction of routing cost derived from delay (vs routability) for any net."
            " 0.0 means no attention is paid to delay, 1.0 means nets on the critical path ignore congestion")
        .default_value("0.99")
        .show_in(argparse::ShowIn::HELP_ONLY);

    route_timing_grp.add_argument(args.criticality_exp, "--criticality_exp")
        .help(
            "Controls the delay-routability trade-off for nets as a function of slack."
            " 0.0 implies all nets treated equally regardless of slack."
            " At large values (>> 1) only nets on the critical path will consider delay.")
        .default_value("1.0")
        .show_in(argparse::ShowIn::HELP_ONLY);

    route_timing_grp.add_argument(args.router_init_wirelength_abort_threshold, "--router_init_wirelength_abort_threshold")
        .help(
            "The first routing iteration wirelength abort threshold."
            " If the first routing iteration uses more than this fraction of available wirelength routing is aborted.")
        .default_value("0.85")
        .show_in(argparse::ShowIn::HELP_ONLY);

    route_timing_grp.add_argument<e_incr_reroute_delay_ripup, ParseIncrRerouteDelayRipup>(args.incr_reroute_delay_ripup, "--incremental_reroute_delay_ripup")
        .help("Controls whether incremental net routing will rip-up (and re-route) a critical connection for delay, even if the routing is legal.")
        .default_value("auto")
        .show_in(argparse::ShowIn::HELP_ONLY);

    route_timing_grp.add_argument<e_routing_failure_predictor, ParseRoutePredictor>(args.routing_failure_predictor, "--routing_failure_predictor")
        .help(
            "Controls how aggressively the router will predict a routing as unsuccessful"
            " and give up early. This can significantly reducing the run-time required"
            " to find the minimum channel width.\n"
            " * safe: Only abort when it is extremely unlikely a routing will succeed\n"
            " * aggressive: Further reduce run-time by giving up earlier. This may increase the reported minimum channel width\n"
            " * off: Only abort when the maximum number of iterations is reached\n")
        .default_value("safe")
        .choices({"safe", "aggressive", "off"})
        .show_in(argparse::ShowIn::HELP_ONLY);

    route_timing_grp.add_argument<e_routing_budgets_algorithm, RouteBudgetsAlgorithm>(args.routing_budgets_algorithm, "--routing_budgets_algorithm")
        .help(
            "Controls how the routing budgets are created and applied.\n"
            " * yoyo: Allocates budgets using minimax algorithm, and enables hold slack resolution in the router using the RCV algorithm. [EXPERIMENTAL]\n"
            " * minimax: Sets the budgets depending on the amount slack between connections and the current delay values. [EXPERIMENTAL]\n"
            " * scale_delay: Sets the minimum budgets to 0 and the maximum budgets as a function of delay and criticality (net delay/ pin criticality) [EXPERIMENTAL]\n"
            " * disable: Removes the routing budgets, use the default VPR and ignore hold time constraints\n")
        .default_value("disable")
        .choices({"minimax", "scale_delay", "yoyo", "disable"})
        .show_in(argparse::ShowIn::HELP_ONLY);

    route_timing_grp.add_argument<bool, ParseOnOff>(args.save_routing_per_iteration, "--save_routing_per_iteration")
        .help(
            "Controls whether VPR saves the current routing to a file after each routing iteration."
            " May be helpful for debugging.")
        .default_value("off")
        .show_in(argparse::ShowIn::HELP_ONLY);

    route_timing_grp.add_argument<float>(args.congested_routing_iteration_threshold_frac, "--congested_routing_iteration_threshold")
        .help(
            "Controls when the router enters a high effort mode to resolve lingering routing congestion."
            " Value is the fraction of max_router_iterations beyond which the routing is deemed congested.")
        .default_value("1.0")
        .show_in(argparse::ShowIn::HELP_ONLY);

    route_timing_grp.add_argument<e_route_bb_update, ParseRouteBBUpdate>(args.route_bb_update, "--route_bb_update")
        .help(
            "Controls how the router's net bounding boxes are updated:\n"
            " * static : bounding boxes are never updated\n"
            " * dynamic: bounding boxes are updated dynamically as routing progresses\n")
        .default_value("dynamic")
        .show_in(argparse::ShowIn::HELP_ONLY);

    route_timing_grp.add_argument<int>(args.router_high_fanout_threshold, "--router_high_fanout_threshold")
        .help(
            "Specifies the net fanout beyond which a net is considered high fanout."
            " Values less than zero disable special behaviour for high fanout nets")
        .default_value("64")
        .show_in(argparse::ShowIn::HELP_ONLY);

    route_timing_grp.add_argument<float>(args.router_high_fanout_max_slope, "--router_high_fanout_max_slope")
        .help(
            "Minimum routing progress where high fanout routing is enabled."
            " This is a ratio of the actual congestion reduction to what is expected based in the history.\n"
            " 1.0 is normal progress, 0 is no progress.")
        .default_value("0.1")
        .show_in(argparse::ShowIn::HELP_ONLY);

    route_timing_grp.add_argument<e_router_lookahead, ParseRouterLookahead>(args.router_lookahead_type, "--router_lookahead")
        .help(
            "Controls what lookahead the router uses to calculate cost of completing a connection.\n"
            " * classic: The classic VPR lookahead (may perform better on un-buffered routing\n"
            "            architectures)\n"
            " * map: An advanced lookahead which accounts for diverse wire type\n"
            " * compressed_map: The algorithm is similar to map lookahead with the exception of sparse sampling of the chip"
            " to reduce the run-time to build the router lookahead and also its memory footprint\n"
            " * extended_map: A more advanced and extended lookahead which accounts for a more\n"
            "                 exhaustive node sampling method\n"
            "\n"
            " The extended map differs from the map lookahead in the lookahead computation.\n"
            " It is better suited for architectures that have specialized routing for specific\n"
            " kinds of connections, but note that the time and memory necessary to compute the\n"
            " extended lookahead map are greater than the basic lookahead map.\n")
        .default_value("map")
        .show_in(argparse::ShowIn::HELP_ONLY);

    route_timing_grp.add_argument(args.router_max_convergence_count, "--router_max_convergence_count")
        .help(
            "Controls how many times the router is allowed to converge to a legal routing before halting."
            " If multiple legal solutions are found the best quality implementation is used.")
        .default_value("1")
        .show_in(argparse::ShowIn::HELP_ONLY);

    route_timing_grp.add_argument(args.router_reconvergence_cpd_threshold, "--router_reconvergence_cpd_threshold")
        .help(
            "Specifies the minimum potential CPD improvement for which the router will"
            " continue to attempt re-convergent routing."
            " For example, a value of 0.99 means the router will not give up on reconvergent"
            " routing if it thinks a > 1% CPD reduction is possible.")
        .default_value("0.99")
        .show_in(argparse::ShowIn::HELP_ONLY);

    route_timing_grp.add_argument<e_router_initial_timing, ParseRouterFirstIterTiming>(args.router_initial_timing, "--router_initial_timing")
        .help(
            "Controls how criticality is determined at the start of the first routing iteration.\n"
            " * all_critical: All connections are considered timing\n"
            "                 critical.\n"
            " * lookahead   : Connection criticalities are determined\n"
            "                 from timing analysis assuming best-case\n"
            "                 connection delays as estimated by the\n"
            "                 router's lookahead.\n"
            "(Default: 'lookahead' if a non-classic router lookahead is\n"
            "           used, otherwise 'all_critical')\n")
        .default_value("lookahead")
        .show_in(argparse::ShowIn::HELP_ONLY);

    route_timing_grp.add_argument<bool, ParseOnOff>(args.router_update_lower_bound_delays, "--router_update_lower_bound_delays")
        .help("Controls whether the router updates lower bound connection delays after the 1st routing iteration.")
        .default_value("on")
        .show_in(argparse::ShowIn::HELP_ONLY);

    route_timing_grp.add_argument<e_heap_type, ParseRouterHeap>(args.router_heap, "--router_heap")
        .help(
            "Controls what type of heap to use for timing driven router.\n"
            " * binary: A binary heap is used.\n"
            " * four_ary: A four_ary heap is used.\n"
            " * bucket: A bucket heap approximation is used. The bucket heap\n"
            " *         is faster because it is only a heap approximation.\n"
            " *         Testing has shown the approximation results in\n"
            " *         similar QoR with less CPU work.\n")
        .default_value("four_ary")
        .show_in(argparse::ShowIn::HELP_ONLY);

    route_timing_grp.add_argument(args.router_first_iteration_timing_report_file, "--router_first_iter_timing_report")
        .help("Name of the post first routing iteration timing report file (not generated if unspecfied)")
        .default_value("")
        .show_in(argparse::ShowIn::HELP_ONLY);

    route_timing_grp.add_argument<bool, ParseOnOff>(args.read_rr_edge_metadata, "--read_rr_edge_metadata")
        .help("Read RR edge metadata from --read_rr_graph.  RR edge metadata is not used in core VPR algorithms, and is typically not read to save runtime and memory. (Default: off).")
        .default_value("off")
        .show_in(argparse::ShowIn::HELP_ONLY);

    route_timing_grp.add_argument<e_check_route_option, ParseCheckRoute>(args.check_route, "--check_route")
        .help(
            "Options to run check route in three different modes.\n"
            " * off    : check route is completely disabled.\n"
            " * quick  : runs check route with slow checks disabled.\n"
            " * full   : runs the full check route step.\n")
        .default_value("full")
        .show_in(argparse::ShowIn::HELP_ONLY);

    route_timing_grp.add_argument(args.router_debug_net, "--router_debug_net")
        .help(
            "Controls when router debugging is enabled for nets.\n"
            " * For values >= 0, the value is taken as the net ID for\n"
            "   which to enable router debug output.\n"
            " * For value == -1, router debug output is enabled for\n"
            "   all nets.\n"
            " * For values < -1, all net-based router debug output is disabled.\n"
            "Note if VPR as compiled without debug logging enabled this will produce only limited output.\n")
        .default_value("-2")
        .show_in(argparse::ShowIn::HELP_ONLY);

    route_timing_grp.add_argument(args.router_debug_sink_rr, "--router_debug_sink_rr")
        .help(
            "Controls when router debugging is enabled for the specified sink RR.\n"
            " * For values >= 0, the value is taken as the sink RR Node ID for\n"
            "   which to enable router debug output.\n"
            " * For values < 0, sink-based router debug output is disabled.\n"
            "Note if VPR as compiled without debug logging enabled this will produce only limited output.\n")
        .default_value("-2")
        .show_in(argparse::ShowIn::HELP_ONLY);

    route_timing_grp.add_argument(args.router_debug_iteration, "--router_debug_iteration")
        .help(
            "Controls when router debugging is enabled for the specific router iteration.\n"
            " * For values >= 0, the value is taken as the iteration number for\n"
            "   which to enable router debug output.\n"
            " * For values < 0, all iteration-based router debug output is disabled.\n"
            "Note if VPR as compiled without debug logging enabled this will produce only limited output.\n")
        .default_value("-2")
        .show_in(argparse::ShowIn::HELP_ONLY);

    route_timing_grp.add_argument<bool, ParseOnOff>(args.check_rr_graph, "--check_rr_graph")
        .help("Controls whether to check the rr graph when reading from disk.")
        .default_value("on")
        .show_in(argparse::ShowIn::HELP_ONLY);

    auto& analysis_grp = parser.add_argument_group("analysis options");

    analysis_grp.add_argument<bool, ParseOnOff>(args.full_stats, "--full_stats")
        .help("Print extra statistics about the circuit and it's routing (useful for wireability analysis)")
        .default_value("off")
        .show_in(argparse::ShowIn::HELP_ONLY);

    analysis_grp.add_argument<bool, ParseOnOff>(args.Generate_Post_Synthesis_Netlist, "--gen_post_synthesis_netlist")
        .help(
            "Generates the post-synthesis netlist (in BLIF and Verilog) along with delay information (in SDF)."
            " Used for post-implementation simulation and verification")
        .default_value("off")
        .show_in(argparse::ShowIn::HELP_ONLY);

    analysis_grp.add_argument<bool, ParseOnOff>(args.Generate_Post_Implementation_Merged_Netlist, "--gen_post_implementation_merged_netlist")
        .help(
            "Generates the post-implementation netlist with merged top module ports"
            " Used for post-implementation simulation and verification")
        .default_value("off")
        .show_in(argparse::ShowIn::HELP_ONLY);

    analysis_grp.add_argument(args.timing_report_npaths, "--timing_report_npaths")
        .help("Controls how many timing paths are reported.")
        .default_value("100")
        .show_in(argparse::ShowIn::HELP_ONLY);

    analysis_grp.add_argument<e_timing_report_detail, ParseTimingReportDetail>(args.timing_report_detail, "--timing_report_detail")
        .help(
            "Controls how much detail is provided in timing reports.\n"
            " * netlist: Shows only netlist pins\n"
            " * aggregated: Like 'netlist', but also shows aggregated intra-block/inter-block delays\n"
            " * detailed: Like 'aggregated' but shows detailed routing instead of aggregated inter-block delays\n"
            " * debug: Like 'detailed' but shows additional tool internal debug information\n")
        .default_value("netlist")
        .show_in(argparse::ShowIn::HELP_ONLY);

    analysis_grp.add_argument<bool, ParseOnOff>(args.timing_report_skew, "--timing_report_skew")
        .help("Controls whether skew timing reports are generated\n")
        .default_value("off")
        .show_in(argparse::ShowIn::HELP_ONLY);

    analysis_grp.add_argument(args.echo_dot_timing_graph_node, "--echo_dot_timing_graph_node")
        .help(
            "Controls how the timing graph echo file in DOT/GraphViz format is created when\n"
            "'--echo_file on' is set:\n"
            " * -1: All nodes are dumped into the DOT file\n"
            " * >= 0: Only the transitive fanin/fanout of the node is dumped (easier to view)\n"
            " * a string: Interpretted as a VPR pin name which is converted to a node id, and dumped as above\n")
        .default_value("-1")
        .show_in(argparse::ShowIn::HELP_ONLY);

    analysis_grp.add_argument<e_post_synth_netlist_unconn_handling, ParsePostSynthNetlistUnconnInputHandling>(args.post_synth_netlist_unconn_input_handling, "--post_synth_netlist_unconn_inputs")
        .help(
            "Controls how unconnected input cell ports are handled in the post-synthesis netlist\n"
            " * unconnected: leave unconnected\n"
            " * nets: connect each unconnected input pin to its own separate\n"
            "         undriven net named: __vpr__unconn<ID>, where <ID> is index\n"
            "         assigned to this occurrence of unconnected port in design\n"
            " * gnd: tie all to ground (1'b0)\n"
            " * vcc: tie all to VCC (1'b1)\n")
        .default_value("unconnected")
        .show_in(argparse::ShowIn::HELP_ONLY);

    analysis_grp.add_argument<e_post_synth_netlist_unconn_handling, ParsePostSynthNetlistUnconnOutputHandling>(args.post_synth_netlist_unconn_output_handling, "--post_synth_netlist_unconn_outputs")
        .help(
            "Controls how unconnected output cell ports are handled in the post-synthesis netlist\n"
            " * unconnected: leave unconnected\n"
            " * nets: connect each unconnected input pin to its own separate\n"
            "         undriven net named: __vpr__unconn<ID>, where <ID> is index\n"
            "         assigned to this occurrence of unconnected port in design\n")
        .default_value("unconnected")
        .show_in(argparse::ShowIn::HELP_ONLY);

    analysis_grp.add_argument(args.write_timing_summary, "--write_timing_summary")
        .help("Writes implemented design final timing summary to the specified JSON, XML or TXT file.")
        .show_in(argparse::ShowIn::HELP_ONLY);

    auto& power_grp = parser.add_argument_group("power analysis options");

    power_grp.add_argument<bool, ParseOnOff>(args.do_power, "--power")
        .help("Enable power estimation")
        .action(argparse::Action::STORE_TRUE)
        .default_value("off")
        .show_in(argparse::ShowIn::HELP_ONLY);

    power_grp.add_argument(args.CmosTechFile, "--tech_properties")
        .help("XML file containing CMOS technology properties (see documentation).")
        .show_in(argparse::ShowIn::HELP_ONLY);

    power_grp.add_argument(args.ActFile, "--activity_file")
        .help("Signal activities file for all nets (see documentation).")
        .show_in(argparse::ShowIn::HELP_ONLY);

    auto& noc_grp = parser.add_argument_group("noc options");

    noc_grp.add_argument<bool, ParseOnOff>(args.noc, "--noc")
        .help(
            "Enables a NoC-driven placer that optimizes the placement of routers on the NoC. "
            "Also enables an option in the graphical display that can be used to display the NoC on the FPGA. "
            "This should be on only when the FPGA device contains a NoC and the provided netlist connects to the NoC.")
        .default_value("off")
        .show_in(argparse::ShowIn::HELP_ONLY);

    noc_grp.add_argument<std::string>(args.noc_flows_file, "--noc_flows_file")
        .help(
            "XML file containing the list of traffic flows within the NoC (communication between routers)."
            "This is required if the --noc option is turned on.")
        .default_value("")
        .show_in(argparse::ShowIn::HELP_ONLY);

    noc_grp.add_argument<std::string>(args.noc_routing_algorithm, "--noc_routing_algorithm")
        .help(
            "Controls the algorithm used by the NoC to route packets.\n"
            "* xy_routing: Uses the direction oriented routing algorithm. This is recommended to be used with mesh NoC topologies.\n"
            "* bfs_routing: Uses the breadth first search algorithm. The objective is to find a route that uses a minimum number of links. "
            " This algorithm is not guaranteed to generate deadlock-free traffic flow routes, but can be used with any NoC topology\n"
            "* west_first_routing: Uses the west-first routing algorithm. This is recommended to be used with mesh NoC topologies.\n"
            "* north_last_routing: Uses the north-last routing algorithm. This is recommended to be used with mesh NoC topologies.\n"
            "* negative_first_routing: Uses the negative-first routing algorithm. This is recommended to be used with mesh NoC topologies.\n"
            "* odd_even_routing: Uses the odd-even routing algorithm. This is recommended to be used with mesh NoC topologies.\n")
        .default_value("bfs_routing")
        .choices({"xy_routing", "bfs_routing", "west_first_routing", "north_last_routing", "negative_first_routing",
                  "odd_even_routing"})
        .show_in(argparse::ShowIn::HELP_ONLY);

    noc_grp.add_argument<double>(args.noc_placement_weighting, "--noc_placement_weighting")
        .help(
            "Controls the importance of the NoC placement parameters relative to timing and wirelength of the design. "
            "This value can be >=0, where 0 would mean the placement is based solely on timing and wirelength. "
            "A value of 1 would mean noc placement is considered equal to timing and wirelength "
            "A value greater than 1 would mean the placement is increasingly dominated by NoC parameters.")
        .default_value("5.0")
        .show_in(argparse::ShowIn::HELP_ONLY);

    noc_grp.add_argument<double>(args.noc_agg_bandwidth_weighting, "--noc_aggregate_bandwidth_weighting")
        .help(
            "Controls the importance of minimizing the NoC aggregate bandwidth.\n"
            "This value can be >=0, where 0 would mean the aggregate bandwidth has no relevance to placement.\n"
            "Other positive numbers specify the importance of minimizing the NoC aggregate bandwidth to other NoC-related cost terms.\n"
            "Weighting factors for NoC-related cost terms are normalized internally. Therefore, their absolute values are not important, and "
            "only their relative ratios determine the importance of each cost term.")
        .default_value("0.38")
        .show_in(argparse::ShowIn::HELP_ONLY);

    noc_grp.add_argument<double>(args.noc_latency_constraints_weighting, "--noc_latency_constraints_weighting")
        .help(
            "Controls the importance of meeting all the NoC traffic flow latency constraints.\n"
            "This value can be >=0, where 0 would mean the latency constraints have no relevance to placement.\n"
            "Other positive numbers specify the importance of meeting latency constraints to other NoC-related cost terms.\n"
            "Weighting factors for NoC-related cost terms are normalized internally. Therefore, their absolute values are not important, and "
            "only their relative ratios determine the importance of each cost term.")
        .default_value("0.6")
        .show_in(argparse::ShowIn::HELP_ONLY);

    noc_grp.add_argument<double>(args.noc_latency_weighting, "--noc_latency_weighting")
        .help(
            "Controls the importance of reducing the latencies of the NoC traffic flows.\n"
            "This value can be >=0, where 0 would mean the latencies have no relevance to placement.\n"
            "Other positive numbers specify the importance of minimizing aggregate latency to other NoC-related cost terms.\n"
            "Weighting factors for NoC-related cost terms are normalized internally. Therefore, their absolute values are not important, and "
            "only their relative ratios determine the importance of each cost term.")
        .default_value("0.02")
        .show_in(argparse::ShowIn::HELP_ONLY);

    noc_grp.add_argument<double>(args.noc_congestion_weighting, "--noc_congestion_weighting")
        .help(
            "Controls the importance of reducing the congestion of the NoC links.\n"
            "This value can be >=0, where 0 would mean the congestion has no relevance to placement.\n"
            "Other positive numbers specify the importance of minimizing congestion to other NoC-related cost terms.\n"
            "Weighting factors for NoC-related cost terms are normalized internally. Therefore, their absolute values are not important, and "
            "only their relative ratios determine the importance of each cost term.")
        .default_value("0.25")
        .show_in(argparse::ShowIn::HELP_ONLY);

	noc_grp.add_argument<double>(args.noc_centroid_weight, "--noc_centroid_weight")
        .help(
            "Sets the minimum fraction of swaps attempted by the placer that are NoC blocks."
            "This value is an integer ranging from 0-100. 0 means NoC blocks will be moved at the same rate as other blocks. 100 means all swaps attempted by the placer are NoC router blocks.")
        .default_value("0")
        .show_in(argparse::ShowIn::HELP_ONLY);
        
    noc_grp.add_argument<double>(args.noc_swap_percentage, "--noc_swap_percentage")
        .help(
            "Sets the minimum fraction of swaps attempted by the placer that are NoC blocks. "
            "This value is an integer ranging from 0-100. 0 means NoC blocks will be moved at the same rate as other blocks. 100 means all swaps attempted by the placer are NoC router blocks.")
        .default_value("0")
        .show_in(argparse::ShowIn::HELP_ONLY);

    noc_grp.add_argument<int>(args.noc_sat_routing_bandwidth_resolution, "--noc_sat_routing_bandwidth_resolution")
        .help(
            "Specifies the resolution by which traffic flow bandwidths are converted into integers in SAT routing algorithm.\n"
            "The higher this number is, the more accurate the congestion estimation and aggregate bandwidth minimization is.\n"
            "Higher resolution for bandwidth conversion increases the number of variables in the SAT formulation.")
        .default_value("128")
        .show_in(argparse::ShowIn::HELP_ONLY);

    noc_grp.add_argument<int>(args.noc_sat_routing_latency_overrun_weighting_factor, "--noc_sat_routing_latency_overrun_weighting_factor")
        .help(
            "Controls the importance of reducing traffic flow latency overrun in SAT routing.")
        .default_value("1024")
        .show_in(argparse::ShowIn::HELP_ONLY);

    noc_grp.add_argument<int>(args.noc_sat_routing_congestion_weighting_factor, "--noc_sat_routing_congestion_weighting_factor")
        .help(
            "Controls the importance of reducing the number of congested NoC links in SAT routing.")
        .default_value("16384")
        .show_in(argparse::ShowIn::HELP_ONLY);

    noc_grp.add_argument<int>(args.noc_sat_routing_num_workers, "--noc_sat_routing_num_workers")
        .help(
            "The maximum number of parallel threads that the SAT solver can use to explore the solution space.\n"
            "If not explicitly specified by the user, VPR will set the number parallel SAT solver workers to the value "
            "specified by -j command line option.")
        .show_in(argparse::ShowIn::HELP_ONLY);

    noc_grp.add_argument<bool, ParseOnOff>(args.noc_sat_routing_log_search_progress, "--noc_sat_routing_log_search_progress")
        .help(
            "Print the detailed log of the SAT solver's search progress.")
        .default_value("off")
        .show_in(argparse::ShowIn::HELP_ONLY);

    noc_grp.add_argument<std::string>(args.noc_placement_file_name, "--noc_placement_file_name")
        .help(
            "Name of the output file that contains the NoC placement information."
            "The default name is 'vpr_noc_placement_output.txt'")
        .default_value("vpr_noc_placement_output.txt")
        .show_in(argparse::ShowIn::HELP_ONLY);

#ifndef NO_SERVER
    auto& server_grp = parser.add_argument_group("server options");

    server_grp.add_argument<bool, ParseOnOff>(args.is_server_mode_enabled, "--server")
        .help("Run in server mode."
              "Accept client application connection and respond to requests." )
        .action(argparse::Action::STORE_TRUE)
        .default_value("off");

    server_grp.add_argument<int>(args.server_port_num, "--port")
        .help("Server port number.")
        .default_value("60555")
        .show_in(argparse::ShowIn::HELP_ONLY);
#endif /* NO_SERVER */

    return parser;
}

void set_conditional_defaults(t_options& args) {
    //Some arguments are set conditionally based on other options.
    //These are resolved here.

    /*
     * Filenames
     */

    //We may have recieved the full circuit filepath in the circuit name,
    //remove the extension and any leading path elements
    VTR_ASSERT(args.CircuitName.provenance() == Provenance::SPECIFIED);
    auto name_ext = vtr::split_ext(args.CircuitName);

    if (args.CircuitFile.provenance() != Provenance::SPECIFIED) {
        //If the blif file wasn't explicitly specified, interpret the circuit name
        //as the blif file, and split off the extension
        args.CircuitName.set(vtr::basename(name_ext[0]), Provenance::SPECIFIED);
    }

    std::string default_output_name = args.CircuitName;

    if (args.CircuitFile.provenance() != Provenance::SPECIFIED) {
        //Use the full path specified in the original circuit name,
        //and append the expected .blif extension
        std::string blif_file = name_ext[0] + name_ext[1];
        args.CircuitFile.set(blif_file, Provenance::INFERRED);
    }

    if (args.SDCFile.provenance() != Provenance::SPECIFIED) {
        //Use the full path specified in the original circuit name,
        //and append the expected .sdc extension
        std::string sdc_file = default_output_name + ".sdc";
        args.SDCFile.set(sdc_file, Provenance::INFERRED);
    }

    if (args.NetFile.provenance() != Provenance::SPECIFIED) {
        std::string net_file = args.out_file_prefix;
        net_file += default_output_name + ".net";
        args.NetFile.set(net_file, Provenance::INFERRED);
    }

    if (args.PlaceFile.provenance() != Provenance::SPECIFIED) {
        std::string place_file = args.out_file_prefix;
        place_file += default_output_name + ".place";
        args.PlaceFile.set(place_file, Provenance::INFERRED);
    }

    if (args.RouteFile.provenance() != Provenance::SPECIFIED) {
        std::string route_file = args.out_file_prefix;
        route_file += default_output_name + ".route";
        args.RouteFile.set(route_file, Provenance::INFERRED);
    }

    if (args.FlatPlaceFile.provenance() != Provenance::SPECIFIED) {
        std::string flat_place_file = args.out_file_prefix;
        flat_place_file += default_output_name + ".flat_place";
        args.FlatPlaceFile.set(flat_place_file, Provenance::INFERRED);
    }

    if (args.ActFile.provenance() != Provenance::SPECIFIED) {
        std::string activity_file = args.out_file_prefix;
        activity_file += default_output_name + ".act";
        args.ActFile.set(activity_file, Provenance::INFERRED);
    }

    if (args.PowerFile.provenance() != Provenance::SPECIFIED) {
        std::string power_file = args.out_file_prefix;
        power_file += default_output_name + ".power";
        args.PowerFile.set(power_file, Provenance::INFERRED);
    }

    /*
     * Packing
     */
    if (args.timing_driven_clustering && !args.timing_analysis) {
        if (args.timing_driven_clustering.provenance() == Provenance::SPECIFIED) {
            VTR_LOG_WARN("Command-line argument '%s' has no effect since timing analysis is disabled\n",
                         args.timing_driven_clustering.argument_name().c_str());
        }
        args.timing_driven_clustering.set(args.timing_analysis, Provenance::INFERRED);
    }

    if (args.cluster_seed_type.provenance() != Provenance::SPECIFIED) {
        if (args.timing_driven_clustering) {
            args.cluster_seed_type.set(e_cluster_seed::BLEND2, Provenance::INFERRED);
        } else {
            args.cluster_seed_type.set(e_cluster_seed::MAX_INPUTS, Provenance::INFERRED);
        }
    }

    /*
     * Placement
     */

    //Which placement algorithm to use?
    if (args.PlaceAlgorithm.provenance() != Provenance::SPECIFIED) {
        if (args.timing_analysis) {
            args.PlaceAlgorithm.set(CRITICALITY_TIMING_PLACE, Provenance::INFERRED);
        } else {
            args.PlaceAlgorithm.set(BOUNDING_BOX_PLACE, Provenance::INFERRED);
        }
    }

    // If MAP Router lookahead is not used, we cannot use simple place delay lookup
    if (args.place_delay_model.provenance() != Provenance::SPECIFIED) {
        if (args.router_lookahead_type != e_router_lookahead::MAP) {
            args.place_delay_model.set(PlaceDelayModelType::DELTA, Provenance::INFERRED);
        }
    }

    // Check for correct options combinations
    // If you are running WLdriven placement, the RL reward function should be
    // either basic or nonPenalizing basic
    if (args.RL_agent_placement && (args.PlaceAlgorithm == BOUNDING_BOX_PLACE || !args.timing_analysis)) {
        if (args.place_reward_fun.value() != "basic" && args.place_reward_fun.value() != "nonPenalizing_basic") {
            VTR_LOG_WARN(
                "To use RLPlace for WLdriven placements, the reward function should be basic or nonPenalizing_basic.\n"
                "you can specify the reward function using --place_reward_fun.\n"
                "Setting the placement reward function to \"basic\"\n");
            args.place_reward_fun.set("basic", Provenance::INFERRED);
        }
    }

    //Which placement algorithm to use during placement quench?
    if (args.PlaceQuenchAlgorithm.provenance() != Provenance::SPECIFIED) {
        args.PlaceQuenchAlgorithm.set(args.PlaceAlgorithm, Provenance::INFERRED);
    }

    //Place chan width follows Route chan width if unspecified
    if (args.PlaceChanWidth.provenance() != Provenance::SPECIFIED && args.RouteChanWidth.provenance() == Provenance::SPECIFIED) {
        args.PlaceChanWidth.set(args.RouteChanWidth.value(), Provenance::INFERRED);
    }

    //Do we calculate timing info during placement?
    if (args.ShowPlaceTiming.provenance() != Provenance::SPECIFIED) {
        args.ShowPlaceTiming.set(args.timing_analysis, Provenance::INFERRED);
    }

    //Slave quench recompute divider of inner loop recompute divider unless specified
    if (args.quench_recompute_divider.provenance() != Provenance::SPECIFIED) {
        args.quench_recompute_divider.set(args.inner_loop_recompute_divider, Provenance::INFERRED);
    }

    //Which schedule?
    if (args.PlaceAlphaMin.provenance() == Provenance::SPECIFIED // Any of these flags select Dusty's schedule
        || args.PlaceAlphaMax.provenance() == Provenance::SPECIFIED
        || args.PlaceAlphaDecay.provenance() == Provenance::SPECIFIED
        || args.PlaceSuccessMin.provenance() == Provenance::SPECIFIED
        || args.PlaceSuccessTarget.provenance() == Provenance::SPECIFIED) {
        args.anneal_sched_type.set(DUSTY_SCHED, Provenance::INFERRED);
    } else if (args.PlaceInitT.provenance() == Provenance::SPECIFIED // Any of these flags select a manual schedule
               || args.PlaceExitT.provenance() == Provenance::SPECIFIED
               || args.PlaceAlphaT.provenance() == Provenance::SPECIFIED) {
        args.anneal_sched_type.set(USER_SCHED, Provenance::INFERRED);
    } else {
        args.anneal_sched_type.set(AUTO_SCHED, Provenance::INFERRED); // Otherwise use the automatic schedule
    }

    /*
     * Routing
     */
    //Base cost type
    if (args.base_cost_type.provenance() != Provenance::SPECIFIED) {
        if (args.RouteType == DETAILED) {
            if (args.timing_analysis) {
                args.base_cost_type.set(DELAY_NORMALIZED_LENGTH, Provenance::INFERRED);
            } else {
                args.base_cost_type.set(DEMAND_ONLY_NORMALIZED_LENGTH, Provenance::INFERRED);
            }
        } else {
            VTR_ASSERT(args.RouteType == GLOBAL);
            //Global RR graphs don't have valid timing, so use demand base cost
            args.base_cost_type.set(DEMAND_ONLY_NORMALIZED_LENGTH, Provenance::INFERRED);
        }
    }

    //Bend cost
    if (args.bend_cost.provenance() != Provenance::SPECIFIED) {
        if (args.RouteType == GLOBAL) {
            args.bend_cost.set(1., Provenance::INFERRED);
        } else {
            VTR_ASSERT(args.RouteType == DETAILED);
            args.bend_cost.set(0., Provenance::INFERRED);
        }
    }

    //Initial timing estimate
    if (args.router_initial_timing.provenance() != Provenance::SPECIFIED) {
        if (args.router_lookahead_type != e_router_lookahead::CLASSIC) {
            args.router_initial_timing.set(e_router_initial_timing::LOOKAHEAD, Provenance::INFERRED);
        } else {
            args.router_initial_timing.set(e_router_initial_timing::ALL_CRITICAL, Provenance::INFERRED);
        }
    }
}

bool verify_args(const t_options& args) {
    /*
     * Check for conflicting paramaters or dependencies where one parameter set requires another parameter to be included
     */
    if (args.read_rr_graph_file.provenance() == Provenance::SPECIFIED
        && args.RouteChanWidth.provenance() != Provenance::SPECIFIED) {
        VPR_FATAL_ERROR(VPR_ERROR_OTHER,
                        "--route_chan_width option must be specified if --read_rr_graph is requested (%s)\n",
                        args.read_rr_graph_file.argument_name().c_str());
    }

    if (!args.enable_clustering_pin_feasibility_filter && (args.target_external_pin_util.provenance() == Provenance::SPECIFIED)) {
        VPR_FATAL_ERROR(VPR_ERROR_OTHER,
                        "%s option must be enabled for %s to have any effect\n",
                        args.enable_clustering_pin_feasibility_filter.argument_name().c_str(),
                        args.target_external_pin_util.argument_name().c_str());
    }

    if (args.router_initial_timing == e_router_initial_timing::LOOKAHEAD && args.router_lookahead_type == e_router_lookahead::CLASSIC) {
        VPR_FATAL_ERROR(VPR_ERROR_OTHER,
                        "%s option value 'lookahead' is not compatible with %s 'classic'\n",
                        args.router_initial_timing.argument_name().c_str(),
                        args.router_lookahead_type.argument_name().c_str());
    }

    /**
     * @brief If the user provided the "--noc" command line option, then there
     * must be a NoC in the FPGA and the netlist must include NoC routers.
     * Therefore, the user must also provide a noc traffic flows file to
     * describe the communication within the NoC. We ensure that a noc traffic
     * flows file is provided when the "--noc" option is used. If it is not
     * provided, we throw an error.
     * 
     */
    if (args.noc.provenance() == Provenance::SPECIFIED && args.noc_flows_file.provenance() != Provenance::SPECIFIED) {
        VPR_FATAL_ERROR(VPR_ERROR_OTHER,
                        "--noc_flows_file option must be specified if --noc is turned on.\n");
    }

    return true;
}<|MERGE_RESOLUTION|>--- conflicted
+++ resolved
@@ -2495,19 +2495,17 @@
         .default_value("false")
         .show_in(argparse::ShowIn::HELP_ONLY);
 
-<<<<<<< HEAD
+
     route_grp.add_argument<int>(args.route_verbosity, "--route_verbosity")
         .help("Controls the verbosity of routing's output. Higher values produce more output (useful for debugging routing problems)")
         .default_value("1")
         .show_in(argparse::ShowIn::HELP_ONLY);
-=======
     route_grp.add_argument(args.custom_3d_sb_fanin_fanout, "--custom_3d_sb_fanin_fanout")
             .help(
                     "Specifies the number of tracks that can drive a 3D switch block connection"
                     "and the number of tracks that can be driven by a 3D switch block connection")
             .default_value("1")
             .show_in(argparse::ShowIn::HELP_ONLY);
->>>>>>> 85c99288
 
     auto& route_timing_grp = parser.add_argument_group("timing-driven routing options");
 
