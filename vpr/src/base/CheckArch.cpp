#include "vpr_types.h"
#include "vpr_error.h"
#include "globals.h"
#include "echo_files.h"
#include "read_xml_arch_file.h"
#include "CheckArch.h"

/******** Function Prototypes ********/
static void CheckSwitches(const t_arch& Arch);

static void CheckSegments(const t_arch& Arch);

/******** Function Implementations ********/

void CheckArch(const t_arch& Arch) {
    CheckSwitches(Arch);
    CheckSegments(Arch);
}

static void CheckSwitches(const t_arch& Arch) {
<<<<<<< HEAD

=======
>>>>>>> 7a2cf8d6
    int ipin_cblock_switch_index = UNDEFINED;
    int ipin_cblock_switch_index_between_dice = UNDEFINED;

    /* Check transistors in switches won't be less than minimum size */
<<<<<<< HEAD
    for (int i = 0; i < (int)Arch.switches.size(); i++) {
        const t_arch_switch_inf& CurSwitch = Arch.switches[i];
=======
    t_arch_switch_inf* CurSwitch = Arch.Switches;
    for (int i = 0; i < Arch.num_switches; i++) {
>>>>>>> 7a2cf8d6
        /* This assumes all segments have the same directionality */
        if (CurSwitch.buffered()
            && Arch.Segments[0].directionality == BI_DIRECTIONAL) {
            /* Largest resistance tri-state buffer would have a minimum
             * width transistor in the buffer pull-down and a min-width
             * pass transistoron the output.
             * Hence, largest R = 2 * largest_transistor_R. */
            if (CurSwitch.R > 2 * Arch.R_minW_nmos) {
                vpr_throw(VPR_ERROR_ARCH, get_arch_file_name(), 0,
                          "Switch %s R value (%g) is greater than 2 * R_minW_nmos (%g).\n"
                          "Refer to switchlist section of '%s'\n",
                          CurSwitch.name.c_str(), CurSwitch.R, (2 * Arch.R_minW_nmos));
            }
        } else { /* Pass transistor switch */
            if (CurSwitch.R > Arch.R_minW_nmos) {
                vpr_throw(VPR_ERROR_ARCH, get_arch_file_name(), 0,
                          "Switch %s R value (%g) is greater than R_minW_nmos (%g).\n"
                          "Refer to switchlist section of '%s'\n",
                          CurSwitch.name.c_str(), CurSwitch.R, Arch.R_minW_nmos, get_arch_file_name());
            }
        }
        for (auto cb_switch_name = 0; cb_switch_name < (int)Arch.ipin_cblock_switch_name.size(); cb_switch_name++) {
            /* find the ipin cblock switch index, if it exists */
            if (Arch.switches[i].name == Arch.ipin_cblock_switch_name[cb_switch_name]) {
                if (cb_switch_name == 0) {
                    ipin_cblock_switch_index = i;
                } else {
                    ipin_cblock_switch_index_between_dice = i;
                }
            }
        }
    }

    /* Check that the ipin cblock switch doesn't specify multiple (#inputs,delay) pairs. This
     * is not currently allowed because a number of functions in VPR rely on being able
     * to access the ipin cblock switch's Tdel using the wire_to_ipin_switch variable.
     * If we allow multiple fanins in the future, we would have to change the wire_to_ipin_switch
     * index to point to a switch with a routing resource switch with a representative Tdel value.
     * See rr_graph.c:alloc_and_load_rr_switch_inf for more info */
    if (ipin_cblock_switch_index != UNDEFINED) {
        if (!Arch.switches[ipin_cblock_switch_index].fixed_Tdel()) {
            VPR_FATAL_ERROR(VPR_ERROR_ARCH,
                            "Not currently allowing an ipin cblock switch to have fanin dependent values");
        }
    }
    if (ipin_cblock_switch_index_between_dice != UNDEFINED) {
        if (!Arch.switches[ipin_cblock_switch_index_between_dice].fixed_Tdel()) {
            VPR_FATAL_ERROR(VPR_ERROR_ARCH,
                            "Not currently allowing an ipin cblock switch to have fanin dependent values");
        }
    }
}

static void CheckSegments(const t_arch& Arch) {
    const auto& CurSeg = Arch.Segments;
    for (size_t i = 0; i < (Arch.Segments).size(); i++) {
        if (CurSeg[i].directionality == UNI_DIRECTIONAL && CurSeg[i].longline) {
            vpr_throw(VPR_ERROR_ARCH, get_arch_file_name(), 0,
                      "Long lines not supported for unidirectional architectures.\n"
                      "Refer to segmentlist of '%s'\n",
                      get_arch_file_name());
        }
    }
}<|MERGE_RESOLUTION|>--- conflicted
+++ resolved
@@ -18,21 +18,12 @@
 }
 
 static void CheckSwitches(const t_arch& Arch) {
-<<<<<<< HEAD
-
-=======
->>>>>>> 7a2cf8d6
     int ipin_cblock_switch_index = UNDEFINED;
     int ipin_cblock_switch_index_between_dice = UNDEFINED;
 
     /* Check transistors in switches won't be less than minimum size */
-<<<<<<< HEAD
     for (int i = 0; i < (int)Arch.switches.size(); i++) {
         const t_arch_switch_inf& CurSwitch = Arch.switches[i];
-=======
-    t_arch_switch_inf* CurSwitch = Arch.Switches;
-    for (int i = 0; i < Arch.num_switches; i++) {
->>>>>>> 7a2cf8d6
         /* This assumes all segments have the same directionality */
         if (CurSwitch.buffered()
             && Arch.Segments[0].directionality == BI_DIRECTIONAL) {
