#include "vpr_constraints.h"
<<<<<<< HEAD
#include "partition.h"
#include "route_constraint.h"
#include <regex>
=======
>>>>>>> 7c79bb1f


UserPlaceConstraints& VprConstraints::mutable_place_constraints() {
    return placement_constraints_;
}

UserRouteConstraints& VprConstraints::mutable_route_constraints() {
    return route_constraints_;
}

const UserPlaceConstraints& VprConstraints::place_constraints() const {
    return placement_constraints_;
}

<<<<<<< HEAD
const PartitionRegion& VprConstraints::get_partition_pr(PartitionId part_id) const {
    return partitions[part_id].get_part_region();
}

PartitionRegion& VprConstraints::get_mutable_partition_pr(PartitionId part_id) {
    return partitions[part_id].get_mutable_part_region();
}

void VprConstraints::add_route_constraint(RouteConstraint rc) {
    route_constraints_.insert({rc.net_name(), rc});
    return;
}

const RouteConstraint VprConstraints::get_route_constraint_by_net_name(std::string net_name) {
    RouteConstraint rc;
    auto const& rc_itr = route_constraints_.find(net_name);
    if (rc_itr == route_constraints_.end()) {
        // try regexp
        bool found_thru_regex = false;
        for (auto constraint : route_constraints_) {
            if (std::regex_match(net_name, std::regex(constraint.first))) {
                rc = constraint.second;

                // mark as invalid so write constraint function will not write constraint
                // of regexpr name
                // instead a matched constraint is inserted in
                constraint.second.set_is_valid(false);
                rc.set_net_name(net_name);
                rc.set_is_valid(true);
                route_constraints_.insert({net_name, rc});

                found_thru_regex = true;
                break;
            }
        }
        if (!found_thru_regex) {
            rc.set_net_name("INVALID");
            rc.set_net_type("INVALID");
            rc.set_route_model("INVALID");
            rc.set_is_valid(false);
        }
    } else {
        rc = rc_itr->second;
    }
    return rc;
}

const RouteConstraint VprConstraints::get_route_constraint_by_idx(std::size_t idx) const {
    RouteConstraint rc;
    if ((route_constraints_.size() == 0) || (idx > route_constraints_.size() - 1)) {
        rc.set_net_name("INVALID");
        rc.set_net_type("INVALID");
        rc.set_route_model("INVALID");
        rc.set_is_valid(false);
    } else {
        std::size_t i = 0;
        for (auto const& rc_itr : route_constraints_) {
            if (i == idx) {
                rc = rc_itr.second;
                break;
            }
        }
    }
    return rc;
}

int VprConstraints::get_route_constraint_num(void) const {
    return route_constraints_.size();
}

void print_constraints(FILE* fp, const VprConstraints& constraints) {
    std::vector<AtomBlockId> atoms;

    int num_parts = constraints.get_num_partitions();

    fprintf(fp, "\n Number of partitions is %d \n", num_parts);

    for (int i = 0; i < num_parts; i++) {
        PartitionId part_id(i);

        const Partition& temp_part = constraints.get_partition(part_id);

        fprintf(fp, "\npartition_id: %zu\n", size_t(part_id));
        print_partition(fp, temp_part);

        atoms = constraints.get_part_atoms(part_id);

        int atoms_size = atoms.size();

        fprintf(fp, "\tAtom vector size is %d\n", atoms_size);
        fprintf(fp, "\tIds of atoms in partition: \n");
        for (auto atom_id : atoms) {
            fprintf(fp, "\t#%zu\n", size_t(atom_id));
        }
    }
=======
const UserRouteConstraints& VprConstraints::route_constraints() const {
    return route_constraints_;
>>>>>>> 7c79bb1f
}<|MERGE_RESOLUTION|>--- conflicted
+++ resolved
@@ -1,10 +1,4 @@
 #include "vpr_constraints.h"
-<<<<<<< HEAD
-#include "partition.h"
-#include "route_constraint.h"
-#include <regex>
-=======
->>>>>>> 7c79bb1f
 
 
 UserPlaceConstraints& VprConstraints::mutable_place_constraints() {
@@ -19,104 +13,6 @@
     return placement_constraints_;
 }
 
-<<<<<<< HEAD
-const PartitionRegion& VprConstraints::get_partition_pr(PartitionId part_id) const {
-    return partitions[part_id].get_part_region();
-}
-
-PartitionRegion& VprConstraints::get_mutable_partition_pr(PartitionId part_id) {
-    return partitions[part_id].get_mutable_part_region();
-}
-
-void VprConstraints::add_route_constraint(RouteConstraint rc) {
-    route_constraints_.insert({rc.net_name(), rc});
-    return;
-}
-
-const RouteConstraint VprConstraints::get_route_constraint_by_net_name(std::string net_name) {
-    RouteConstraint rc;
-    auto const& rc_itr = route_constraints_.find(net_name);
-    if (rc_itr == route_constraints_.end()) {
-        // try regexp
-        bool found_thru_regex = false;
-        for (auto constraint : route_constraints_) {
-            if (std::regex_match(net_name, std::regex(constraint.first))) {
-                rc = constraint.second;
-
-                // mark as invalid so write constraint function will not write constraint
-                // of regexpr name
-                // instead a matched constraint is inserted in
-                constraint.second.set_is_valid(false);
-                rc.set_net_name(net_name);
-                rc.set_is_valid(true);
-                route_constraints_.insert({net_name, rc});
-
-                found_thru_regex = true;
-                break;
-            }
-        }
-        if (!found_thru_regex) {
-            rc.set_net_name("INVALID");
-            rc.set_net_type("INVALID");
-            rc.set_route_model("INVALID");
-            rc.set_is_valid(false);
-        }
-    } else {
-        rc = rc_itr->second;
-    }
-    return rc;
-}
-
-const RouteConstraint VprConstraints::get_route_constraint_by_idx(std::size_t idx) const {
-    RouteConstraint rc;
-    if ((route_constraints_.size() == 0) || (idx > route_constraints_.size() - 1)) {
-        rc.set_net_name("INVALID");
-        rc.set_net_type("INVALID");
-        rc.set_route_model("INVALID");
-        rc.set_is_valid(false);
-    } else {
-        std::size_t i = 0;
-        for (auto const& rc_itr : route_constraints_) {
-            if (i == idx) {
-                rc = rc_itr.second;
-                break;
-            }
-        }
-    }
-    return rc;
-}
-
-int VprConstraints::get_route_constraint_num(void) const {
-    return route_constraints_.size();
-}
-
-void print_constraints(FILE* fp, const VprConstraints& constraints) {
-    std::vector<AtomBlockId> atoms;
-
-    int num_parts = constraints.get_num_partitions();
-
-    fprintf(fp, "\n Number of partitions is %d \n", num_parts);
-
-    for (int i = 0; i < num_parts; i++) {
-        PartitionId part_id(i);
-
-        const Partition& temp_part = constraints.get_partition(part_id);
-
-        fprintf(fp, "\npartition_id: %zu\n", size_t(part_id));
-        print_partition(fp, temp_part);
-
-        atoms = constraints.get_part_atoms(part_id);
-
-        int atoms_size = atoms.size();
-
-        fprintf(fp, "\tAtom vector size is %d\n", atoms_size);
-        fprintf(fp, "\tIds of atoms in partition: \n");
-        for (auto atom_id : atoms) {
-            fprintf(fp, "\t#%zu\n", size_t(atom_id));
-        }
-    }
-=======
 const UserRouteConstraints& VprConstraints::route_constraints() const {
     return route_constraints_;
->>>>>>> 7c79bb1f
 }