--- conflicted
+++ resolved
@@ -957,19 +957,7 @@
                                                            int* num_sets,
                                                            const bool is_input_to_interc,
                                                            const bool interconnect_error_check) {
-<<<<<<< HEAD
-    t_token* tokens;
-    int num_tokens, curr_set;
-    int i;
-    bool in_squig_bracket, success = false;
-
-    t_pb_graph_pin*** pb_graph_pins;
-
-    num_tokens = 0;
-    tokens = get_tokens_from_string(port_string, &num_tokens);
-=======
     const Tokens tokens(port_string);
->>>>>>> ad8986f9
     *num_sets = 0;
     bool in_squig_bracket = false;
 
@@ -1048,10 +1036,7 @@
         }
     }
     VTR_ASSERT(curr_set == *num_sets);
-<<<<<<< HEAD
-    free_tokens(tokens, num_tokens);
-=======
->>>>>>> ad8986f9
+    
     return pb_graph_pins;
 }
 
@@ -1060,10 +1045,6 @@
  */
 static void alloc_and_load_complete_interc_edges(t_interconnect* interconnect,
                                                  t_pb_graph_pin*** input_pb_graph_node_pin_ptrs,
-                                                 const int num_input_sets,
-                                                 const int* num_input_ptrs,
-                                                 t_pb_graph_pin*** output_pb_graph_node_pin_ptrs,
-                                                 const int num_output_sets,
                                                  const int* num_output_ptrs) {
     int i_inset, i_outset, i_inpin, i_outpin;
     int in_count, out_count;
@@ -1353,51 +1334,28 @@
         (*token_index)++;
         if (tokens[*token_index].type == e_token_type::OPEN_SQUARE_BRACKET) {
             (*token_index)++;
-<<<<<<< HEAD
-            if (!check_token_type(tokens[*token_index], TOKEN_INT)) {
-                return false; //clb[abc
-=======
             if (tokens[*token_index].type != e_token_type::INT) {
                 return false; // clb[abc
->>>>>>> ad8986f9
             }
             pb_msb = vtr::atoi(tokens[*token_index].data);
             VTR_ASSERT_MSG(pb_msb >= 0, "Pin most-significant-bit must be non-negative");
             (*token_index)++;
-<<<<<<< HEAD
-            if (!check_token_type(tokens[*token_index], TOKEN_COLON)) {
-                if (!check_token_type(tokens[*token_index],
-                                      TOKEN_CLOSE_SQUARE_BRACKET)) {
-                    return false; //clb[9abc
-=======
             if (tokens[*token_index].type != e_token_type::COLON) {
                 if (tokens[*token_index].type != e_token_type::CLOSE_SQUARE_BRACKET) {
                     return false; // clb[9abc
->>>>>>> ad8986f9
                 }
                 pb_lsb = pb_msb;
                 (*token_index)++;
             } else {
                 (*token_index)++;
-<<<<<<< HEAD
-                if (!check_token_type(tokens[*token_index], TOKEN_INT)) {
-                    return false; //clb[9:abc
-=======
                 if (tokens[*token_index].type != e_token_type::INT) {
                     return false; // clb[9:abc
->>>>>>> ad8986f9
                 }
                 pb_lsb = vtr::atoi(tokens[*token_index].data);
                 VTR_ASSERT_MSG(pb_lsb >= 0, "Pin most-significant-bit must be non-negative");
                 (*token_index)++;
-<<<<<<< HEAD
-                if (!check_token_type(tokens[*token_index],
-                                      TOKEN_CLOSE_SQUARE_BRACKET)) {
-                    return false; //clb[9:0abc
-=======
                 if (tokens[*token_index].type != e_token_type::CLOSE_SQUARE_BRACKET) {
                     return false; // clb[9:0abc
->>>>>>> ad8986f9
                 }
                 (*token_index)++;
             }
@@ -1429,46 +1387,27 @@
 
                     if (tokens[*token_index].type == e_token_type::OPEN_SQUARE_BRACKET) {
                         (*token_index)++;
-<<<<<<< HEAD
-                        if (!check_token_type(tokens[*token_index], TOKEN_INT)) {
-=======
                         if (tokens[*token_index].type != e_token_type::INT) {
->>>>>>> ad8986f9
                             return false;
                         }
                         pb_msb = vtr::atoi(tokens[*token_index].data);
                         VTR_ASSERT_MSG(pb_msb >= 0, "Pin most-significant-bit must be non-negative");
                         (*token_index)++;
-<<<<<<< HEAD
-                        if (!check_token_type(tokens[*token_index], TOKEN_COLON)) {
-                            if (!check_token_type(tokens[*token_index],
-                                                  TOKEN_CLOSE_SQUARE_BRACKET)) {
-=======
                         if (tokens[*token_index].type != e_token_type::COLON) {
                             if (tokens[*token_index].type != e_token_type::CLOSE_SQUARE_BRACKET) {
->>>>>>> ad8986f9
                                 return false;
                             }
                             pb_lsb = pb_msb;
                             (*token_index)++;
                         } else {
                             (*token_index)++;
-<<<<<<< HEAD
-                            if (!check_token_type(tokens[*token_index], TOKEN_INT)) {
-=======
                             if (tokens[*token_index].type != e_token_type::INT) {
->>>>>>> ad8986f9
                                 return false;
                             }
                             pb_lsb = vtr::atoi(tokens[*token_index].data);
                             VTR_ASSERT_MSG(pb_lsb >= 0, "Pin most-significant-bit must be non-negative");
                             (*token_index)++;
-<<<<<<< HEAD
-                            if (!check_token_type(tokens[*token_index],
-                                                  TOKEN_CLOSE_SQUARE_BRACKET)) {
-=======
                             if (tokens[*token_index].type != e_token_type::CLOSE_SQUARE_BRACKET) {
->>>>>>> ad8986f9
                                 return false;
                             }
                             (*token_index)++;
@@ -1500,15 +1439,6 @@
 
     found = false;
 
-<<<<<<< HEAD
-    if (!check_token_type(tokens[*token_index], TOKEN_DOT)) {
-        return false; //clb[9:0]123
-    }
-    (*token_index)++;
-
-    bool is_string = !check_token_type(tokens[*token_index], TOKEN_STRING);
-    bool is_int = !check_token_type(tokens[*token_index], TOKEN_INT);
-=======
     if (tokens[*token_index].type != e_token_type::DOT) {
         return false; // clb[9:0]123
     }
@@ -1516,7 +1446,6 @@
 
     bool is_string = tokens[*token_index].type == e_token_type::STRING;
     bool is_int = tokens[*token_index].type == e_token_type::INT;
->>>>>>> ad8986f9
 
     if (!is_string && !is_int)
         return false;
@@ -1532,46 +1461,27 @@
 
     if (tokens[*token_index].type == e_token_type::OPEN_SQUARE_BRACKET) {
         (*token_index)++;
-<<<<<<< HEAD
-        if (!check_token_type(tokens[*token_index], TOKEN_INT)) {
-=======
         if (tokens[*token_index].type != e_token_type::INT) {
->>>>>>> ad8986f9
             return false;
         }
         pin_msb = vtr::atoi(tokens[*token_index].data);
         VTR_ASSERT_MSG(pin_msb >= 0, "Pin most-significant-bit must be non-negative");
         (*token_index)++;
-<<<<<<< HEAD
-        if (!check_token_type(tokens[*token_index], TOKEN_COLON)) {
-            if (!check_token_type(tokens[*token_index],
-                                  TOKEN_CLOSE_SQUARE_BRACKET)) {
-=======
         if (tokens[*token_index].type != e_token_type::COLON) {
             if (tokens[*token_index].type != e_token_type::CLOSE_SQUARE_BRACKET) {
->>>>>>> ad8986f9
                 return false;
             }
             pin_lsb = pin_msb;
             (*token_index)++;
         } else {
             (*token_index)++;
-<<<<<<< HEAD
-            if (!check_token_type(tokens[*token_index], TOKEN_INT)) {
-=======
             if (tokens[*token_index].type != e_token_type::INT) {
->>>>>>> ad8986f9
                 return false;
             }
             pin_lsb = vtr::atoi(tokens[*token_index].data);
             VTR_ASSERT_MSG(pin_lsb >= 0, "Pin most-significant-bit must be non-negative");
             (*token_index)++;
-<<<<<<< HEAD
-            if (!check_token_type(tokens[*token_index],
-                                  TOKEN_CLOSE_SQUARE_BRACKET)) {
-=======
             if (tokens[*token_index].type != e_token_type::CLOSE_SQUARE_BRACKET) {
->>>>>>> ad8986f9
                 return false;
             }
             (*token_index)++;
