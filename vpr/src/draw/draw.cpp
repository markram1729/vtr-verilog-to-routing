/*********************************** Top-level Summary *************************************
 * This is VPR's main graphics application program. The program interacts with ezgl/graphics.hpp,
 * which provides an API for displaying graphics on both X11 and Win32. The most important
 * subroutine in this file is draw_main_canvas(), which is a callback function that will be called 
 * whenever the screen needs to be updated. Then, draw_main_canvas() will decide what
 * drawing subroutines to call depending on whether PLACEMENT or ROUTING is shown on screen.
 * The initial_setup_X() functions link the menu button signals to the corresponding drawing functions. 
 * As a note, looks into draw_global.c for understanding the data structures associated with drawing->
 *
 * 
 * Authors: Vaughn Betz, Long Yu (Mike) Wang, Dingyu (Tina) Yang
 * Last updated: June 2019
 */

#include <cstdio>
#include <cfloat>
#include <cstring>
#include <cmath>
#include <algorithm>
#include <sstream>
#include <array>
#include <iostream>

#include "vtr_assert.h"
#include "vtr_ndoffsetmatrix.h"
#include "vtr_memory.h"
#include "vtr_log.h"
#include "vtr_color_map.h"
#include "vtr_path.h"

#include "vpr_utils.h"
#include "vpr_error.h"

#include "globals.h"
#include "draw_color.h"
#include "draw.h"
#include "read_xml_arch_file.h"
#include "draw_global.h"
#include "intra_logic_block.h"
#include "atom_netlist.h"
#include "tatum/report/TimingPathCollector.hpp"
#include "hsl.h"
#include "route_export.h"
#include "search_bar.h"
#include "save_graphics.h"
#include "timing_info.h"
#include "physical_types.h"
#include "route_common.h"
#include "breakpoint.h"
#include "manual_moves.h"

#include "move_utils.h"

#ifdef VTR_ENABLE_DEBUG_LOGGING
#    include "move_utils.h"
#endif

#ifdef WIN32 /* For runtime tracking in WIN32. The clock() function defined in time.h will *
              * track CPU runtime.														   */
#    include <time.h>
#else /* For X11. The clock() function in time.h will not output correct time difference   *
       * for X11, because the graphics is processed by the Xserver rather than local CPU,  *
       * which means tracking CPU time will not be the same as the actual wall clock time. *
       * Thus, so use gettimeofday() in sys/time.h to track actual calendar time.          */
#    include <sys/time.h>
#endif

#ifndef NO_GRAPHICS

//To process key presses we need the X11 keysym definitions,
//which are unavailable when building with MINGW
#    if defined(X11) && !defined(__MINGW32__)
#        include <X11/keysym.h>
#    endif

#    include "rr_graph.h"
#    include "route_util.h"
#    include "place_macro.h"
#    include "buttons.h"

/****************************** Define Macros *******************************/

#    define DEFAULT_RR_NODE_COLOR ezgl::BLACK
#    define OLD_BLK_LOC_COLOR blk_GOLD
#    define NEW_BLK_LOC_COLOR blk_GREEN
//#define TIME_DRAWSCREEN /* Enable if want to track runtime for drawscreen() */

/********************** Subroutines local to this module ********************/
static void drawplace(ezgl::renderer *g);
static void drawnets(ezgl::renderer *g);
static void drawroute(enum e_draw_net_type draw_net_type, ezgl::renderer *g);
static void draw_congestion(ezgl::renderer *g);
static void draw_routing_costs(ezgl::renderer *g);
static void draw_routing_bb(ezgl::renderer *g);
static void draw_routing_util(ezgl::renderer *g);
static void draw_crit_path(ezgl::renderer *g);
static void draw_placement_macros(ezgl::renderer *g);

void act_on_key_press(ezgl::application* /*app*/, GdkEventKey* /*event*/,
		char *key_name);
void act_on_mouse_press(ezgl::application *app, GdkEventButton *event, double x,
		double y);
void act_on_mouse_move(ezgl::application *app, GdkEventButton *event, double x,
		double y);

static void draw_routed_net(ClusterNetId net, ezgl::renderer *g);
void draw_partial_route(const std::vector<int> &rr_nodes_to_draw,
		ezgl::renderer *g);
static void draw_rr(ezgl::renderer *g);
static void draw_rr_edges(int from_node, ezgl::renderer *g);
static void draw_rr_pin(int inode, const ezgl::color &color, ezgl::renderer *g);
static void draw_rr_chan(int inode, const ezgl::color color, ezgl::renderer *g);
static void draw_rr_src_sink(int inode, ezgl::color color, ezgl::renderer *g);
static void draw_pin_to_chan_edge(int pin_node, int chan_node,
		ezgl::renderer *g);
static void draw_get_rr_src_sink_coords(const t_rr_node &node, float *xcen,
		float *ycen);
static void draw_x(float x, float y, float size, ezgl::renderer *g);
static void draw_pin_to_pin(int opin, int ipin, ezgl::renderer *g);
static void draw_pin_to_sink(int ipin_node, int sink_node, ezgl::renderer *g);
static void draw_source_to_pin(int source_node, int opin_node,
		ezgl::renderer *g);
static void draw_rr_switch(float from_x, float from_y, float to_x, float to_y,
		bool buffered, bool switch_configurable, ezgl::renderer *g);
static void draw_chany_to_chany_edge(int from_node, int to_node, int to_track,
		short switch_type, ezgl::renderer *g);
static void draw_chanx_to_chanx_edge(int from_node, int to_node, int to_track,
		short switch_type, ezgl::renderer *g);
static void draw_chanx_to_chany_edge(int chanx_node, int chanx_track,
		int chany_node, int chany_track, enum e_edge_dir edge_dir,
		short switch_type, ezgl::renderer *g);
static int get_track_num(int inode, const vtr::OffsetMatrix<int> &chanx_track,
		const vtr::OffsetMatrix<int> &chany_track);
static bool draw_if_net_highlighted(ClusterNetId inet);
static int draw_check_rr_node_hit(float click_x, float click_y);

static void draw_expand_non_configurable_rr_nodes_recurr(int from_node,
		std::set<int> &expanded_nodes);
static bool highlight_rr_nodes(float x, float y);
static void highlight_blocks(double x, double y);
static void draw_reset_blk_colors();
static void draw_reset_blk_color(ClusterBlockId blk_id);

static inline void draw_mux_with_size(ezgl::point2d origin, e_side orientation,
		float height, int size, ezgl::renderer *g);
static inline ezgl::rectangle draw_mux(ezgl::point2d origin, e_side orientation,
		float height, ezgl::renderer *g);
static inline ezgl::rectangle draw_mux(ezgl::point2d origin, e_side orientation,
		float height, float width, float height_scale, ezgl::renderer *g);

static void draw_flyline_timing_edge(ezgl::point2d start, ezgl::point2d end,
		float incr_delay, ezgl::renderer *g);
static void draw_routed_timing_edge(tatum::NodeId start_tnode,
		tatum::NodeId end_tnode, float incr_delay, ezgl::color color,
		ezgl::renderer *g);
static void draw_routed_timing_edge_connection(tatum::NodeId src_tnode,
		tatum::NodeId sink_tnode, ezgl::color color, ezgl::renderer *g);
static std::vector<int> trace_routed_connection_rr_nodes(
		const ClusterNetId net_id, const int driver_pin, const int sink_pin);
static bool trace_routed_connection_rr_nodes_recurr(const t_rt_node *rt_node,
		int sink_rr_node, std::vector<int> &rr_nodes_on_path);
static t_edge_size find_edge(int prev_inode, int inode);

static void draw_color_map_legend(const vtr::ColorMap &cmap, ezgl::renderer *g);

ezgl::color lighten_color(ezgl::color color, float amount);

static void draw_block_pin_util();

static float get_router_expansion_cost(const t_rr_node_route_inf node_inf,
		e_draw_router_expansion_cost draw_router_expansion_cost);
static void draw_router_expansion_costs(ezgl::renderer *g);

static void draw_rr_costs(ezgl::renderer *g, const std::vector<float> &rr_costs,
		bool lowest_cost_first = true);
static void draw_main_canvas(ezgl::renderer *g);
static void initial_setup_NO_PICTURE_to_PLACEMENT(ezgl::application *app,
		bool is_new_window);
static void initial_setup_NO_PICTURE_to_PLACEMENT_with_crit_path(
		ezgl::application *app, bool is_new_window);
static void initial_setup_PLACEMENT_to_ROUTING(ezgl::application *app,
		bool is_new_window);
static void initial_setup_ROUTING_to_PLACEMENT(ezgl::application *app,
		bool is_new_window);
static void initial_setup_NO_PICTURE_to_ROUTING(ezgl::application *app,
		bool is_new_window);
static void initial_setup_NO_PICTURE_to_ROUTING_with_crit_path(
		ezgl::application *app, bool is_new_window);
static void toggle_window_mode(GtkWidget* /*widget*/,
		ezgl::application* /*app*/);
static void setup_default_ezgl_callbacks(ezgl::application *app);
static void set_force_pause(GtkWidget* /*widget*/, gint /*response_id*/,
		gpointer /*data*/);
static void set_block_outline(GtkWidget *widget, gint /*response_id*/,
		gpointer /*data*/);
static void set_block_text(GtkWidget *widget, gint /*response_id*/,
		gpointer /*data*/);
static void clip_routing_util(GtkWidget *widget, gint /*response_id*/,
		gpointer /*data*/);
static void run_graphics_commands(std::string commands);


/************************** File Scope Variables ****************************/

//The arrow head position for turning/straight-thru connections in a switch box
constexpr float SB_EDGE_TURN_ARROW_POSITION = 0.2;
constexpr float SB_EDGE_STRAIGHT_ARROW_POSITION = 0.95;
constexpr float EMPTY_BLOCK_LIGHTEN_FACTOR = 0.20;


//Kelly's maximum contrast colors are selected to be easily distinguishable as described in:
//  Kenneth Kelly, "Twenty-Two Colors of Maximum Contrast", Color Eng. 3(6), 1943
//We use these to highlight a relatively small number of things (e.g. stages in a critical path,
//a subset of selected net) where it is important for them to be visually distinct.

const std::vector<ezgl::color> kelly_max_contrast_colors = {
//ezgl::color(242, 243, 244), //white: skip white since it doesn't contrast well with VPR's light background
		ezgl::color(34, 34, 34),    //black
		ezgl::color(243, 195, 0),   //yellow
		ezgl::color(135, 86, 146),  //purple
		ezgl::color(243, 132, 0),   //orange
		ezgl::color(161, 202, 241), //light blue
		ezgl::color(190, 0, 50),    //red
		ezgl::color(194, 178, 128), //buf
		ezgl::color(132, 132, 130), //gray
		ezgl::color(0, 136, 86),    //green
		ezgl::color(230, 143, 172), //purplish pink
		ezgl::color(0, 103, 165),   //blue
		ezgl::color(249, 147, 121), //yellowish pink
		ezgl::color(96, 78, 151),   //violet
		ezgl::color(246, 166, 0),   //orange yellow
		ezgl::color(179, 68, 108),  //purplish red
		ezgl::color(220, 211, 0),   //greenish yellow
		ezgl::color(136, 45, 23),   //redish brown
		ezgl::color(141, 182, 0),   //yellow green
		ezgl::color(101, 69, 34),   //yellowish brown
		ezgl::color(226, 88, 34),   //reddish orange
		ezgl::color(43, 61, 38)     //olive green
		};

ezgl::application::settings settings("/ezgl/main.ui", "MainWindow",
		"MainCanvas",
		"org.verilogtorouting.vpr.PID" + std::to_string(vtr::get_pid()),
		setup_default_ezgl_callbacks);
ezgl::application application(settings);

//bool mm_window = false;
bool window_mode = false;
bool window_point_1_collected = false;
ezgl::point2d point_1(0, 0);
ezgl::rectangle initial_world;
std::string rr_highlight_message;

#endif // NO_GRAPHICS

/********************** Subroutine definitions ******************************/

void init_graphics_state(bool show_graphics_val, int gr_automode_val,
		enum e_route_type route_type, bool save_graphics,
		std::string graphics_commands) {
#ifndef NO_GRAPHICS
	/* Call accessor functions to retrieve global variables. */
	t_draw_state *draw_state = get_draw_state_vars();

	/* Sets the static show_graphics and gr_automode variables to the    *
	 * desired values.  They control if graphics are enabled and, if so, *
	 * how often the user is prompted for input.                         */

	draw_state->show_graphics = show_graphics_val;
	draw_state->gr_automode = gr_automode_val;
	draw_state->draw_route_type = route_type;
	draw_state->save_graphics = save_graphics;
	draw_state->graphics_commands = graphics_commands;

#else
    //Suppress unused parameter warnings
    (void)show_graphics_val;
    (void)gr_automode_val;
    (void)route_type;
    (void)save_graphics;
    (void)graphics_commands;
#endif // NO_GRAPHICS
}

#ifndef NO_GRAPHICS
static void draw_main_canvas(ezgl::renderer *g) {
	t_draw_state *draw_state = get_draw_state_vars();

	g->set_font_size(14);

	draw_block_pin_util();
	drawplace(g);
	draw_internal_draw_subblk(g);

	if (draw_state->pic_on_screen == PLACEMENT) {
		switch (draw_state->show_nets) {
		case DRAW_NETS:
			drawnets(g);
			break;
		case DRAW_LOGICAL_CONNECTIONS:
			break;
		default:
			break;
		}
	} else { /* ROUTING on screen */

		switch (draw_state->show_nets) {
		case DRAW_NETS:
			drawroute(ALL_NETS, g);
			break;
		case DRAW_LOGICAL_CONNECTIONS:
			// fall through
		default:
			draw_rr(g);
			break;
		}

		draw_congestion(g);

		draw_routing_costs(g);

		draw_router_expansion_costs(g);

		draw_routing_util(g);

		draw_routing_bb(g);
	}

	draw_placement_macros(g);

	draw_crit_path(g);

	draw_logical_connections(g);

	if (draw_state->color_map) {
		draw_color_map_legend(*draw_state->color_map, g);
		draw_state->color_map.reset(); //Free color map in preparation for next redraw
	}

	if (draw_state->auto_proceed) {
		//Automatically exit the event loop, so user's don't need to manually click proceed

		//Avoid trying to repeatedly exit (which would cause errors in GTK)
		draw_state->auto_proceed = false;

		application.quit(); //Ensure we leave the event loop
	}
}

/* function below intializes the interface window with a set of buttons and links 
 * signals to corresponding functions for situation where the window is opened from 
 * NO_PICTURE_to_PLACEMENT */
static void initial_setup_NO_PICTURE_to_PLACEMENT(ezgl::application *app,
		bool is_new_window) {
	if (!is_new_window)
		return;

	//button to enter window_mode, created in main.ui
	GtkButton *window = (GtkButton*) app->get_object("Window");
	gtk_button_set_label(window, "Window");
	g_signal_connect(window, "clicked", G_CALLBACK(toggle_window_mode), app);

	//button to search, created in main.ui
	GtkButton *search = (GtkButton*) app->get_object("Search");
	gtk_button_set_label(search, "Search");
	g_signal_connect(search, "clicked", G_CALLBACK(search_and_highlight), app);

	//button for save graphcis, created in main.ui
	GtkButton *save = (GtkButton*) app->get_object("SaveGraphics");
	g_signal_connect(save, "clicked", G_CALLBACK(save_graphics_dialog_box),
			app);

	//combo box for search type, created in main.ui
	GObject *search_type = (GObject*) app->get_object("SearchType");
	gtk_combo_box_text_append_text(GTK_COMBO_BOX_TEXT(search_type), "Block ID"); // index 0
	gtk_combo_box_text_append_text(GTK_COMBO_BOX_TEXT(search_type),
			"Block Name"); // index 1
	gtk_combo_box_text_append_text(GTK_COMBO_BOX_TEXT(search_type), "Net ID"); // index 2
	gtk_combo_box_text_append_text(GTK_COMBO_BOX_TEXT(search_type), "Net Name"); // index 3
	gtk_combo_box_text_append_text(GTK_COMBO_BOX_TEXT(search_type),
			"RR Node ID"); // index 4
	gtk_combo_box_set_active((GtkComboBox*) search_type, 0); // default set to Block ID which has an index 0

	button_for_toggle_nets();
	button_for_net_max_fanout();
	button_for_net_alpha();
	button_for_toggle_blk_internal();
	button_for_toggle_block_pin_util();
	button_for_toggle_placement_macros();
}

/* function below intializes the interface window with a set of buttons and links 
 * signals to corresponding functions for situation where the window is opened from 
 * NO_PICTURE_to_PLACEMENT_with_crit_path */
static void initial_setup_NO_PICTURE_to_PLACEMENT_with_crit_path(
		ezgl::application *app, bool is_new_window) {
	initial_setup_NO_PICTURE_to_PLACEMENT(app, is_new_window);
	button_for_toggle_crit_path();
}

/* function below intializes the interface window with a set of buttons and links 
 * signals to corresponding functions for situation where the window is opened from 
 * PLACEMENT_to_ROUTING */
static void initial_setup_PLACEMENT_to_ROUTING(ezgl::application *app,
		bool is_new_window) {
	initial_setup_NO_PICTURE_to_PLACEMENT_with_crit_path(app, is_new_window);
	button_for_toggle_rr();
	button_for_toggle_congestion();
	button_for_toggle_congestion_cost();
	button_for_toggle_routing_bounding_box();
	button_for_toggle_routing_util();
	button_for_toggle_router_expansion_costs();
}

/* function below intializes the interface window with a set of buttons and links 
 * signals to corresponding functions for situation where the window is opened from 
 * ROUTING_to_PLACEMENT */
static void initial_setup_ROUTING_to_PLACEMENT(ezgl::application *app,
		bool is_new_window) {
	initial_setup_PLACEMENT_to_ROUTING(app, is_new_window);
	std::string toggle_rr = "toggle_rr";
	std::string toggle_congestion = "toggle_congestion";
	std::string toggle_routing_congestion_cost =
			"toggle_routing_congestion_cost";
	std::string toggle_routing_bounding_box = "toggle_routing_bounding_box";
	std::string toggle_routing_util = "toggle_rr";
	std::string toggle_router_expansion_costs = "toggle_router_expansion_costs";

	delete_button(toggle_rr.c_str());
	delete_button(toggle_congestion.c_str());
	delete_button(toggle_routing_congestion_cost.c_str());
	delete_button(toggle_routing_bounding_box.c_str());
	delete_button(toggle_routing_util.c_str());
	delete_button(toggle_router_expansion_costs.c_str());
}

/* function below intializes the interface window with a set of buttons and links 
 * signals to corresponding functions for situation where the window is opened from 
 * NO_PICTURE_to_ROUTING */
static void initial_setup_NO_PICTURE_to_ROUTING(ezgl::application *app,
		bool is_new_window) {
	if (!is_new_window)
		return;

	GtkButton *window = (GtkButton*) app->get_object("Window");
	gtk_button_set_label(window, "Window");
	g_signal_connect(window, "clicked", G_CALLBACK(toggle_window_mode), app);

	GtkButton *search = (GtkButton*) app->get_object("Search");
	gtk_button_set_label(search, "Search");
	g_signal_connect(search, "clicked", G_CALLBACK(search_and_highlight), app);

	GtkButton *save = (GtkButton*) app->get_object("SaveGraphics");
	g_signal_connect(save, "clicked", G_CALLBACK(save_graphics_dialog_box),
			app);

	GObject *search_type = (GObject*) app->get_object("SearchType");
	gtk_combo_box_text_append_text(GTK_COMBO_BOX_TEXT(search_type), "Block ID");
	gtk_combo_box_text_append_text(GTK_COMBO_BOX_TEXT(search_type),
			"Block Name");
	gtk_combo_box_text_append_text(GTK_COMBO_BOX_TEXT(search_type), "Net ID");
	gtk_combo_box_text_append_text(GTK_COMBO_BOX_TEXT(search_type), "Net Name");
	gtk_combo_box_text_append_text(GTK_COMBO_BOX_TEXT(search_type),
			"RR Node ID");

	button_for_toggle_nets();
	button_for_net_max_fanout();
	button_for_net_alpha();
	button_for_toggle_blk_internal();
	button_for_toggle_block_pin_util();
	button_for_toggle_placement_macros();
	button_for_toggle_rr();
	button_for_toggle_congestion();
	button_for_toggle_congestion_cost();
	button_for_toggle_routing_bounding_box();
	button_for_toggle_routing_util();
	button_for_toggle_router_expansion_costs();
}

/* function below intializes the interface window with a set of buttons and links 
 * signals to corresponding functions for situation where the window is opened from 
 * NO_PICTURE_to_ROUTING_with_crit_path */
static void initial_setup_NO_PICTURE_to_ROUTING_with_crit_path(
		ezgl::application *app, bool is_new_window) {
	initial_setup_NO_PICTURE_to_ROUTING(app, is_new_window);
	button_for_toggle_crit_path();
}
#endif //NO_GRAPHICS

void update_screen(ScreenUpdatePriority priority, const char *msg,
		enum pic_type pic_on_screen_val,
		std::shared_ptr<SetupTimingInfo> setup_timing_info) {
#ifndef NO_GRAPHICS

	/* Updates the screen if the user has requested graphics.  The priority  *
	 * value controls whether or not the Proceed button must be clicked to   *
	 * continue.  Saves the pic_on_screen_val to allow pan and zoom redraws. */

	t_draw_state *draw_state = get_draw_state_vars();

	if (!draw_state->show_graphics)
		ezgl::set_disable_event_loop(true);
	else
		ezgl::set_disable_event_loop(false);

	ezgl::setup_callback_fn init_setup = nullptr;

	/* If it's the type of picture displayed has changed, set up the proper  *
	 * buttons.                                                              */
	if (draw_state->pic_on_screen != pic_on_screen_val) { //State changed

		if (draw_state->pic_on_screen == NO_PICTURE) {
			//Only add the canvas the first time we open graphics
			application.add_canvas("MainCanvas", draw_main_canvas,
					initial_world);
		}

		draw_state->setup_timing_info = setup_timing_info;

		if (pic_on_screen_val == PLACEMENT
				&& draw_state->pic_on_screen == NO_PICTURE) {
			if (setup_timing_info) {
				init_setup =
						initial_setup_NO_PICTURE_to_PLACEMENT_with_crit_path;
			} else {
				init_setup = initial_setup_NO_PICTURE_to_PLACEMENT;
			}
			draw_state->save_graphics_file_base = "vpr_placement";

		} else if (pic_on_screen_val == ROUTING
				&& draw_state->pic_on_screen == PLACEMENT) {
			//Routing, opening after placement
			init_setup = initial_setup_PLACEMENT_to_ROUTING;
			draw_state->save_graphics_file_base = "vpr_routing";

		} else if (pic_on_screen_val == PLACEMENT
				&& draw_state->pic_on_screen == ROUTING) {
			init_setup = initial_setup_ROUTING_to_PLACEMENT;
			draw_state->save_graphics_file_base = "vpr_placement";

		} else if (pic_on_screen_val == ROUTING
				&& draw_state->pic_on_screen == NO_PICTURE) {
			//Routing opening first
			if (setup_timing_info) {
				init_setup = initial_setup_NO_PICTURE_to_ROUTING_with_crit_path;
			} else {
				init_setup = initial_setup_NO_PICTURE_to_ROUTING;
			}
			draw_state->save_graphics_file_base = "vpr_routing";
		}

		draw_state->pic_on_screen = pic_on_screen_val;

	} else {
		//No change (e.g. paused)
		init_setup = nullptr;
	}

	bool state_change = (init_setup != nullptr);
	bool should_pause = int(priority) >= draw_state->gr_automode;

	//If there was a state change, we must call ezgl::application::run() to update the buttons.
	//However, by default this causes graphics to pause for user interaction.
	//
	//If the priority is such that we shouldn't pause we need to continue automatically, so
	//the user won't need to click manually.
	draw_state->auto_proceed = (state_change && !should_pause);

	if (state_change                   //Must update buttons
	|| should_pause //The priority means graphics should pause for user interaction
			|| draw_state->forced_pause) { //The user asked to pause

		if (draw_state->forced_pause) {
			VTR_LOG("Pausing in interactive graphics (user pressed 'Pause')\n");
			draw_state->forced_pause = false; //Reset pause flag
		}

		application.run(init_setup, act_on_mouse_press, act_on_mouse_move,
				act_on_key_press);

		if (!draw_state->graphics_commands.empty()) {
			run_graphics_commands(draw_state->graphics_commands);
		}
	}

	if (draw_state->show_graphics) {
		application.update_message(msg);
		application.refresh_drawing();
		application.flush_drawing();
	}

	if (draw_state->save_graphics) {
		std::string extension = "pdf";
		save_graphics(extension, draw_state->save_graphics_file_base);
	}

#else
    (void)setup_timing_info;
    (void)priority;
    (void)msg;
    (void)pic_on_screen_val;
#endif //NO_GRAPHICS
}

#ifndef NO_GRAPHICS
static void toggle_window_mode(GtkWidget* /*widget*/,
		ezgl::application* /*app*/) {
	window_mode = true;
}

void toggle_nets(GtkWidget* /*widget*/, gint /*response_id*/,
		gpointer /*data*/) {
	/* this is the callback function for runtime created toggle_nets button
	 * which is written in button.cpp                                         */
	t_draw_state *draw_state = get_draw_state_vars();

	// get the pointer to the toggle_nets button
	std::string button_name = "toggle_nets";
	auto toggle_nets = find_button(button_name.c_str());

	// use the pointer to get the active text
	enum e_draw_nets new_state;
	gchar *combo_box_content = gtk_combo_box_text_get_active_text(
			GTK_COMBO_BOX_TEXT(toggle_nets));

	// assign corresponding enum value to draw_state->show_nets
	if (strcmp(combo_box_content, "None") == 0)
		new_state = DRAW_NO_NETS;
	else if (strcmp(combo_box_content, "Nets") == 0) {
		new_state = DRAW_NETS;
	} else { // "Logical Connections"
		new_state = DRAW_LOGICAL_CONNECTIONS;
	}
	draw_state->reset_nets_congestion_and_rr();
	draw_state->show_nets = new_state;

	//free dynamically allocated pointers
	g_free(combo_box_content);

	//redraw
	application.update_message(draw_state->default_message);
	application.refresh_drawing();
}

void toggle_rr(GtkWidget* /*widget*/, gint /*response_id*/, gpointer /*data*/) {
	/* this is the callback function for runtime created toggle_rr button
	 * which is written in button.cpp                                         */
	t_draw_state *draw_state = get_draw_state_vars();
	std::string button_name = "toggle_rr";
	auto toggle_rr = find_button(button_name.c_str());

	enum e_draw_rr_toggle new_state;
	gchar *combo_box_content = gtk_combo_box_text_get_active_text(
			GTK_COMBO_BOX_TEXT(toggle_rr));
	if (strcmp(combo_box_content, "None") == 0)
		new_state = DRAW_NO_RR;
	else if (strcmp(combo_box_content, "Nodes") == 0)
		new_state = DRAW_NODES_RR;
	else if (strcmp(combo_box_content, "Nodes SBox") == 0)
		new_state = DRAW_NODES_SBOX_RR;
	else if (strcmp(combo_box_content, "Nodes SBox CBox") == 0)
		new_state = DRAW_NODES_SBOX_CBOX_RR;
	else if (strcmp(combo_box_content, "Nodes SBox CBox Internal") == 0)
		new_state = DRAW_NODES_SBOX_CBOX_INTERNAL_RR;
	else
		// all rr
		new_state = DRAW_ALL_RR;

	//free dynamically allocated pointers
	g_free(combo_box_content);

	draw_state->reset_nets_congestion_and_rr();
	draw_state->draw_rr_toggle = new_state;

	application.update_message(draw_state->default_message);
	application.refresh_drawing();
}

void toggle_congestion(GtkWidget* /*widget*/, gint /*response_id*/,
		gpointer /*data*/) {
	/* this is the callback function for runtime created toggle_congestion button
	 * which is written in button.cpp                                         */
	t_draw_state *draw_state = get_draw_state_vars();
	std::string button_name = "toggle_congestion";
	auto toggle_congestion = find_button(button_name.c_str());

	enum e_draw_congestion new_state;
	gchar *combo_box_content = gtk_combo_box_text_get_active_text(
			GTK_COMBO_BOX_TEXT(toggle_congestion));
	if (strcmp(combo_box_content, "None") == 0)
		new_state = DRAW_NO_CONGEST;
	else if (strcmp(combo_box_content, "Congested") == 0)
		new_state = DRAW_CONGESTED;
	else
		// congested with nets
		new_state = DRAW_CONGESTED_WITH_NETS;

	draw_state->reset_nets_congestion_and_rr();
	draw_state->show_congestion = new_state;
	if (draw_state->show_congestion == DRAW_NO_CONGEST) {
		application.update_message(draw_state->default_message);
	}
	g_free(combo_box_content);
	application.refresh_drawing();
}

void toggle_routing_congestion_cost(GtkWidget* /*widget*/, gint /*response_id*/,
		gpointer /*data*/) {
	/* this is the callback function for runtime created toggle_routing_congestion_cost button
	 * which is written in button.cpp                                         */
	t_draw_state *draw_state = get_draw_state_vars();
	std::string button_name = "toggle_routing_congestion_cost";
	auto toggle_routing_congestion_cost = find_button(button_name.c_str());
	enum e_draw_routing_costs new_state;
	gchar *combo_box_content = gtk_combo_box_text_get_active_text(
			GTK_COMBO_BOX_TEXT(toggle_routing_congestion_cost));
	if (strcmp(combo_box_content, "None") == 0)
		new_state = DRAW_NO_ROUTING_COSTS;
	else if (strcmp(combo_box_content, "Total Routing Costs") == 0)
		new_state = DRAW_TOTAL_ROUTING_COSTS;
	else if (strcmp(combo_box_content, "Log Total Routing Costs") == 0)
		new_state = DRAW_LOG_TOTAL_ROUTING_COSTS;
	else if (strcmp(combo_box_content, "Acc Routing Costs") == 0)
		new_state = DRAW_ACC_ROUTING_COSTS;
	else if (strcmp(combo_box_content, "Log Acc Routing Costs") == 0)
		new_state = DRAW_LOG_ACC_ROUTING_COSTS;
	else if (strcmp(combo_box_content, "Pres Routing Costs") == 0)
		new_state = DRAW_PRES_ROUTING_COSTS;
	else if (strcmp(combo_box_content, "Log Pres Routing Costs") == 0)
		new_state = DRAW_LOG_PRES_ROUTING_COSTS;
	else
		new_state = DRAW_BASE_ROUTING_COSTS;

	draw_state->reset_nets_congestion_and_rr();
	draw_state->show_routing_costs = new_state;
	g_free(combo_box_content);
	if (draw_state->show_routing_costs == DRAW_NO_ROUTING_COSTS) {
		application.update_message(draw_state->default_message);
	}
	application.refresh_drawing();
}

void toggle_routing_bounding_box(GtkWidget* /*widget*/, gint /*response_id*/,
		gpointer /*data*/) {
	/* this is the callback function for runtime created toggle_routing_bounding_box button
	 * which is written in button.cpp                                         */
	t_draw_state *draw_state = get_draw_state_vars();
	auto &route_ctx = g_vpr_ctx.routing();
	// get the pointer to the toggle_routing_bounding_box button
	std::string button_name = "toggle_routing_bounding_box";
	auto toggle_routing_bounding_box = find_button(button_name.c_str());

	if (route_ctx.route_bb.size() == 0)
		return; //Nothing to draw

	// use the pointer to get the active value
	int new_value = gtk_spin_button_get_value_as_int(
			(GtkSpinButton*) toggle_routing_bounding_box);

	// assign value to draw_state->show_routing_bb, bound check + set OPEN when it's -1 (draw nothing)
	if (new_value < -1)
		draw_state->show_routing_bb = -1;
	else if (new_value == -1)
		draw_state->show_routing_bb = OPEN;
	else if (new_value >= (int) (route_ctx.route_bb.size()))
		draw_state->show_routing_bb = route_ctx.route_bb.size() - 1;
	else
		draw_state->show_routing_bb = new_value;

	//redraw
	if ((int) (draw_state->show_routing_bb)
			== (int) ((int) (route_ctx.route_bb.size()) - 1)) {
		application.update_message(draw_state->default_message);
	}
	application.refresh_drawing();
}

void toggle_routing_util(GtkWidget* /*widget*/, gint /*response_id*/,
		gpointer /*data*/) {
	/* this is the callback function for runtime created toggle_routing_util button
	 * which is written in button.cpp                                         */
	t_draw_state *draw_state = get_draw_state_vars();
	std::string button_name = "toggle_routing_util";
	auto toggle_routing_util = find_button(button_name.c_str());

	enum e_draw_routing_util new_state;
	gchar *combo_box_content = gtk_combo_box_text_get_active_text(
			GTK_COMBO_BOX_TEXT(toggle_routing_util));
	if (strcmp(combo_box_content, "None") == 0)
		new_state = DRAW_NO_ROUTING_UTIL;
	else if (strcmp(combo_box_content, "Routing Util") == 0)
		new_state = DRAW_ROUTING_UTIL;
	else if (strcmp(combo_box_content, "Routing Util with Value") == 0)
		new_state = DRAW_ROUTING_UTIL_WITH_VALUE;
	else if (strcmp(combo_box_content, "Routing Util with Formula") == 0)
		new_state = DRAW_ROUTING_UTIL_WITH_FORMULA;
	else
		new_state = DRAW_ROUTING_UTIL_OVER_BLOCKS;

	g_free(combo_box_content);
	draw_state->show_routing_util = new_state;

	if (draw_state->show_routing_util == DRAW_NO_ROUTING_UTIL) {
		application.update_message(draw_state->default_message);
	}
	application.refresh_drawing();
}

void toggle_blk_internal(GtkWidget* /*widget*/, gint /*response_id*/,
		gpointer /*data*/) {
	/* this is the callback function for runtime created toggle_blk_internal button
	 * which is written in button.cpp                                         */
	t_draw_state *draw_state = get_draw_state_vars();
	std::string button_name = "toggle_blk_internal";
	auto toggle_blk_internal = find_button(button_name.c_str());

	int new_value = gtk_spin_button_get_value_as_int(
			(GtkSpinButton*) toggle_blk_internal);
	if (new_value < 0)
		draw_state->show_blk_internal = 0;
	else if (new_value >= draw_state->max_sub_blk_lvl)
		draw_state->show_blk_internal = draw_state->max_sub_blk_lvl - 1;
	else
		draw_state->show_blk_internal = new_value;
	application.refresh_drawing();
}

void toggle_block_pin_util(GtkWidget* /*widget*/, gint /*response_id*/,
		gpointer /*data*/) {
	/* this is the callback function for runtime created toggle_block_pin_util button
	 * which is written in button.cpp                                         */
	t_draw_state *draw_state = get_draw_state_vars();
	std::string button_name = "toggle_block_pin_util";
	auto toggle_block_pin_util = find_button(button_name.c_str());
	gchar *combo_box_content = gtk_combo_box_text_get_active_text(
			GTK_COMBO_BOX_TEXT(toggle_block_pin_util));
	if (strcmp(combo_box_content, "None") == 0) {
		draw_state->show_blk_pin_util = DRAW_NO_BLOCK_PIN_UTIL;
		draw_reset_blk_colors();
		application.update_message(draw_state->default_message);
	} else if (strcmp(combo_box_content, "All") == 0)
		draw_state->show_blk_pin_util = DRAW_BLOCK_PIN_UTIL_TOTAL;
	else if (strcmp(combo_box_content, "Inputs") == 0)
		draw_state->show_blk_pin_util = DRAW_BLOCK_PIN_UTIL_INPUTS;
	else
		draw_state->show_blk_pin_util = DRAW_BLOCK_PIN_UTIL_OUTPUTS;

	g_free(combo_box_content);
	application.refresh_drawing();
}

void toggle_placement_macros(GtkWidget* /*widget*/, gint /*response_id*/,
		gpointer /*data*/) {
	/* this is the callback function for runtime created toggle_placement_macros button
	 * which is written in button.cpp                                         */
	t_draw_state *draw_state = get_draw_state_vars();
	std::string button_name = "toggle_placement_macros";
	auto toggle_placement_macros = find_button(button_name.c_str());

	gchar *combo_box_content = gtk_combo_box_text_get_active_text(
			GTK_COMBO_BOX_TEXT(toggle_placement_macros));
	if (strcmp(combo_box_content, "None") == 0)
		draw_state->show_placement_macros = DRAW_NO_PLACEMENT_MACROS;
	else
		draw_state->show_placement_macros = DRAW_PLACEMENT_MACROS;

	g_free(combo_box_content);
	application.refresh_drawing();
}

void toggle_crit_path(GtkWidget* /*widget*/, gint /*response_id*/,
		gpointer /*data*/) {
	/* this is the callback function for runtime created toggle_crit_path button
	 * which is written in button.cpp                                         */
	t_draw_state *draw_state = get_draw_state_vars();
	std::string button_name = "toggle_crit_path";
	auto toggle_crit_path = find_button(button_name.c_str());

	gchar *combo_box_content = gtk_combo_box_text_get_active_text(
			GTK_COMBO_BOX_TEXT(toggle_crit_path));
	if (strcmp(combo_box_content, "None") == 0) {
		draw_state->show_crit_path = DRAW_NO_CRIT_PATH;
	} else if (strcmp(combo_box_content, "Crit Path Flylines") == 0)
		draw_state->show_crit_path = DRAW_CRIT_PATH_FLYLINES;
	else if (strcmp(combo_box_content, "Crit Path Flylines Delays") == 0)
		draw_state->show_crit_path = DRAW_CRIT_PATH_FLYLINES_DELAYS;
	else if (strcmp(combo_box_content, "Crit Path Routing") == 0)
		draw_state->show_crit_path = DRAW_CRIT_PATH_ROUTING;
	else
		// Crit Path Routing Delays
		draw_state->show_crit_path = DRAW_CRIT_PATH_ROUTING_DELAYS;

	g_free(combo_box_content);
	application.refresh_drawing();
}

void toggle_router_expansion_costs(GtkWidget* /*widget*/, gint /*response_id*/,
		gpointer /*data*/) {
	/* this is the callback function for runtime created toggle_router_expansion_costs button
	 * which is written in button.cpp                                         */
	t_draw_state *draw_state = get_draw_state_vars();
	std::string button_name = "toggle_router_expansion_costs";
	auto toggle_router_expansion_costs = find_button(button_name.c_str());

	e_draw_router_expansion_cost new_state;
	gchar *combo_box_content = gtk_combo_box_text_get_active_text(
			GTK_COMBO_BOX_TEXT(toggle_router_expansion_costs));
	if (strcmp(combo_box_content, "None") == 0) {
		new_state = DRAW_NO_ROUTER_EXPANSION_COST;
	} else if (strcmp(combo_box_content, "Total") == 0) {
		new_state = DRAW_ROUTER_EXPANSION_COST_TOTAL;
	} else if (strcmp(combo_box_content, "Known") == 0) {
		new_state = DRAW_ROUTER_EXPANSION_COST_KNOWN;
	} else if (strcmp(combo_box_content, "Expected") == 0) {
		new_state = DRAW_ROUTER_EXPANSION_COST_EXPECTED;
	} else if (strcmp(combo_box_content, "Total (with edges)") == 0) {
		new_state = DRAW_ROUTER_EXPANSION_COST_TOTAL_WITH_EDGES;
	} else if (strcmp(combo_box_content, "Known (with edges)") == 0) {
		new_state = DRAW_ROUTER_EXPANSION_COST_KNOWN_WITH_EDGES;
	} else if (strcmp(combo_box_content, "Expected (with edges)") == 0) {
		new_state = DRAW_ROUTER_EXPANSION_COST_EXPECTED_WITH_EDGES;
	} else {
		VPR_THROW(VPR_ERROR_DRAW, "Unrecognzied draw RR cost option");
	}

	g_free(combo_box_content);
	draw_state->show_router_expansion_cost = new_state;

	if (draw_state->show_router_expansion_cost
			== DRAW_NO_ROUTER_EXPANSION_COST) {
		application.update_message(draw_state->default_message);
	}
	application.refresh_drawing();
}

#endif // NO_GRAPHICS

void alloc_draw_structs(const t_arch *arch) {
#ifndef NO_GRAPHICS
	/* Call accessor functions to retrieve global variables. */
	t_draw_coords *draw_coords = get_draw_coords_vars();
	t_draw_state *draw_state = get_draw_state_vars();
	auto &device_ctx = g_vpr_ctx.device();
	auto &cluster_ctx = g_vpr_ctx.clustering();

	/* Allocate the structures needed to draw the placement and routing->  Set *
	 * up the default colors for blocks and nets.                             */
	draw_coords->tile_x = (float*) vtr::malloc(
			device_ctx.grid.width() * sizeof(float));
	draw_coords->tile_y = (float*) vtr::malloc(
			device_ctx.grid.height() * sizeof(float));

	/* For sub-block drawings inside clbs */
	draw_internal_alloc_blk();

	draw_state->net_color.resize(cluster_ctx.clb_nlist.nets().size());
	draw_state->block_color_.resize(cluster_ctx.clb_nlist.blocks().size());
	draw_state->use_default_block_color_.resize(
			cluster_ctx.clb_nlist.blocks().size());

	/* Space is allocated for draw_rr_node but not initialized because we do *
	 * not yet know information about the routing resources.				  */
	draw_state->draw_rr_node = (t_draw_rr_node*) vtr::malloc(
			device_ctx.rr_nodes.size() * sizeof(t_draw_rr_node));

	draw_state->arch_info = arch;

	deselect_all(); /* Set initial colors */
#else
    (void)arch;
#endif // NO_GRAPHICS
}

void free_draw_structs() {
#ifndef NO_GRAPHICS
	/* Free everything allocated by alloc_draw_structs. Called after close_graphics() *
	 * in vpr_api.c.
	 *
	 * For safety, set all the array pointers to NULL in case any data
	 * structure gets freed twice.													 */
	t_draw_state *draw_state = get_draw_state_vars();
	t_draw_coords *draw_coords = get_draw_coords_vars();

	if (draw_coords != nullptr) {
		free(draw_coords->tile_x);
		draw_coords->tile_x = nullptr;
		free(draw_coords->tile_y);
		draw_coords->tile_y = nullptr;
	}

	if (draw_state != nullptr) {
		free(draw_state->draw_rr_node);
		draw_state->draw_rr_node = nullptr;
	}
#else
    ;
#endif /* NO_GRAPHICS */
}

void init_draw_coords(float width_val) {
#ifndef NO_GRAPHICS
	/* Load the arrays containing the left and bottom coordinates of the clbs   *
	 * forming the FPGA.  tile_width_val sets the width and height of a drawn    *
	 * clb.                                                                     */
	t_draw_state *draw_state = get_draw_state_vars();
	t_draw_coords *draw_coords = get_draw_coords_vars();
	auto &device_ctx = g_vpr_ctx.device();

	if (!draw_state->show_graphics && !draw_state->save_graphics
			&& draw_state->graphics_commands.empty())
		return; //do not initialize only if --disp off and --save_graphics off
	/* Each time routing is on screen, need to reallocate the color of each *
	 * rr_node, as the number of rr_nodes may change.						*/
	if (device_ctx.rr_nodes.size() != 0) {
		draw_state->draw_rr_node = (t_draw_rr_node*) vtr::realloc(
				draw_state->draw_rr_node,
				(device_ctx.rr_nodes.size()) * sizeof(t_draw_rr_node));
		for (size_t i = 0; i < device_ctx.rr_nodes.size(); i++) {
			draw_state->draw_rr_node[i].color = DEFAULT_RR_NODE_COLOR;
			draw_state->draw_rr_node[i].node_highlighted = false;
		}
	}
	draw_coords->tile_width = width_val;
	draw_coords->pin_size = 0.3;
	for (const auto &type : device_ctx.physical_tile_types) {
		auto num_pins = type.num_pins;
		if (num_pins > 0) {
			draw_coords->pin_size = std::min(draw_coords->pin_size,
					(draw_coords->get_tile_width() / (4.0F * num_pins)));
		}
	}

	size_t j = 0;
	for (size_t i = 0; i < (device_ctx.grid.width() - 1); i++) {
		draw_coords->tile_x[i] = (i * draw_coords->get_tile_width()) + j;
		j += device_ctx.chan_width.y_list[i] + 1; /* N wires need N+1 units of space */
	}
	draw_coords->tile_x[device_ctx.grid.width() - 1] = ((device_ctx.grid.width()
			- 1) * draw_coords->get_tile_width()) + j;
	j = 0;
	for (size_t i = 0; i < (device_ctx.grid.height() - 1); ++i) {
		draw_coords->tile_y[i] = (i * draw_coords->get_tile_width()) + j;
		j += device_ctx.chan_width.x_list[i] + 1;
	}
	draw_coords->tile_y[device_ctx.grid.height() - 1] =
			((device_ctx.grid.height() - 1) * draw_coords->get_tile_width())
					+ j;
	/* Load coordinates of sub-blocks inside the clbs */
	draw_internal_init_blk();
	//Margin beyond edge of the drawn device to extend the visible world
	//Setting this to > 0.0 means 'Zoom Fit' leave some fraction of white
	//space around the device edges
	constexpr float VISIBLE_MARGIN = 0.01;

	float draw_width = draw_coords->tile_x[device_ctx.grid.width() - 1]
			+ draw_coords->get_tile_width();
	float draw_height = draw_coords->tile_y[device_ctx.grid.height() - 1]
			+ draw_coords->get_tile_width();

	initial_world = ezgl::rectangle(
			{ -VISIBLE_MARGIN * draw_width, -VISIBLE_MARGIN * draw_height },
			{ (1. + VISIBLE_MARGIN) * draw_width, (1. + VISIBLE_MARGIN)
					* draw_height });
#else
    (void)width_val;
#endif /* NO_GRAPHICS */
}

#ifndef NO_GRAPHICS

/* Draws the blocks placed on the proper clbs.  Occupied blocks are darker colours *
 * while empty ones are lighter colours and have a dashed border.      */
static void drawplace(ezgl::renderer *g) {
	t_draw_state *draw_state = get_draw_state_vars();
	t_draw_coords *draw_coords = get_draw_coords_vars();
	auto &device_ctx = g_vpr_ctx.device();
	auto &cluster_ctx = g_vpr_ctx.clustering();
	auto &place_ctx = g_vpr_ctx.placement();

	ClusterBlockId bnum;
	int num_sub_tiles;

	g->set_line_width(0);
	for (size_t i = 0; i < device_ctx.grid.width(); i++) {
		for (size_t j = 0; j < device_ctx.grid.height(); j++) {
			/* Only the first block of a group should control drawing */
			if (device_ctx.grid[i][j].width_offset > 0
					|| device_ctx.grid[i][j].height_offset > 0)
				continue;

			num_sub_tiles = device_ctx.grid[i][j].type->capacity;
			/* Don't draw if tile capacity is zero. eg-> corners. */
			if (num_sub_tiles == 0) {
				continue;
			}

			for (int k = 0; k < num_sub_tiles; ++k) {
				/* Look at the tile at start of large block */
				bnum = place_ctx.grid_blocks[i][j].blocks[k];
				/* Fill background for the clb. Do not fill if "show_blk_internal"
				 * is toggled.
				 */
				if (bnum == INVALID_BLOCK_ID)
					continue;

				//Determine the block color and logical type
				ezgl::color block_color;
				t_logical_block_type_ptr logical_block_type = nullptr;

				//flag whether the current location is highlighted with a special color or not
				bool current_loc_is_highlighted = false;

				if (placer_breakpoint_reached())
					current_loc_is_highlighted =
							highlight_loc_with_specific_color(int(i), int(j),
									block_color);

				// No color specified at this location; use the block color.
				if (current_loc_is_highlighted == false) {
					if (bnum != EMPTY_BLOCK_ID) {
						block_color = draw_state->block_color(bnum);
					} else {
						block_color = get_block_type_color(
								device_ctx.grid[i][j].type);
						block_color = lighten_color(block_color,
								EMPTY_BLOCK_LIGHTEN_FACTOR);
					}
				}

				auto tile_type = device_ctx.grid[i][j].type;
				logical_block_type = pick_logical_type(tile_type);

				g->set_color(block_color);
				/* Get coords of current sub_tile */
				ezgl::rectangle abs_clb_bbox =
						draw_coords->get_absolute_clb_bbox(i, j, k,
								logical_block_type);
				ezgl::point2d center = abs_clb_bbox.center();

				g->fill_rectangle(abs_clb_bbox);

				g->set_color(ezgl::BLACK);

				g->set_line_dash(
						(EMPTY_BLOCK_ID == bnum) ?
								ezgl::line_dash::asymmetric_5_3 :
								ezgl::line_dash::none);
				if (draw_state->draw_block_outlines) {
					g->draw_rectangle(abs_clb_bbox);
				}

				if (draw_state->draw_block_text) {
					/* Draw text if the space has parts of the netlist */
					if (bnum != EMPTY_BLOCK_ID && bnum != INVALID_BLOCK_ID) {
						std::string name = cluster_ctx.clb_nlist.block_name(
								bnum)
								+ vtr::string_fmt(" (#%zu)", size_t(bnum));

						g->draw_text(center, name.c_str(), abs_clb_bbox.width(),
								abs_clb_bbox.height());
					}
					/* Draw text for block type so that user knows what block */
					if (device_ctx.grid[i][j].width_offset == 0
							&& device_ctx.grid[i][j].height_offset == 0) {
						std::string block_type_loc =
								device_ctx.grid[i][j].type->name;
						block_type_loc += vtr::string_fmt(" (%d,%d)", i, j);

						g->draw_text(
								center
										- ezgl::point2d(0,
												abs_clb_bbox.height() / 4),
								block_type_loc.c_str(), abs_clb_bbox.width(),
								abs_clb_bbox.height());
					}
				}
			}
		}
	}
}

static void drawnets(ezgl::renderer *g) {
	t_draw_state *draw_state = get_draw_state_vars();
	t_draw_coords *draw_coords = get_draw_coords_vars();
	/* This routine draws the nets on the placement.  The nets have not *
	 * yet been routed, so we just draw a chain showing a possible path *
	 * for each net.  This gives some idea of future congestion.        */

	ClusterBlockId b1, b2;
	auto &cluster_ctx = g_vpr_ctx.clustering();

	float NET_ALPHA = draw_state->net_alpha;

	g->set_line_dash(ezgl::line_dash::none);
	g->set_line_width(0);

	/* Draw the net as a star from the source to each sink. Draw from centers of *
	 * blocks (or sub blocks in the case of IOs).                                */

	for (auto net_id : cluster_ctx.clb_nlist.nets()) {
		if (cluster_ctx.clb_nlist.net_is_ignored(net_id))
			continue; /* Don't draw */

		g->set_color(draw_state->net_color[net_id],
				draw_state->net_color[net_id].alpha * NET_ALPHA);
		b1 = cluster_ctx.clb_nlist.net_driver_block(net_id);
		ezgl::point2d driver_center = draw_coords->get_absolute_clb_bbox(b1,
				cluster_ctx.clb_nlist.block_type(b1)).center();
		for (auto pin_id : cluster_ctx.clb_nlist.net_sinks(net_id)) {
			b2 = cluster_ctx.clb_nlist.pin_block(pin_id);
			ezgl::point2d sink_center = draw_coords->get_absolute_clb_bbox(b2,
					cluster_ctx.clb_nlist.block_type(b2)).center();
			g->draw_line(driver_center, sink_center);
			/* Uncomment to draw a chain instead of a star. */
			/* driver_center = sink_center;  */
		}
	}
}

<<<<<<< HEAD
static void draw_congestion(ezgl::renderer *g) {
	/* Draws all the overused routing resources (i.e. congestion) in various contrasting colors showing congestion ratio.   */
	t_draw_state *draw_state = get_draw_state_vars();

	if (draw_state->show_congestion == DRAW_NO_CONGEST) {
		return;
	}

	auto &device_ctx = g_vpr_ctx.device();
	auto &route_ctx = g_vpr_ctx.routing();

	//Record min/max congestion
	float min_congestion_ratio = 1.;
	float max_congestion_ratio = min_congestion_ratio;
	std::vector<int> congested_rr_nodes = collect_congested_rr_nodes();
	for (int inode : congested_rr_nodes) {
		short occ = route_ctx.rr_node_route_inf[inode].occ();
		short capacity = device_ctx.rr_nodes[inode].capacity();

		float congestion_ratio = float(occ) / capacity;

		max_congestion_ratio = std::max(max_congestion_ratio, congestion_ratio);
	}

	char msg[vtr::bufsize];
	if (draw_state->show_congestion == DRAW_CONGESTED) {
		sprintf(msg, "RR Node Overuse ratio range (%.2f, %.2f]",
				min_congestion_ratio, max_congestion_ratio);
	} else {
		VTR_ASSERT(draw_state->show_congestion == DRAW_CONGESTED_WITH_NETS);
		sprintf(msg,
				"RR Node Overuse ratio range (%.2f, %.2f] (and congested nets)",
				min_congestion_ratio, max_congestion_ratio);
	}
	application.update_message(msg);

	std::shared_ptr<vtr::ColorMap> cmap = std::make_shared<vtr::PlasmaColorMap>(
			min_congestion_ratio, max_congestion_ratio);

	//Sort the nodes in ascending order of value for drawing, this ensures high
	//valued nodes are not overdrawn by lower value ones (e.g-> when zoomed-out far)
	auto cmp_ascending_acc_cost = [&](int lhs_node, int rhs_node) {
		short lhs_occ = route_ctx.rr_node_route_inf[lhs_node].occ();
		short lhs_capacity = device_ctx.rr_nodes[lhs_node].capacity();

		short rhs_occ = route_ctx.rr_node_route_inf[rhs_node].occ();
		short rhs_capacity = device_ctx.rr_nodes[rhs_node].capacity();

		float lhs_cong_ratio = float(lhs_occ) / lhs_capacity;
		float rhs_cong_ratio = float(rhs_occ) / rhs_capacity;

		return lhs_cong_ratio < rhs_cong_ratio;
	};
	std::sort(congested_rr_nodes.begin(), congested_rr_nodes.end(),
			cmp_ascending_acc_cost);

	if (draw_state->show_congestion == DRAW_CONGESTED_WITH_NETS) {
		auto rr_node_nets = collect_rr_node_nets();

		for (int inode : congested_rr_nodes) {
			for (ClusterNetId net : rr_node_nets[inode]) {
				ezgl::color color = kelly_max_contrast_colors[size_t(net)
						% kelly_max_contrast_colors.size()];
				draw_state->net_color[net] = color;
			}
		}
		g->set_line_width(0);
		drawroute(HIGHLIGHTED, g);

		//Reset colors
		for (int inode : congested_rr_nodes) {
			for (ClusterNetId net : rr_node_nets[inode]) {
				draw_state->net_color[net] = DEFAULT_RR_NODE_COLOR;
			}
		}
	} else {
		g->set_line_width(2);
	}

	//Draw each congested node
	for (int inode : congested_rr_nodes) {
		short occ = route_ctx.rr_node_route_inf[inode].occ();
		short capacity = device_ctx.rr_nodes[inode].capacity();

		float congestion_ratio = float(occ) / capacity;

		bool node_congested = (occ > capacity);
		VTR_ASSERT(node_congested);

		ezgl::color color = to_ezgl_color(cmap->color(congestion_ratio));

		switch (device_ctx.rr_nodes[inode].type()) {
		case CHANX: //fallthrough
		case CHANY:
			draw_rr_chan(inode, color, g);
			break;

		case IPIN: //fallthrough
		case OPIN:
			draw_rr_pin(inode, color, g);
			break;
		default:
			break;
		}
	}

	draw_state->color_map = std::move(cmap);
=======
static void draw_congestion(ezgl::renderer* g) {
    /* Draws all the overused routing resources (i.e. congestion) in various contrasting colors showing congestion ratio.   */
    t_draw_state* draw_state = get_draw_state_vars();

    if (draw_state->show_congestion == DRAW_NO_CONGEST) {
        return;
    }

    auto& device_ctx = g_vpr_ctx.device();
    const auto& rr_graph = device_ctx.rr_graph;
    auto& route_ctx = g_vpr_ctx.routing();

    //Record min/max congestion
    float min_congestion_ratio = 1.;
    float max_congestion_ratio = min_congestion_ratio;
    std::vector<int> congested_rr_nodes = collect_congested_rr_nodes();
    for (int inode : congested_rr_nodes) {
        short occ = route_ctx.rr_node_route_inf[inode].occ();
        short capacity = rr_graph.node_capacity(RRNodeId(inode));

        float congestion_ratio = float(occ) / capacity;

        max_congestion_ratio = std::max(max_congestion_ratio, congestion_ratio);
    }

    char msg[vtr::bufsize];
    if (draw_state->show_congestion == DRAW_CONGESTED) {
        sprintf(msg, "RR Node Overuse ratio range (%.2f, %.2f]", min_congestion_ratio, max_congestion_ratio);
    } else {
        VTR_ASSERT(draw_state->show_congestion == DRAW_CONGESTED_WITH_NETS);
        sprintf(msg, "RR Node Overuse ratio range (%.2f, %.2f] (and congested nets)", min_congestion_ratio, max_congestion_ratio);
    }
    application.update_message(msg);

    std::shared_ptr<vtr::ColorMap> cmap = std::make_shared<vtr::PlasmaColorMap>(min_congestion_ratio, max_congestion_ratio);

    //Sort the nodes in ascending order of value for drawing, this ensures high
    //valued nodes are not overdrawn by lower value ones (e.g-> when zoomed-out far)
    auto cmp_ascending_acc_cost = [&](int lhs_node, int rhs_node) {
        short lhs_occ = route_ctx.rr_node_route_inf[lhs_node].occ();
        short lhs_capacity = rr_graph.node_capacity(RRNodeId(lhs_node));

        short rhs_occ = route_ctx.rr_node_route_inf[rhs_node].occ();
        short rhs_capacity = rr_graph.node_capacity(RRNodeId(rhs_node));

        float lhs_cong_ratio = float(lhs_occ) / lhs_capacity;
        float rhs_cong_ratio = float(rhs_occ) / rhs_capacity;

        return lhs_cong_ratio < rhs_cong_ratio;
    };
    std::sort(congested_rr_nodes.begin(), congested_rr_nodes.end(), cmp_ascending_acc_cost);

    if (draw_state->show_congestion == DRAW_CONGESTED_WITH_NETS) {
        auto rr_node_nets = collect_rr_node_nets();

        for (int inode : congested_rr_nodes) {
            for (ClusterNetId net : rr_node_nets[inode]) {
                ezgl::color color = kelly_max_contrast_colors[size_t(net) % kelly_max_contrast_colors.size()];
                draw_state->net_color[net] = color;
            }
        }
        g->set_line_width(0);
        drawroute(HIGHLIGHTED, g);

        //Reset colors
        for (int inode : congested_rr_nodes) {
            for (ClusterNetId net : rr_node_nets[inode]) {
                draw_state->net_color[net] = DEFAULT_RR_NODE_COLOR;
            }
        }
    } else {
        g->set_line_width(2);
    }

    //Draw each congested node
    for (int inode : congested_rr_nodes) {
        short occ = route_ctx.rr_node_route_inf[inode].occ();
        short capacity = rr_graph.node_capacity(RRNodeId(inode));

        float congestion_ratio = float(occ) / capacity;

        bool node_congested = (occ > capacity);
        VTR_ASSERT(node_congested);

        ezgl::color color = to_ezgl_color(cmap->color(congestion_ratio));

        switch (rr_graph.node_type(RRNodeId(inode))) {
            case CHANX: //fallthrough
            case CHANY:
                draw_rr_chan(inode, color, g);
                break;

            case IPIN: //fallthrough
            case OPIN:
                draw_rr_pin(inode, color, g);
                break;
            default:
                break;
        }
    }

    draw_state->color_map = std::move(cmap);
>>>>>>> 35f00688
}

static void draw_routing_costs(ezgl::renderer *g) {
	/* Draws routing resource nodes colored according to their congestion costs */

	t_draw_state *draw_state = get_draw_state_vars();

	/* show_routing_costs controls whether the total/sum of the costs or individual
	 * cost components (base cost, accumulated cost, present cost) are shown, and
	 * whether colours are proportional to the node's cost or the logarithm of
	 * it's cost.*/
	if (draw_state->show_routing_costs == DRAW_NO_ROUTING_COSTS) {
		return;
	}

	auto &device_ctx = g_vpr_ctx.device();
	auto &route_ctx = g_vpr_ctx.routing();
	g->set_line_width(0);

	VTR_ASSERT(!route_ctx.rr_node_route_inf.empty());

	float min_cost = std::numeric_limits<float>::infinity();
	float max_cost = -min_cost;
	std::vector<float> rr_node_costs(device_ctx.rr_nodes.size(), 0.);

	for (size_t inode = 0; inode < device_ctx.rr_nodes.size(); inode++) {
		float cost = 0.;
		if (draw_state->show_routing_costs == DRAW_TOTAL_ROUTING_COSTS
				|| draw_state->show_routing_costs
						== DRAW_LOG_TOTAL_ROUTING_COSTS) {
			cost = get_single_rr_cong_cost(inode,
					get_draw_state_vars()->pres_fac);

		} else if (draw_state->show_routing_costs == DRAW_BASE_ROUTING_COSTS) {
			cost = get_single_rr_cong_base_cost(inode);

		} else if (draw_state->show_routing_costs == DRAW_ACC_ROUTING_COSTS
				|| draw_state->show_routing_costs
						== DRAW_LOG_ACC_ROUTING_COSTS) {
			cost = get_single_rr_cong_acc_cost(inode);

		} else {
			VTR_ASSERT(
					draw_state->show_routing_costs == DRAW_PRES_ROUTING_COSTS
							|| draw_state->show_routing_costs
									== DRAW_LOG_PRES_ROUTING_COSTS);
			cost = get_single_rr_cong_pres_cost(inode,
					get_draw_state_vars()->pres_fac);
		}

		if (draw_state->show_routing_costs == DRAW_LOG_TOTAL_ROUTING_COSTS
				|| draw_state->show_routing_costs == DRAW_LOG_ACC_ROUTING_COSTS
				|| draw_state->show_routing_costs
						== DRAW_LOG_PRES_ROUTING_COSTS) {
			cost = std::log(cost);
		}
		rr_node_costs[inode] = cost;
		min_cost = std::min(min_cost, cost);
		max_cost = std::max(max_cost, cost);
	}

	//Hide min value, draw_rr_costs() ignores NaN's
	for (size_t inode = 0; inode < device_ctx.rr_nodes.size(); inode++) {
		if (rr_node_costs[inode] == min_cost) {
			rr_node_costs[inode] = NAN;
		}
	}
	char msg[vtr::bufsize];
	if (draw_state->show_routing_costs == DRAW_TOTAL_ROUTING_COSTS) {
		sprintf(msg, "Total Congestion Cost Range [%g, %g]", min_cost,
				max_cost);
	} else if (draw_state->show_routing_costs == DRAW_LOG_TOTAL_ROUTING_COSTS) {
		sprintf(msg, "Log Total Congestion Cost Range [%g, %g]", min_cost,
				max_cost);
	} else if (draw_state->show_routing_costs == DRAW_BASE_ROUTING_COSTS) {
		sprintf(msg, "Base Congestion Cost Range [%g, %g]", min_cost, max_cost);
	} else if (draw_state->show_routing_costs == DRAW_ACC_ROUTING_COSTS) {
		sprintf(msg, "Accumulated (Historical) Congestion Cost Range [%g, %g]",
				min_cost, max_cost);
	} else if (draw_state->show_routing_costs == DRAW_LOG_ACC_ROUTING_COSTS) {
		sprintf(msg,
				"Log Accumulated (Historical) Congestion Cost Range [%g, %g]",
				min_cost, max_cost);
	} else if (draw_state->show_routing_costs == DRAW_PRES_ROUTING_COSTS) {
		sprintf(msg, "Present Congestion Cost Range [%g, %g]", min_cost,
				max_cost);
	} else if (draw_state->show_routing_costs == DRAW_LOG_PRES_ROUTING_COSTS) {
		sprintf(msg, "Log Present Congestion Cost Range [%g, %g]", min_cost,
				max_cost);
	} else {
		sprintf(msg, "Cost Range [%g, %g]", min_cost, max_cost);
	}
	application.update_message(msg);

	draw_rr_costs(g, rr_node_costs, true);
}

static void draw_routing_bb(ezgl::renderer *g) {
	t_draw_state *draw_state = get_draw_state_vars();

	if (draw_state->show_routing_bb == OPEN) {
		return;
	}

	auto &route_ctx = g_vpr_ctx.routing();
	auto &cluster_ctx = g_vpr_ctx.clustering();

	VTR_ASSERT(draw_state->show_routing_bb != OPEN);
	VTR_ASSERT(draw_state->show_routing_bb < (int )route_ctx.route_bb.size());

	t_draw_coords *draw_coords = get_draw_coords_vars();

	auto net_id = ClusterNetId(draw_state->show_routing_bb);
	const t_bb *bb = &route_ctx.route_bb[net_id];

	//The router considers an RR node to be 'within' the the bounding box if it
	//is *loosely* greater (i.e. greater than or equal) the left/bottom edges, and
	//it is *loosely* less (i.e. less than or equal) the right/top edges.
	//
	//In the graphics we represent this by drawing the BB so that legal RR node start/end points
	//are contained within the drawn box. Since VPR associates each x/y channel location to
	//the right/top of the tile with the same x/y cordinates, this means we draw the box so that:
	//  * The left edge is to the left of the channel at bb xmin (including the channel at xmin)
	//  * The bottom edge is to the below of the channel at bb ymin (including the channel at ymin)
	//  * The right edge is to the right of the channel at bb xmax (including the channel at xmax)
	//  * The top edge is to the right of the channel at bb ymax (including the channel at ymax)
	//Since tile_x/tile_y correspond to the drawing coordinates the block at grid x/y's bottom-left corner
	//this means we need to shift the top/right drawn co-ordinate one tile + channel width right/up so
	//the drawn box contains the top/right channels
	double draw_xlow = draw_coords->tile_x[bb->xmin];
	double draw_ylow = draw_coords->tile_y[bb->ymin];
	double draw_xhigh = draw_coords->tile_x[bb->xmax]
			+ 2 * draw_coords->get_tile_width();
	double draw_yhigh = draw_coords->tile_y[bb->ymax]
			+ 2 * draw_coords->get_tile_height();

	g->set_color(blk_RED);
	g->draw_rectangle( { draw_xlow, draw_ylow }, { draw_xhigh, draw_yhigh });

	ezgl::color fill = blk_SKYBLUE;
	fill.alpha *= 0.3;
	g->set_color(fill);
	g->fill_rectangle( { draw_xlow, draw_ylow }, { draw_xhigh, draw_yhigh });

	draw_routed_net(net_id, g);

	std::string msg;
	msg += "Showing BB";
	msg += " (" + std::to_string(bb->xmin) + ", " + std::to_string(bb->ymin)
			+ ", " + std::to_string(bb->xmax) + ", " + std::to_string(bb->ymax)
			+ ")";
	msg += " and routing for net '" + cluster_ctx.clb_nlist.net_name(net_id)
			+ "'";
	msg += " (#" + std::to_string(size_t(net_id)) + ")";
	application.update_message(msg.c_str());
}

<<<<<<< HEAD
void draw_rr(ezgl::renderer *g) {
	/* Draws the routing resources that exist in the FPGA, if the user wants *
	 * them drawn.                                                           */
	t_draw_state *draw_state = get_draw_state_vars();
	auto &device_ctx = g_vpr_ctx.device();

	if (draw_state->draw_rr_toggle == DRAW_NO_RR) {
		g->set_line_width(3);
		drawroute(HIGHLIGHTED, g);
		g->set_line_width(0);
		return;
	}

	g->set_line_dash(ezgl::line_dash::none);

	for (size_t inode = 0; inode < device_ctx.rr_nodes.size(); inode++) {
		if (!draw_state->draw_rr_node[inode].node_highlighted) {
			/* If not highlighted node, assign color based on type. */
			switch (device_ctx.rr_nodes[inode].type()) {
			case CHANX:
			case CHANY:
				draw_state->draw_rr_node[inode].color = DEFAULT_RR_NODE_COLOR;
				break;
			case OPIN:
				draw_state->draw_rr_node[inode].color = ezgl::PINK;
				break;
			case IPIN:
				draw_state->draw_rr_node[inode].color = blk_LIGHTSKYBLUE;
				break;
			case SOURCE:
				draw_state->draw_rr_node[inode].color = ezgl::PLUM;
				break;
			case SINK:
				draw_state->draw_rr_node[inode].color = ezgl::DARK_SLATE_BLUE;
				break;
			default:
				break;
			}
		}

		/* Now call drawing routines to draw the node. */
		switch (device_ctx.rr_nodes[inode].type()) {
		case SINK:
			draw_rr_src_sink(inode, draw_state->draw_rr_node[inode].color, g);
			break;
		case SOURCE:
			draw_rr_edges(inode, g);
			draw_rr_src_sink(inode, draw_state->draw_rr_node[inode].color, g);
			break;

		case CHANX:
			draw_rr_chan(inode, draw_state->draw_rr_node[inode].color, g);
			draw_rr_edges(inode, g);
			break;

		case CHANY:
			draw_rr_chan(inode, draw_state->draw_rr_node[inode].color, g);
			draw_rr_edges(inode, g);
			break;

		case IPIN:
			draw_rr_pin(inode, draw_state->draw_rr_node[inode].color, g);
			draw_rr_edges(inode, g);
			break;

		case OPIN:
			draw_rr_pin(inode, draw_state->draw_rr_node[inode].color, g);
			draw_rr_edges(inode, g);
			break;

		default:
			vpr_throw(VPR_ERROR_OTHER, __FILE__, __LINE__,
					"in draw_rr: Unexpected rr_node type: %d.\n",
					device_ctx.rr_nodes[inode].type());
		}
	}

	drawroute(HIGHLIGHTED, g);
}

static void draw_rr_chan(int inode, const ezgl::color color,
		ezgl::renderer *g) {
	auto &device_ctx = g_vpr_ctx.device();

	t_rr_type type = device_ctx.rr_nodes[inode].type();

	VTR_ASSERT(type == CHANX || type == CHANY);

	ezgl::rectangle bound_box = draw_get_rr_chan_bbox(inode);
	e_direction dir = device_ctx.rr_nodes[inode].direction();

	//We assume increasing direction, and swap if needed
	ezgl::point2d start = bound_box.bottom_left();
	ezgl::point2d end = bound_box.top_right();
	if (dir == DEC_DIRECTION) {
		std::swap(start, end);
	}

	g->set_color(color);
	if (color != DEFAULT_RR_NODE_COLOR) {
		// If wire is highlighted, then draw with thicker linewidth.
		g->set_line_width(3);
	}

	g->draw_line(start, end);

	if (color != DEFAULT_RR_NODE_COLOR) {
		// Revert width change
		g->set_line_width(0);
	}

	e_side mux_dir = TOP;
	int coord_min = -1;
	int coord_max = -1;
	if (type == CHANX) {
		coord_min = device_ctx.rr_nodes[inode].xlow();
		coord_max = device_ctx.rr_nodes[inode].xhigh();
		if (dir == INC_DIRECTION) {
			mux_dir = RIGHT;
		} else {
			mux_dir = LEFT;
		}
	} else {
		VTR_ASSERT(type == CHANY);
		coord_min = device_ctx.rr_nodes[inode].ylow();
		coord_max = device_ctx.rr_nodes[inode].yhigh();
		if (dir == INC_DIRECTION) {
			mux_dir = TOP;
		} else {
			mux_dir = BOTTOM;
		}
	}

	//Draw direction indicators at the boundary of each switch block, and label them
	//with the corresponding switch point (see build_switchblocks.c for a description of switch points)
	t_draw_coords *draw_coords = get_draw_coords_vars();
	float arrow_offset = DEFAULT_ARROW_SIZE / 2;
	ezgl::color arrow_color = blk_LIGHTGREY;
	ezgl::color text_color = ezgl::BLACK;
	for (int k = coord_min; k <= coord_max; ++k) {
		int switchpoint_min = -1;
		int switchpoint_max = -1;
		if (dir == INC_DIRECTION) {
			switchpoint_min = k - coord_min;
			switchpoint_max = switchpoint_min + 1;
		} else {
			switchpoint_min = (coord_max + 1) - k;
			switchpoint_max = switchpoint_min - 1;
		}

		ezgl::point2d arrow_loc_min(0, 0);
		ezgl::point2d arrow_loc_max(0, 0);
		if (type == CHANX) {
			float sb_xmin = draw_coords->tile_x[k];
			arrow_loc_min = { sb_xmin + arrow_offset, start.y };

			float sb_xmax = draw_coords->tile_x[k]
					+ draw_coords->get_tile_width();
			arrow_loc_max = { sb_xmax - arrow_offset, start.y };

		} else {
			float sb_ymin = draw_coords->tile_y[k];
			arrow_loc_min = { start.x, sb_ymin + arrow_offset };

			float sb_ymax = draw_coords->tile_y[k]
					+ draw_coords->get_tile_height();
			arrow_loc_max = { start.x, sb_ymax - arrow_offset };
		}

		if (switchpoint_min == 0) {
			if (dir != BI_DIRECTION) {
				//Draw a mux at the start of each wire, labelled with it's size (#inputs)
				draw_mux_with_size(start, mux_dir, WIRE_DRAWING_WIDTH,
						device_ctx.rr_nodes[inode].fan_in(), g);
			}
		} else {
			//Draw arrows and label with switch point
			if (k == coord_min) {
				std::swap(arrow_color, text_color);
			}

			g->set_color(arrow_color);
			draw_triangle_along_line(g, arrow_loc_min, start, end);

			g->set_color(text_color);
			ezgl::rectangle bbox(
					ezgl::point2d(arrow_loc_min.x - DEFAULT_ARROW_SIZE / 2,
							arrow_loc_min.y - DEFAULT_ARROW_SIZE / 4),
					ezgl::point2d(arrow_loc_min.x + DEFAULT_ARROW_SIZE / 2,
							arrow_loc_min.y + DEFAULT_ARROW_SIZE / 4));
			ezgl::point2d center = bbox.center();
			g->draw_text(center, std::to_string(switchpoint_min), bbox.width(),
					bbox.height());

			if (k == coord_min) {
				//Revert
				std::swap(arrow_color, text_color);
			}
		}

		if (switchpoint_max == 0) {
			if (dir != BI_DIRECTION) {
				//Draw a mux at the start of each wire, labelled with it's size (#inputs)
				draw_mux_with_size(start, mux_dir, WIRE_DRAWING_WIDTH,
						device_ctx.rr_nodes[inode].fan_in(), g);
			}
		} else {
			//Draw arrows and label with switch point
			if (k == coord_max) {
				std::swap(arrow_color, text_color);
			}

			g->set_color(arrow_color);
			draw_triangle_along_line(g, arrow_loc_max, start, end);

			g->set_color(text_color);
			ezgl::rectangle bbox(
					ezgl::point2d(arrow_loc_max.x - DEFAULT_ARROW_SIZE / 2,
							arrow_loc_max.y - DEFAULT_ARROW_SIZE / 4),
					ezgl::point2d(arrow_loc_max.x + DEFAULT_ARROW_SIZE / 2,
							arrow_loc_max.y + DEFAULT_ARROW_SIZE / 4));
			ezgl::point2d center = bbox.center();
			g->draw_text(center, std::to_string(switchpoint_max), bbox.width(),
					bbox.height());

			if (k == coord_max) {
				//Revert
				std::swap(arrow_color, text_color);
			}
		}
	}
	g->set_color(color); //Ensure color is still set correctly if we drew any arrows/text
}

static void draw_rr_edges(int inode, ezgl::renderer *g) {
	/* Draws all the edges that the user wants shown between inode and what it *
	 * connects to.  inode is assumed to be a CHANX, CHANY, or IPIN.           */
	t_draw_state *draw_state = get_draw_state_vars();
	auto &device_ctx = g_vpr_ctx.device();

	t_rr_type from_type, to_type;
	int to_node, from_ptc_num, to_ptc_num;
	short switch_type;

	from_type = device_ctx.rr_nodes[inode].type();

	if ((draw_state->draw_rr_toggle == DRAW_NODES_RR)
			|| (draw_state->draw_rr_toggle == DRAW_NODES_SBOX_RR
					&& (from_type == OPIN || from_type == SOURCE
							|| from_type == IPIN))
			|| (draw_state->draw_rr_toggle == DRAW_NODES_SBOX_CBOX_RR
					&& (from_type == SOURCE || from_type == IPIN))) {
		return; /* Nothing to draw. */
	}

	from_ptc_num = device_ctx.rr_nodes[inode].ptc_num();

	for (t_edge_size iedge = 0, l = device_ctx.rr_nodes[inode].num_edges();
			iedge < l; iedge++) {
		to_node = device_ctx.rr_nodes[inode].edge_sink_node(iedge);
		to_type = device_ctx.rr_nodes[to_node].type();
		to_ptc_num = device_ctx.rr_nodes[to_node].ptc_num();
		bool edge_configurable =
				device_ctx.rr_nodes[inode].edge_is_configurable(iedge);

		switch (from_type) {
		case OPIN:
			switch (to_type) {
			case CHANX:
			case CHANY:
				if (draw_state->draw_rr_node[inode].color == ezgl::MAGENTA) {
					// If OPIN was clicked on, set color to fan-out
					ezgl::color color = draw_state->draw_rr_node[to_node].color;
					g->set_color(color);
				} else if (draw_state->draw_rr_node[to_node].color
						== ezgl::MAGENTA) {
					// If CHANX or CHANY got clicked, set color to fan-in
					ezgl::color color = draw_state->draw_rr_node[inode].color;
					g->set_color(color);
				} else {
					g->set_color(ezgl::PINK);
				}
				draw_pin_to_chan_edge(inode, to_node, g);
				break;
			case IPIN:
				if (draw_state->draw_rr_node[inode].color == ezgl::MAGENTA) {
					ezgl::color color = draw_state->draw_rr_node[to_node].color;
					g->set_color(color);
				} else if (draw_state->draw_rr_node[to_node].color
						== ezgl::MAGENTA) {
					ezgl::color color = draw_state->draw_rr_node[inode].color;
					g->set_color(color);
				} else {
					g->set_color(ezgl::MEDIUM_PURPLE);
				}
				draw_pin_to_pin(inode, to_node, g);
				break;
			default:
				vpr_throw(VPR_ERROR_OTHER, __FILE__, __LINE__,
						"in draw_rr_edges: node %d (type: %d) connects to node %d (type: %d).\n",
						inode, from_type, to_node, to_type);
				break;
			}
			break;

		case CHANX: /* from_type */
			switch (to_type) {
			case IPIN:
				if (draw_state->draw_rr_toggle == DRAW_NODES_SBOX_RR) {
					break;
				}

				if (draw_state->draw_rr_node[to_node].node_highlighted
						&& draw_state->draw_rr_node[inode].color
								== DEFAULT_RR_NODE_COLOR) {
					// If the IPIN is clicked on, draw connection to all the CHANX
					// wire segments fanning into the pin. If a CHANX wire is clicked
					// on, draw only the connection between that wire and the IPIN, with
					// the pin fanning out from the wire.
					break;
				}

				if (draw_state->draw_rr_node[inode].color == ezgl::MAGENTA) {
					ezgl::color color = draw_state->draw_rr_node[to_node].color;
					g->set_color(color);
				} else if (draw_state->draw_rr_node[to_node].color
						== ezgl::MAGENTA) {
					ezgl::color color = draw_state->draw_rr_node[inode].color;
					g->set_color(color);
				} else {
					g->set_color(blk_LIGHTSKYBLUE);
				}
				draw_pin_to_chan_edge(to_node, inode, g);
				break;

			case CHANX:
				if (draw_state->draw_rr_node[inode].color == ezgl::MAGENTA) {
					ezgl::color color = draw_state->draw_rr_node[to_node].color;
					g->set_color(color);
				} else if (draw_state->draw_rr_node[to_node].color
						== ezgl::MAGENTA) {
					ezgl::color color = draw_state->draw_rr_node[inode].color;
					g->set_color(color);
				} else if (!edge_configurable) {
					ezgl::color color = blk_DARKGREY;
					g->set_color(color);
				} else {
					g->set_color(blk_DARKGREEN);
				}
				switch_type = device_ctx.rr_nodes[inode].edge_switch(iedge);
				draw_chanx_to_chanx_edge(inode, to_node, to_ptc_num,
						switch_type, g);
				break;

			case CHANY:
				if (draw_state->draw_rr_node[inode].color == ezgl::MAGENTA) {
					ezgl::color color = draw_state->draw_rr_node[to_node].color;
					g->set_color(color);
				} else if (draw_state->draw_rr_node[to_node].color
						== ezgl::MAGENTA) {
					ezgl::color color = draw_state->draw_rr_node[inode].color;
					g->set_color(color);
				} else if (!edge_configurable) {
					g->set_color(blk_DARKGREY);
				} else {
					g->set_color(blk_DARKGREEN);
				}
				switch_type = device_ctx.rr_nodes[inode].edge_switch(iedge);
				draw_chanx_to_chany_edge(inode, from_ptc_num, to_node,
						to_ptc_num, FROM_X_TO_Y, switch_type, g);
				break;

			default:
				vpr_throw(VPR_ERROR_OTHER, __FILE__, __LINE__,
						"in draw_rr_edges: node %d (type: %d) connects to node %d (type: %d).\n",
						inode, from_type, to_node, to_type);
				break;
			}
			break;

		case CHANY: /* from_type */
			switch (to_type) {
			case IPIN:
				if (draw_state->draw_rr_toggle == DRAW_NODES_SBOX_RR) {
					break;
				}

				if (draw_state->draw_rr_node[to_node].node_highlighted
						&& draw_state->draw_rr_node[inode].color
								== DEFAULT_RR_NODE_COLOR) {
					// If the IPIN is clicked on, draw connection to all the CHANY
					// wire segments fanning into the pin. If a CHANY wire is clicked
					// on, draw only the connection between that wire and the IPIN, with
					// the pin fanning out from the wire.
					break;
				}

				if (draw_state->draw_rr_node[inode].color == ezgl::MAGENTA) {
					ezgl::color color = draw_state->draw_rr_node[to_node].color;
					g->set_color(color);
				} else if (draw_state->draw_rr_node[to_node].color
						== ezgl::MAGENTA) {
					ezgl::color color = draw_state->draw_rr_node[inode].color;
					g->set_color(color);
				} else {
					g->set_color(blk_LIGHTSKYBLUE);
				}
				draw_pin_to_chan_edge(to_node, inode, g);
				break;

			case CHANX:
				if (draw_state->draw_rr_node[inode].color == ezgl::MAGENTA) {
					ezgl::color color = draw_state->draw_rr_node[to_node].color;
					g->set_color(color);
				} else if (draw_state->draw_rr_node[to_node].color
						== ezgl::MAGENTA) {
					ezgl::color color = draw_state->draw_rr_node[inode].color;
					g->set_color(color);
				} else if (!edge_configurable) {
					ezgl::color color = blk_DARKGREY;
					g->set_color(color);
				} else {
					g->set_color(blk_DARKGREEN);
				}
				switch_type = device_ctx.rr_nodes[inode].edge_switch(iedge);
				draw_chanx_to_chany_edge(to_node, to_ptc_num, inode,
						from_ptc_num, FROM_Y_TO_X, switch_type, g);
				break;

			case CHANY:
				if (draw_state->draw_rr_node[inode].color == ezgl::MAGENTA) {
					ezgl::color color = draw_state->draw_rr_node[to_node].color;
					g->set_color(color);
				} else if (draw_state->draw_rr_node[to_node].color
						== ezgl::MAGENTA) {
					ezgl::color color = draw_state->draw_rr_node[inode].color;
					g->set_color(color);
				} else if (!edge_configurable) {
					ezgl::color color = blk_DARKGREY;
					g->set_color(color);
				} else {
					g->set_color(blk_DARKGREEN);
				}
				switch_type = device_ctx.rr_nodes[inode].edge_switch(iedge);
				draw_chany_to_chany_edge(inode, to_node, to_ptc_num,
						switch_type, g);
				break;

			default:
				vpr_throw(VPR_ERROR_OTHER, __FILE__, __LINE__,
						"in draw_rr_edges: node %d (type: %d) connects to node %d (type: %d).\n",
						inode, from_type, to_node, to_type);
				break;
			}
			break;
		case IPIN: // from_type
			switch (to_type) {
			case SINK:
				g->set_color(ezgl::DARK_SLATE_BLUE);
				draw_pin_to_sink(inode, to_node, g);
				break;

			default:
				vpr_throw(VPR_ERROR_OTHER, __FILE__, __LINE__,
						"in draw_rr_edges: node %d (type: %d) connects to node %d (type: %d).\n",
						inode, from_type, to_node, to_type);
				break;
			}
			break;
		case SOURCE: // from_type
			switch (to_type) {
			case OPIN:
				g->set_color(ezgl::PLUM);
				draw_source_to_pin(inode, to_node, g);
				break;

			default:
				vpr_throw(VPR_ERROR_OTHER, __FILE__, __LINE__,
						"in draw_rr_edges: node %d (type: %d) connects to node %d (type: %d).\n",
						inode, from_type, to_node, to_type);
				break;
			}
			break;
		default: /* from_type */
			vpr_throw(VPR_ERROR_OTHER, __FILE__, __LINE__,
					"draw_rr_edges called with node %d of type %d.\n", inode,
					from_type);
			break;
		}
	} /* End of for each edge loop */
=======
void draw_rr(ezgl::renderer* g) {
    /* Draws the routing resources that exist in the FPGA, if the user wants *
     * them drawn.                                                           */
    t_draw_state* draw_state = get_draw_state_vars();
    auto& device_ctx = g_vpr_ctx.device();
    const auto& rr_graph = device_ctx.rr_graph;

    if (draw_state->draw_rr_toggle == DRAW_NO_RR) {
        g->set_line_width(3);
        drawroute(HIGHLIGHTED, g);
        g->set_line_width(0);
        return;
    }

    g->set_line_dash(ezgl::line_dash::none);

    for (size_t inode = 0; inode < device_ctx.rr_nodes.size(); inode++) {
        if (!draw_state->draw_rr_node[inode].node_highlighted) {
            /* If not highlighted node, assign color based on type. */
            switch (rr_graph.node_type(RRNodeId(inode))) {
                case CHANX:
                case CHANY:
                    draw_state->draw_rr_node[inode].color = DEFAULT_RR_NODE_COLOR;
                    break;
                case OPIN:
                    draw_state->draw_rr_node[inode].color = ezgl::PINK;
                    break;
                case IPIN:
                    draw_state->draw_rr_node[inode].color = blk_LIGHTSKYBLUE;
                    break;
                case SOURCE:
                    draw_state->draw_rr_node[inode].color = ezgl::PLUM;
                    break;
                case SINK:
                    draw_state->draw_rr_node[inode].color = ezgl::DARK_SLATE_BLUE;
                    break;
                default:
                    break;
            }
        }

        /* Now call drawing routines to draw the node. */
        switch (rr_graph.node_type(RRNodeId(inode))) {
            case SINK:
                draw_rr_src_sink(inode, draw_state->draw_rr_node[inode].color, g);
                break;
            case SOURCE:
                draw_rr_edges(inode, g);
                draw_rr_src_sink(inode, draw_state->draw_rr_node[inode].color, g);
                break;

            case CHANX:
                draw_rr_chan(inode, draw_state->draw_rr_node[inode].color, g);
                draw_rr_edges(inode, g);
                break;

            case CHANY:
                draw_rr_chan(inode, draw_state->draw_rr_node[inode].color, g);
                draw_rr_edges(inode, g);
                break;

            case IPIN:
                draw_rr_pin(inode, draw_state->draw_rr_node[inode].color, g);
                draw_rr_edges(inode, g);
                break;

            case OPIN:
                draw_rr_pin(inode, draw_state->draw_rr_node[inode].color, g);
                draw_rr_edges(inode, g);
                break;

            default:
                vpr_throw(VPR_ERROR_OTHER, __FILE__, __LINE__,
                          "in draw_rr: Unexpected rr_node type: %d.\n", rr_graph.node_type(RRNodeId(inode)));
        }
    }

    drawroute(HIGHLIGHTED, g);
}

static void draw_rr_chan(int inode, const ezgl::color color, ezgl::renderer* g) {
    auto& device_ctx = g_vpr_ctx.device();
    const auto& rr_graph = device_ctx.rr_graph;

    t_rr_type type = rr_graph.node_type(RRNodeId(inode));

    VTR_ASSERT(type == CHANX || type == CHANY);

    ezgl::rectangle bound_box = draw_get_rr_chan_bbox(inode);
    e_direction dir = device_ctx.rr_nodes[inode].direction();

    //We assume increasing direction, and swap if needed
    ezgl::point2d start = bound_box.bottom_left();
    ezgl::point2d end = bound_box.top_right();
    if (dir == DEC_DIRECTION) {
        std::swap(start, end);
    }

    g->set_color(color);
    if (color != DEFAULT_RR_NODE_COLOR) {
        // If wire is highlighted, then draw with thicker linewidth.
        g->set_line_width(3);
    }

    g->draw_line(start, end);

    if (color != DEFAULT_RR_NODE_COLOR) {
        // Revert width change
        g->set_line_width(0);
    }

    e_side mux_dir = TOP;
    int coord_min = -1;
    int coord_max = -1;
    if (type == CHANX) {
        coord_min = device_ctx.rr_nodes[inode].xlow();
        coord_max = device_ctx.rr_nodes[inode].xhigh();
        if (dir == INC_DIRECTION) {
            mux_dir = RIGHT;
        } else {
            mux_dir = LEFT;
        }
    } else {
        VTR_ASSERT(type == CHANY);
        coord_min = device_ctx.rr_nodes[inode].ylow();
        coord_max = device_ctx.rr_nodes[inode].yhigh();
        if (dir == INC_DIRECTION) {
            mux_dir = TOP;
        } else {
            mux_dir = BOTTOM;
        }
    }

    //Draw direction indicators at the boundary of each switch block, and label them
    //with the corresponding switch point (see build_switchblocks.c for a description of switch points)
    t_draw_coords* draw_coords = get_draw_coords_vars();
    float arrow_offset = DEFAULT_ARROW_SIZE / 2;
    ezgl::color arrow_color = blk_LIGHTGREY;
    ezgl::color text_color = ezgl::BLACK;
    for (int k = coord_min; k <= coord_max; ++k) {
        int switchpoint_min = -1;
        int switchpoint_max = -1;
        if (dir == INC_DIRECTION) {
            switchpoint_min = k - coord_min;
            switchpoint_max = switchpoint_min + 1;
        } else {
            switchpoint_min = (coord_max + 1) - k;
            switchpoint_max = switchpoint_min - 1;
        }

        ezgl::point2d arrow_loc_min(0, 0);
        ezgl::point2d arrow_loc_max(0, 0);
        if (type == CHANX) {
            float sb_xmin = draw_coords->tile_x[k];
            arrow_loc_min = {sb_xmin + arrow_offset, start.y};

            float sb_xmax = draw_coords->tile_x[k] + draw_coords->get_tile_width();
            arrow_loc_max = {sb_xmax - arrow_offset, start.y};

        } else {
            float sb_ymin = draw_coords->tile_y[k];
            arrow_loc_min = {start.x, sb_ymin + arrow_offset};

            float sb_ymax = draw_coords->tile_y[k] + draw_coords->get_tile_height();
            arrow_loc_max = {start.x, sb_ymax - arrow_offset};
        }

        if (switchpoint_min == 0) {
            if (dir != BI_DIRECTION) {
                //Draw a mux at the start of each wire, labelled with it's size (#inputs)
                draw_mux_with_size(start, mux_dir, WIRE_DRAWING_WIDTH, device_ctx.rr_nodes[inode].fan_in(), g);
            }
        } else {
            //Draw arrows and label with switch point
            if (k == coord_min) {
                std::swap(arrow_color, text_color);
            }

            g->set_color(arrow_color);
            draw_triangle_along_line(g, arrow_loc_min, start, end);

            g->set_color(text_color);
            ezgl::rectangle bbox(ezgl::point2d(arrow_loc_min.x - DEFAULT_ARROW_SIZE / 2, arrow_loc_min.y - DEFAULT_ARROW_SIZE / 4),
                                 ezgl::point2d(arrow_loc_min.x + DEFAULT_ARROW_SIZE / 2, arrow_loc_min.y + DEFAULT_ARROW_SIZE / 4));
            ezgl::point2d center = bbox.center();
            g->draw_text(center, std::to_string(switchpoint_min), bbox.width(), bbox.height());

            if (k == coord_min) {
                //Revert
                std::swap(arrow_color, text_color);
            }
        }

        if (switchpoint_max == 0) {
            if (dir != BI_DIRECTION) {
                //Draw a mux at the start of each wire, labelled with it's size (#inputs)
                draw_mux_with_size(start, mux_dir, WIRE_DRAWING_WIDTH, device_ctx.rr_nodes[inode].fan_in(), g);
            }
        } else {
            //Draw arrows and label with switch point
            if (k == coord_max) {
                std::swap(arrow_color, text_color);
            }

            g->set_color(arrow_color);
            draw_triangle_along_line(g, arrow_loc_max, start, end);

            g->set_color(text_color);
            ezgl::rectangle bbox(ezgl::point2d(arrow_loc_max.x - DEFAULT_ARROW_SIZE / 2, arrow_loc_max.y - DEFAULT_ARROW_SIZE / 4),
                                 ezgl::point2d(arrow_loc_max.x + DEFAULT_ARROW_SIZE / 2, arrow_loc_max.y + DEFAULT_ARROW_SIZE / 4));
            ezgl::point2d center = bbox.center();
            g->draw_text(center, std::to_string(switchpoint_max), bbox.width(), bbox.height());

            if (k == coord_max) {
                //Revert
                std::swap(arrow_color, text_color);
            }
        }
    }
    g->set_color(color); //Ensure color is still set correctly if we drew any arrows/text
}

static void draw_rr_edges(int inode, ezgl::renderer* g) {
    /* Draws all the edges that the user wants shown between inode and what it *
     * connects to.  inode is assumed to be a CHANX, CHANY, or IPIN.           */
    t_draw_state* draw_state = get_draw_state_vars();
    auto& device_ctx = g_vpr_ctx.device();
    const auto& rr_graph = device_ctx.rr_graph;

    t_rr_type from_type, to_type;
    int to_node, from_ptc_num, to_ptc_num;
    short switch_type;

    from_type = rr_graph.node_type(RRNodeId(inode));

    if ((draw_state->draw_rr_toggle == DRAW_NODES_RR)
        || (draw_state->draw_rr_toggle == DRAW_NODES_SBOX_RR && (from_type == OPIN || from_type == SOURCE || from_type == IPIN))
        || (draw_state->draw_rr_toggle == DRAW_NODES_SBOX_CBOX_RR && (from_type == SOURCE || from_type == IPIN))) {
        return; /* Nothing to draw. */
    }

    from_ptc_num = device_ctx.rr_nodes[inode].ptc_num();

    for (t_edge_size iedge = 0, l = device_ctx.rr_nodes[inode].num_edges(); iedge < l; iedge++) {
        to_node = device_ctx.rr_nodes[inode].edge_sink_node(iedge);
        to_type = rr_graph.node_type(RRNodeId(to_node));
        to_ptc_num = device_ctx.rr_nodes[to_node].ptc_num();
        bool edge_configurable = device_ctx.rr_nodes[inode].edge_is_configurable(iedge);

        switch (from_type) {
            case OPIN:
                switch (to_type) {
                    case CHANX:
                    case CHANY:
                        if (draw_state->draw_rr_node[inode].color == ezgl::MAGENTA) {
                            // If OPIN was clicked on, set color to fan-out
                            ezgl::color color = draw_state->draw_rr_node[to_node].color;
                            g->set_color(color);
                        } else if (draw_state->draw_rr_node[to_node].color == ezgl::MAGENTA) {
                            // If CHANX or CHANY got clicked, set color to fan-in
                            ezgl::color color = draw_state->draw_rr_node[inode].color;
                            g->set_color(color);
                        } else {
                            g->set_color(ezgl::PINK);
                        }
                        draw_pin_to_chan_edge(inode, to_node, g);
                        break;
                    case IPIN:
                        if (draw_state->draw_rr_node[inode].color == ezgl::MAGENTA) {
                            ezgl::color color = draw_state->draw_rr_node[to_node].color;
                            g->set_color(color);
                        } else if (draw_state->draw_rr_node[to_node].color == ezgl::MAGENTA) {
                            ezgl::color color = draw_state->draw_rr_node[inode].color;
                            g->set_color(color);
                        } else {
                            g->set_color(ezgl::MEDIUM_PURPLE);
                        }
                        draw_pin_to_pin(inode, to_node, g);
                        break;
                    default:
                        vpr_throw(VPR_ERROR_OTHER, __FILE__, __LINE__,
                                  "in draw_rr_edges: node %d (type: %d) connects to node %d (type: %d).\n",
                                  inode, from_type, to_node, to_type);
                        break;
                }
                break;

            case CHANX: /* from_type */
                switch (to_type) {
                    case IPIN:
                        if (draw_state->draw_rr_toggle == DRAW_NODES_SBOX_RR) {
                            break;
                        }

                        if (draw_state->draw_rr_node[to_node].node_highlighted && draw_state->draw_rr_node[inode].color == DEFAULT_RR_NODE_COLOR) {
                            // If the IPIN is clicked on, draw connection to all the CHANX
                            // wire segments fanning into the pin. If a CHANX wire is clicked
                            // on, draw only the connection between that wire and the IPIN, with
                            // the pin fanning out from the wire.
                            break;
                        }

                        if (draw_state->draw_rr_node[inode].color == ezgl::MAGENTA) {
                            ezgl::color color = draw_state->draw_rr_node[to_node].color;
                            g->set_color(color);
                        } else if (draw_state->draw_rr_node[to_node].color == ezgl::MAGENTA) {
                            ezgl::color color = draw_state->draw_rr_node[inode].color;
                            g->set_color(color);
                        } else {
                            g->set_color(blk_LIGHTSKYBLUE);
                        }
                        draw_pin_to_chan_edge(to_node, inode, g);
                        break;

                    case CHANX:
                        if (draw_state->draw_rr_node[inode].color == ezgl::MAGENTA) {
                            ezgl::color color = draw_state->draw_rr_node[to_node].color;
                            g->set_color(color);
                        } else if (draw_state->draw_rr_node[to_node].color == ezgl::MAGENTA) {
                            ezgl::color color = draw_state->draw_rr_node[inode].color;
                            g->set_color(color);
                        } else if (!edge_configurable) {
                            ezgl::color color = blk_DARKGREY;
                            g->set_color(color);
                        } else {
                            g->set_color(blk_DARKGREEN);
                        }
                        switch_type = device_ctx.rr_nodes[inode].edge_switch(iedge);
                        draw_chanx_to_chanx_edge(inode, to_node,
                                                 to_ptc_num, switch_type, g);
                        break;

                    case CHANY:
                        if (draw_state->draw_rr_node[inode].color == ezgl::MAGENTA) {
                            ezgl::color color = draw_state->draw_rr_node[to_node].color;
                            g->set_color(color);
                        } else if (draw_state->draw_rr_node[to_node].color == ezgl::MAGENTA) {
                            ezgl::color color = draw_state->draw_rr_node[inode].color;
                            g->set_color(color);
                        } else if (!edge_configurable) {
                            g->set_color(blk_DARKGREY);
                        } else {
                            g->set_color(blk_DARKGREEN);
                        }
                        switch_type = device_ctx.rr_nodes[inode].edge_switch(iedge);
                        draw_chanx_to_chany_edge(inode, from_ptc_num, to_node,
                                                 to_ptc_num, FROM_X_TO_Y, switch_type, g);
                        break;

                    default:
                        vpr_throw(VPR_ERROR_OTHER, __FILE__, __LINE__,
                                  "in draw_rr_edges: node %d (type: %d) connects to node %d (type: %d).\n",
                                  inode, from_type, to_node, to_type);
                        break;
                }
                break;

            case CHANY: /* from_type */
                switch (to_type) {
                    case IPIN:
                        if (draw_state->draw_rr_toggle == DRAW_NODES_SBOX_RR) {
                            break;
                        }

                        if (draw_state->draw_rr_node[to_node].node_highlighted && draw_state->draw_rr_node[inode].color == DEFAULT_RR_NODE_COLOR) {
                            // If the IPIN is clicked on, draw connection to all the CHANY
                            // wire segments fanning into the pin. If a CHANY wire is clicked
                            // on, draw only the connection between that wire and the IPIN, with
                            // the pin fanning out from the wire.
                            break;
                        }

                        if (draw_state->draw_rr_node[inode].color == ezgl::MAGENTA) {
                            ezgl::color color = draw_state->draw_rr_node[to_node].color;
                            g->set_color(color);
                        } else if (draw_state->draw_rr_node[to_node].color == ezgl::MAGENTA) {
                            ezgl::color color = draw_state->draw_rr_node[inode].color;
                            g->set_color(color);
                        } else {
                            g->set_color(blk_LIGHTSKYBLUE);
                        }
                        draw_pin_to_chan_edge(to_node, inode, g);
                        break;

                    case CHANX:
                        if (draw_state->draw_rr_node[inode].color == ezgl::MAGENTA) {
                            ezgl::color color = draw_state->draw_rr_node[to_node].color;
                            g->set_color(color);
                        } else if (draw_state->draw_rr_node[to_node].color == ezgl::MAGENTA) {
                            ezgl::color color = draw_state->draw_rr_node[inode].color;
                            g->set_color(color);
                        } else if (!edge_configurable) {
                            ezgl::color color = blk_DARKGREY;
                            g->set_color(color);
                        } else {
                            g->set_color(blk_DARKGREEN);
                        }
                        switch_type = device_ctx.rr_nodes[inode].edge_switch(iedge);
                        draw_chanx_to_chany_edge(to_node, to_ptc_num, inode,
                                                 from_ptc_num, FROM_Y_TO_X, switch_type, g);
                        break;

                    case CHANY:
                        if (draw_state->draw_rr_node[inode].color == ezgl::MAGENTA) {
                            ezgl::color color = draw_state->draw_rr_node[to_node].color;
                            g->set_color(color);
                        } else if (draw_state->draw_rr_node[to_node].color == ezgl::MAGENTA) {
                            ezgl::color color = draw_state->draw_rr_node[inode].color;
                            g->set_color(color);
                        } else if (!edge_configurable) {
                            ezgl::color color = blk_DARKGREY;
                            g->set_color(color);
                        } else {
                            g->set_color(blk_DARKGREEN);
                        }
                        switch_type = device_ctx.rr_nodes[inode].edge_switch(iedge);
                        draw_chany_to_chany_edge(inode, to_node,
                                                 to_ptc_num, switch_type, g);
                        break;

                    default:
                        vpr_throw(VPR_ERROR_OTHER, __FILE__, __LINE__,
                                  "in draw_rr_edges: node %d (type: %d) connects to node %d (type: %d).\n",
                                  inode, from_type, to_node, to_type);
                        break;
                }
                break;
            case IPIN: // from_type
                switch (to_type) {
                    case SINK:
                        g->set_color(ezgl::DARK_SLATE_BLUE);
                        draw_pin_to_sink(inode, to_node, g);
                        break;

                    default:
                        vpr_throw(VPR_ERROR_OTHER, __FILE__, __LINE__,
                                  "in draw_rr_edges: node %d (type: %d) connects to node %d (type: %d).\n",
                                  inode, from_type, to_node, to_type);
                        break;
                }
                break;
            case SOURCE: // from_type
                switch (to_type) {
                    case OPIN:
                        g->set_color(ezgl::PLUM);
                        draw_source_to_pin(inode, to_node, g);
                        break;

                    default:
                        vpr_throw(VPR_ERROR_OTHER, __FILE__, __LINE__,
                                  "in draw_rr_edges: node %d (type: %d) connects to node %d (type: %d).\n",
                                  inode, from_type, to_node, to_type);
                        break;
                }
                break;
            default: /* from_type */
                vpr_throw(VPR_ERROR_OTHER, __FILE__, __LINE__,
                          "draw_rr_edges called with node %d of type %d.\n",
                          inode, from_type);
                break;
        }
    } /* End of for each edge loop */
>>>>>>> 35f00688
}

static void draw_x(float x, float y, float size, ezgl::renderer *g) {
	/* Draws an X centered at (x,y).  The width and height of the X are each    *
	 * 2 * size.                                                                */
	g->draw_line( { x - size, y + size }, { x + size, y - size });
	g->draw_line( { x - size, y - size }, { x + size, y + size });
}

static void draw_chanx_to_chany_edge(int chanx_node, int chanx_track,
		int chany_node, int chany_track, enum e_edge_dir edge_dir,
		short switch_type, ezgl::renderer *g) {
	t_draw_state *draw_state = get_draw_state_vars();
	t_draw_coords *draw_coords = get_draw_coords_vars();
	auto &device_ctx = g_vpr_ctx.device();

	/* Draws an edge (SBOX connection) between an x-directed channel and a    *
	 * y-directed channel.                                                    */

	float x1, y1, x2, y2;
	ezgl::rectangle chanx_bbox;
	ezgl::rectangle chany_bbox;
	int chanx_xlow, chany_x, chany_ylow, chanx_y;

	/* Get the coordinates of the CHANX and CHANY segments. */
	chanx_bbox = draw_get_rr_chan_bbox(chanx_node);
	chany_bbox = draw_get_rr_chan_bbox(chany_node);

	/* (x1,y1): point on CHANX segment, (x2,y2): point on CHANY segment. */

	y1 = chanx_bbox.bottom();
	x2 = chany_bbox.left();

	chanx_xlow = device_ctx.rr_nodes[chanx_node].xlow();
	chanx_y = device_ctx.rr_nodes[chanx_node].ylow();
	chany_x = device_ctx.rr_nodes[chany_node].xlow();
	chany_ylow = device_ctx.rr_nodes[chany_node].ylow();

	if (chanx_xlow <= chany_x) { /* Can draw connection going right */
		/* Connection not at end of the CHANX segment. */
		x1 = draw_coords->tile_x[chany_x] + draw_coords->get_tile_width();

		if (device_ctx.rr_nodes[chanx_node].direction() != BI_DIRECTION) {
			if (edge_dir == FROM_X_TO_Y) {
				if ((chanx_track % 2) == 1) { /* If dec wire, then going left */
					x1 = draw_coords->tile_x[chany_x + 1];
				}
			}
		}

	} else { /* Must draw connection going left. */
		x1 = chanx_bbox.left();
	}

	if (chany_ylow <= chanx_y) { /* Can draw connection going up. */
		/* Connection not at end of the CHANY segment. */
		y2 = draw_coords->tile_y[chanx_y] + draw_coords->get_tile_width();

		if (device_ctx.rr_nodes[chany_node].direction() != BI_DIRECTION) {
			if (edge_dir == FROM_Y_TO_X) {
				if ((chany_track % 2) == 1) { /* If dec wire, then going down */
					y2 = draw_coords->tile_y[chanx_y + 1];
				}
			}
		}

	} else { /* Must draw connection going down. */
		y2 = chany_bbox.bottom();
	}

	g->draw_line( { x1, y1 }, { x2, y2 });

	if (draw_state->draw_rr_toggle == DRAW_ALL_RR
			|| draw_state->draw_rr_node[chanx_node].node_highlighted) {
		if (edge_dir == FROM_X_TO_Y) {
			draw_rr_switch(x1, y1, x2, y2,
					device_ctx.rr_switch_inf[switch_type].buffered(),
					device_ctx.rr_switch_inf[switch_type].configurable(), g);
		} else {
			draw_rr_switch(x2, y2, x1, y1,
					device_ctx.rr_switch_inf[switch_type].buffered(),
					device_ctx.rr_switch_inf[switch_type].configurable(), g);
		}
	}
}

static void draw_chanx_to_chanx_edge(int from_node, int to_node, int to_track,
		short switch_type, ezgl::renderer *g) {
	/* Draws a connection between two x-channel segments.  Passing in the track *
	 * numbers allows this routine to be used for both rr_graph and routing     *
	 * drawing->                                                                 */

	t_draw_state *draw_state = get_draw_state_vars();
	t_draw_coords *draw_coords = get_draw_coords_vars();
	auto &device_ctx = g_vpr_ctx.device();

	float x1, x2, y1, y2;
	ezgl::rectangle from_chan;
	ezgl::rectangle to_chan;
	int from_xlow, to_xlow, from_xhigh, to_xhigh;

	// Get the coordinates of the channel wires.
	from_chan = draw_get_rr_chan_bbox(from_node);
	to_chan = draw_get_rr_chan_bbox(to_node);

	/* (x1, y1) point on from_node, (x2, y2) point on to_node. */

	y1 = from_chan.bottom();
	y2 = to_chan.bottom();

	from_xlow = device_ctx.rr_nodes[from_node].xlow();
	from_xhigh = device_ctx.rr_nodes[from_node].xhigh();
	to_xlow = device_ctx.rr_nodes[to_node].xlow();
	to_xhigh = device_ctx.rr_nodes[to_node].xhigh();
	if (to_xhigh < from_xlow) { /* From right to left */
		/* UDSD Note by WMF: could never happen for INC wires, unless U-turn. For DEC
		 * wires this handles well */
		x1 = from_chan.left();
		x2 = to_chan.right();
	} else if (to_xlow > from_xhigh) { /* From left to right */
		/* UDSD Note by WMF: could never happen for DEC wires, unless U-turn. For INC
		 * wires this handles well */
		x1 = from_chan.right();
		x2 = to_chan.left();
	}

	/* Segments overlap in the channel.  Figure out best way to draw.  Have to  *
	 * make sure the drawing is symmetric in the from rr and to rr so the edges *
	 * will be drawn on top of each other for bidirectional connections.        */

	else {
		if (device_ctx.rr_nodes[to_node].direction() != BI_DIRECTION) {
			/* must connect to to_node's wire beginning at x2 */
			if (to_track % 2 == 0) { /* INC wire starts at leftmost edge */
				VTR_ASSERT(from_xlow < to_xlow);
				x2 = to_chan.left();
				/* since no U-turns from_track must be INC as well */
				x1 = draw_coords->tile_x[to_xlow - 1]
						+ draw_coords->get_tile_width();
			} else { /* DEC wire starts at rightmost edge */
				VTR_ASSERT(from_xhigh > to_xhigh);
				x2 = to_chan.right();
				x1 = draw_coords->tile_x[to_xhigh + 1];
			}
		} else {
			if (to_xlow < from_xlow) { /* Draw from left edge of one to other */
				x1 = from_chan.left();
				x2 = draw_coords->tile_x[from_xlow - 1]
						+ draw_coords->get_tile_width();
			} else if (from_xlow < to_xlow) {
				x1 = draw_coords->tile_x[to_xlow - 1]
						+ draw_coords->get_tile_width();
				x2 = to_chan.left();

			} /* The following then is executed when from_xlow == to_xlow */
			else if (to_xhigh > from_xhigh) { /* Draw from right edge of one to other */
				x1 = from_chan.right();
				x2 = draw_coords->tile_x[from_xhigh + 1];
			} else if (from_xhigh > to_xhigh) {
				x1 = draw_coords->tile_x[to_xhigh + 1];
				x2 = to_chan.right();
			} else { /* Complete overlap: start and end both align. Draw outside the sbox */
				x1 = from_chan.left();
				x2 = from_chan.left() + draw_coords->get_tile_width();
			}
		}
	}

	g->draw_line( { x1, y1 }, { x2, y2 });

	if (draw_state->draw_rr_toggle == DRAW_ALL_RR
			|| draw_state->draw_rr_node[from_node].node_highlighted) {
		draw_rr_switch(x1, y1, x2, y2,
				device_ctx.rr_switch_inf[switch_type].buffered(),
				device_ctx.rr_switch_inf[switch_type].configurable(), g);
	}
}

static void draw_chany_to_chany_edge(int from_node, int to_node, int to_track,
		short switch_type, ezgl::renderer *g) {
	t_draw_state *draw_state = get_draw_state_vars();
	t_draw_coords *draw_coords = get_draw_coords_vars();
	auto &device_ctx = g_vpr_ctx.device();

	/* Draws a connection between two y-channel segments.  Passing in the track *
	 * numbers allows this routine to be used for both rr_graph and routing     *
	 * drawing->                                                                 */

	float x1, x2, y1, y2;
	ezgl::rectangle from_chan;
	ezgl::rectangle to_chan;
	int from_ylow, to_ylow, from_yhigh, to_yhigh; //, from_x, to_x;

	// Get the coordinates of the channel wires.
	from_chan = draw_get_rr_chan_bbox(from_node);
	to_chan = draw_get_rr_chan_bbox(to_node);

	// from_x = device_ctx.rr_nodes[from_node].xlow();
	// to_x = device_ctx.rr_nodes[to_node].xlow();
	from_ylow = device_ctx.rr_nodes[from_node].ylow();
	from_yhigh = device_ctx.rr_nodes[from_node].yhigh();
	to_ylow = device_ctx.rr_nodes[to_node].ylow();
	to_yhigh = device_ctx.rr_nodes[to_node].yhigh();

	/* (x1, y1) point on from_node, (x2, y2) point on to_node. */

	x1 = from_chan.left();
	x2 = to_chan.left();

	if (to_yhigh < from_ylow) { /* From upper to lower */
		y1 = from_chan.bottom();
		y2 = to_chan.top();
	} else if (to_ylow > from_yhigh) { /* From lower to upper */
		y1 = from_chan.top();
		y2 = to_chan.bottom();
	}

	/* Segments overlap in the channel.  Figure out best way to draw.  Have to  *
	 * make sure the drawing is symmetric in the from rr and to rr so the edges *
	 * will be drawn on top of each other for bidirectional connections.        */

	/* UDSD Modification by WMF Begin */
	else {
		if (device_ctx.rr_nodes[to_node].direction() != BI_DIRECTION) {
			if (to_track % 2 == 0) { /* INC wire starts at bottom edge */

				y2 = to_chan.bottom();
				/* since no U-turns from_track must be INC as well */
				y1 = draw_coords->tile_y[to_ylow - 1]
						+ draw_coords->get_tile_width();
			} else { /* DEC wire starts at top edge */

				y2 = to_chan.top();
				y1 = draw_coords->tile_y[to_yhigh + 1];
			}
		} else {
			if (to_ylow < from_ylow) { /* Draw from bottom edge of one to other. */
				y1 = from_chan.bottom();
				y2 = draw_coords->tile_y[from_ylow - 1]
						+ draw_coords->get_tile_width();
			} else if (from_ylow < to_ylow) {
				y1 = draw_coords->tile_y[to_ylow - 1]
						+ draw_coords->get_tile_width();
				y2 = to_chan.bottom();
			} else if (to_yhigh > from_yhigh) { /* Draw from top edge of one to other. */
				y1 = from_chan.top();
				y2 = draw_coords->tile_y[from_yhigh + 1];
			} else if (from_yhigh > to_yhigh) {
				y1 = draw_coords->tile_y[to_yhigh + 1];
				y2 = to_chan.top();
			} else { /* Complete overlap: start and end both align. Draw outside the sbox */
				y1 = from_chan.bottom();
				y2 = from_chan.bottom() + draw_coords->get_tile_width();
			}
		}
	}

	/* UDSD Modification by WMF End */
	g->draw_line( { x1, y1 }, { x2, y2 });

	if (draw_state->draw_rr_toggle == DRAW_ALL_RR
			|| draw_state->draw_rr_node[from_node].node_highlighted) {
		draw_rr_switch(x1, y1, x2, y2,
				device_ctx.rr_switch_inf[switch_type].buffered(),
				device_ctx.rr_switch_inf[switch_type].configurable(), g);
	}
}

/* This function computes and returns the boundary coordinates of a channel
 * wire segment. This can be used for drawing a wire or determining if a
 * wire has been clicked on by the user.
 * TODO: Fix this for global routing, currently for detailed only.
 */
ezgl::rectangle draw_get_rr_chan_bbox(int inode) {
<<<<<<< HEAD
	double left = 0, right = 0, top = 0, bottom = 0;
	t_draw_coords *draw_coords = get_draw_coords_vars();
	auto &device_ctx = g_vpr_ctx.device();

	switch (device_ctx.rr_nodes[inode].type()) {
	case CHANX:
		left = draw_coords->tile_x[device_ctx.rr_nodes[inode].xlow()];
		right = draw_coords->tile_x[device_ctx.rr_nodes[inode].xhigh()]
				+ draw_coords->get_tile_width();
		bottom = draw_coords->tile_y[device_ctx.rr_nodes[inode].ylow()]
				+ draw_coords->get_tile_width()
				+ (1. + device_ctx.rr_nodes[inode].ptc_num());
		top = draw_coords->tile_y[device_ctx.rr_nodes[inode].ylow()]
				+ draw_coords->get_tile_width()
				+ (1. + device_ctx.rr_nodes[inode].ptc_num());
		break;
	case CHANY:
		left = draw_coords->tile_x[device_ctx.rr_nodes[inode].xlow()]
				+ draw_coords->get_tile_width()
				+ (1. + device_ctx.rr_nodes[inode].ptc_num());
		right = draw_coords->tile_x[device_ctx.rr_nodes[inode].xlow()]
				+ draw_coords->get_tile_width()
				+ (1. + device_ctx.rr_nodes[inode].ptc_num());
		bottom = draw_coords->tile_y[device_ctx.rr_nodes[inode].ylow()];
		top = draw_coords->tile_y[device_ctx.rr_nodes[inode].yhigh()]
				+ draw_coords->get_tile_width();
		break;
	default:
		// a problem. leave at default value (ie. zeros)
		break;
	}
	ezgl::rectangle bound_box( { left, bottom }, { right, top });

	return bound_box;
=======
    double left = 0, right = 0, top = 0, bottom = 0;
    t_draw_coords* draw_coords = get_draw_coords_vars();
    auto& device_ctx = g_vpr_ctx.device();
    const auto& rr_graph = device_ctx.rr_graph;

    switch (rr_graph.node_type(RRNodeId(inode))) {
        case CHANX:
            left = draw_coords->tile_x[device_ctx.rr_nodes[inode].xlow()];
            right = draw_coords->tile_x[device_ctx.rr_nodes[inode].xhigh()]
                    + draw_coords->get_tile_width();
            bottom = draw_coords->tile_y[device_ctx.rr_nodes[inode].ylow()]
                     + draw_coords->get_tile_width()
                     + (1. + device_ctx.rr_nodes[inode].ptc_num());
            top = draw_coords->tile_y[device_ctx.rr_nodes[inode].ylow()]
                  + draw_coords->get_tile_width()
                  + (1. + device_ctx.rr_nodes[inode].ptc_num());
            break;
        case CHANY:
            left = draw_coords->tile_x[device_ctx.rr_nodes[inode].xlow()]
                   + draw_coords->get_tile_width()
                   + (1. + device_ctx.rr_nodes[inode].ptc_num());
            right = draw_coords->tile_x[device_ctx.rr_nodes[inode].xlow()]
                    + draw_coords->get_tile_width()
                    + (1. + device_ctx.rr_nodes[inode].ptc_num());
            bottom = draw_coords->tile_y[device_ctx.rr_nodes[inode].ylow()];
            top = draw_coords->tile_y[device_ctx.rr_nodes[inode].yhigh()]
                  + draw_coords->get_tile_width();
            break;
        default:
            // a problem. leave at default value (ie. zeros)
            break;
    }
    ezgl::rectangle bound_box({left, bottom}, {right, top});

    return bound_box;
>>>>>>> 35f00688
}

static void draw_rr_switch(float from_x, float from_y, float to_x, float to_y,
		bool buffered, bool configurable, ezgl::renderer *g) {
	/* Draws a buffer (triangle) or pass transistor (circle) on the edge        *
	 * connecting from to to, depending on the status of buffered.  The drawing *
	 * is closest to the from_node, since it reflects the switch type of from.  */

	if (!buffered) {
		if (configurable) { /* Draw a circle for a pass transistor */
			float xcen = from_x + (to_x - from_x) / 10.;
			float ycen = from_y + (to_y - from_y) / 10.;
			const float switch_rad = 0.15;
			g->draw_arc( { xcen, ycen }, switch_rad, 0., 360.);
		} else {
			//Pass, nothing to draw
		}
	} else { /* Buffer */
		if (from_x == to_x || from_y == to_y) {
			//Straight connection
			draw_triangle_along_line(g, { from_x, from_y }, { to_x, to_y },
					SB_EDGE_STRAIGHT_ARROW_POSITION);
		} else {
			//Turn connection
			draw_triangle_along_line(g, { from_x, from_y }, { to_x, to_y },
					SB_EDGE_TURN_ARROW_POSITION);
		}
	}
}

static void draw_rr_pin(int inode, const ezgl::color &color,
		ezgl::renderer *g) {
	/* Draws an IPIN or OPIN rr_node.  Note that the pin can appear on more    *
	 * than one side of a clb.  Also note that this routine can change the     *
	 * current color to BLACK.                                                 */

	t_draw_coords *draw_coords = get_draw_coords_vars();

	float xcen, ycen;
	char str[vtr::bufsize];
	auto &device_ctx = g_vpr_ctx.device();

	int ipin = device_ctx.rr_nodes[inode].ptc_num();

	g->set_color(color);

	/* TODO: This is where we can hide fringe physical pins and also identify globals (hide, color, show) */
	/* As nodes may appear on more than one side, walk through the possible nodes
	 * - draw the pin on each side that it appears
	 */
	for (const e_side &pin_side : SIDES) {
		if (!device_ctx.rr_nodes[inode].is_node_on_specific_side(pin_side)) {
			continue;
		}
		draw_get_rr_pin_coords(inode, &xcen, &ycen, pin_side);
		g->fill_rectangle(
				{ xcen - draw_coords->pin_size, ycen - draw_coords->pin_size },
				{ xcen + draw_coords->pin_size, ycen + draw_coords->pin_size });
		sprintf(str, "%d", ipin);
		g->set_color(ezgl::BLACK);
		g->draw_text( { xcen, ycen }, str, 2 * draw_coords->pin_size,
				2 * draw_coords->pin_size);
		g->set_color(color);
	}
}

/* Returns the coordinates at which the center of this pin should be drawn. *
 * inode gives the node number, and iside gives the side of the clb or pad  *
 * the physical pin is on.                                                  */
void draw_get_rr_pin_coords(int inode, float *xcen, float *ycen,
		const e_side &pin_side) {
	auto &device_ctx = g_vpr_ctx.device();
	draw_get_rr_pin_coords(device_ctx.rr_nodes[inode], xcen, ycen, pin_side);
}

void draw_get_rr_pin_coords(const t_rr_node &node, float *xcen, float *ycen,
		const e_side &pin_side) {
	t_draw_coords *draw_coords = get_draw_coords_vars();

	int i, j, k, ipin, pins_per_sub_tile;
	float offset, xc, yc, step;
	t_physical_tile_type_ptr type;
	auto &device_ctx = g_vpr_ctx.device();

	i = node.xlow();
	j = node.ylow();

	xc = draw_coords->tile_x[i];
	yc = draw_coords->tile_y[j];

	ipin = node.ptc_num();
	type = device_ctx.grid[i][j].type;
	pins_per_sub_tile = type->num_pins / type->capacity;
	k = ipin / pins_per_sub_tile;

	/* Since pins numbers go across all sub_tiles in a block in order
	 * we can treat as a block box for this step */

	/* For each sub_tile we need and extra padding space */
	step = (float) (draw_coords->get_tile_width())
			/ (float) (type->num_pins + type->capacity);
	offset = (ipin + k + 1) * step;

	switch (pin_side) {
	case LEFT:
		yc += offset;
		break;

	case RIGHT:
		xc += draw_coords->get_tile_width();
		yc += offset;
		break;

	case BOTTOM:
		xc += offset;
		break;

	case TOP:
		xc += offset;
		yc += draw_coords->get_tile_width();
		break;

	default:
		vpr_throw(VPR_ERROR_OTHER, __FILE__, __LINE__,
				"in draw_get_rr_pin_coords: Unexpected side %s.\n",
				SIDE_STRING[pin_side]);
		break;
	}

	*xcen = xc;
	*ycen = yc;
}

static void draw_rr_src_sink(int inode, ezgl::color color, ezgl::renderer *g) {
	t_draw_coords *draw_coords = get_draw_coords_vars();

	auto &device_ctx = g_vpr_ctx.device();

	float xcen, ycen;
	draw_get_rr_src_sink_coords(device_ctx.rr_nodes[inode], &xcen, &ycen);

	g->set_color(color);

	g->fill_rectangle(
			{ xcen - draw_coords->pin_size, ycen - draw_coords->pin_size },
			{ xcen + draw_coords->pin_size, ycen + draw_coords->pin_size });

	std::string str = vtr::string_fmt("%d",
			device_ctx.rr_nodes[inode].ptc_num());
	g->set_color(ezgl::BLACK);
	g->draw_text( { xcen, ycen }, str.c_str(), 2 * draw_coords->pin_size,
			2 * draw_coords->pin_size);
	g->set_color(color);
}

static void draw_get_rr_src_sink_coords(const t_rr_node &node, float *xcen,
		float *ycen) {
	t_draw_coords *draw_coords = get_draw_coords_vars();

	auto &device_ctx = g_vpr_ctx.device();
	t_physical_tile_type_ptr tile_type =
			device_ctx.grid[node.xlow()][node.ylow()].type;

	//Number of classes (i.e. src/sinks) we need to draw
	float num_class = tile_type->class_inf.size();

	int height = tile_type->height; //Height in blocks

	//How many classes to draw per unit block height
	int class_per_height = num_class;
	if (height > 1) {
		class_per_height = num_class / (height - 1);
	}

	int class_height_offset = node.class_num() / class_per_height; //Offset wrt block height
	int class_height_shift = node.class_num() % class_per_height; //Offset within unit block

	float xc = draw_coords->tile_x[node.xlow()];
	float yc = draw_coords->tile_y[node.ylow() + class_height_offset];

	*xcen = xc + 0.5 * draw_coords->get_tile_width();

	float class_section_height = class_per_height + 1;

	float ypos = (class_height_shift + 1) / class_section_height;
	*ycen = yc + ypos * draw_coords->get_tile_height();
}

/* Draws the nets in the positions fixed by the router.  If draw_net_type is *
 * ALL_NETS, draw all the nets.  If it is HIGHLIGHTED, draw only the nets    *
 * that are not coloured black (useful for drawing over the rr_graph).       */

static void drawroute(enum e_draw_net_type draw_net_type, ezgl::renderer *g) {
	/* Next free track in each channel segment if routing is GLOBAL */

	auto &cluster_ctx = g_vpr_ctx.clustering();

	t_draw_state *draw_state = get_draw_state_vars();

	float NET_ALPHA = draw_state->net_alpha;

	g->set_line_dash(ezgl::line_dash::none);
	g->set_color(ezgl::BLACK, ezgl::BLACK.alpha * NET_ALPHA);

	/* Now draw each net, one by one.      */

	for (auto net_id : cluster_ctx.clb_nlist.nets()) {
		if (draw_net_type == HIGHLIGHTED
				&& draw_state->net_color[net_id] == ezgl::BLACK)
			continue;

		draw_routed_net(net_id, g);
	} /* End for (each net) */
}

static void draw_routed_net(ClusterNetId net_id, ezgl::renderer *g) {
	auto &route_ctx = g_vpr_ctx.routing();
	auto &cluster_ctx = g_vpr_ctx.clustering();

	t_draw_state *draw_state = get_draw_state_vars();

	if (cluster_ctx.clb_nlist.net_is_ignored(net_id)) /* Don't draw. */
		return;

	if (route_ctx.trace[net_id].head == nullptr) /* No routing->  Skip.  (Allows me to draw */
		return; /* partially complete routes).            */

	t_trace *tptr = route_ctx.trace[net_id].head; /* SOURCE to start */
	int inode = tptr->index;

	std::vector<int> rr_nodes_to_draw;
	rr_nodes_to_draw.push_back(inode);
	for (;;) {
		tptr = tptr->next;
		inode = tptr->index;

		if (draw_if_net_highlighted(net_id)) {
			/* If a net has been highlighted, highlight the whole net in *
			 * the same color.											 */
			draw_state->draw_rr_node[inode].color =
					draw_state->net_color[net_id];
			draw_state->draw_rr_node[inode].node_highlighted = true;
		} else {
			/* If not highlighted, draw the node in default color. */
			draw_state->draw_rr_node[inode].color = DEFAULT_RR_NODE_COLOR;
		}

		rr_nodes_to_draw.push_back(inode);

		if (tptr->iswitch == OPEN) { //End of branch
			draw_partial_route(rr_nodes_to_draw, g);
			rr_nodes_to_draw.clear();

			/* Skip the next segment */
			tptr = tptr->next;
			if (tptr == nullptr)
				break;
			inode = tptr->index;
			rr_nodes_to_draw.push_back(inode);
		}

	} /* End loop over traceback. */

	draw_partial_route(rr_nodes_to_draw, g);
}

//Draws the set of rr_nodes specified, using the colors set in draw_state
<<<<<<< HEAD
void draw_partial_route(const std::vector<int> &rr_nodes_to_draw,
		ezgl::renderer *g) {
	t_draw_state *draw_state = get_draw_state_vars();
	auto &device_ctx = g_vpr_ctx.device();

	static vtr::OffsetMatrix<int> chanx_track; /* [1..device_ctx.grid.width() - 2][0..device_ctx.grid.height() - 2] */
	static vtr::OffsetMatrix<int> chany_track; /* [0..device_ctx.grid.width() - 2][1..device_ctx.grid.height() - 2] */
	if (draw_state->draw_route_type == GLOBAL) {
		/* Allocate some temporary storage if it's not already available. */
		size_t width = device_ctx.grid.width();
		size_t height = device_ctx.grid.height();
		if (chanx_track.empty()) {
			chanx_track = vtr::OffsetMatrix<int>(
					{ { { 1, width - 1 }, { 0, height - 1 } } });
		}

		if (chany_track.empty()) {
			chany_track = vtr::OffsetMatrix<int>(
					{ { { 0, width - 1 }, { 1, height - 1 } } });
		}

		for (size_t i = 1; i < width - 1; i++)
			for (size_t j = 0; j < height - 1; j++)
				chanx_track[i][j] = (-1);

		for (size_t i = 0; i < width - 1; i++)
			for (size_t j = 1; j < height - 1; j++)
				chany_track[i][j] = (-1);
	}

	for (size_t i = 1; i < rr_nodes_to_draw.size(); ++i) {
		int inode = rr_nodes_to_draw[i];
		auto rr_type = device_ctx.rr_nodes[inode].type();

		int prev_node = rr_nodes_to_draw[i - 1];
		auto prev_type = device_ctx.rr_nodes[prev_node].type();

		auto iedge = find_edge(prev_node, inode);
		auto switch_type = device_ctx.rr_nodes[prev_node].edge_switch(iedge);

		switch (rr_type) {
		case OPIN: {
			draw_rr_pin(inode, draw_state->draw_rr_node[inode].color, g);
			break;
		}
		case IPIN: {
			draw_rr_pin(inode, draw_state->draw_rr_node[inode].color, g);
			if (device_ctx.rr_nodes[prev_node].type() == OPIN) {
				draw_pin_to_pin(prev_node, inode, g);
			} else {
				draw_pin_to_chan_edge(inode, prev_node, g);
			}
			break;
		}
		case CHANX: {
			if (draw_state->draw_route_type == GLOBAL)
				chanx_track[device_ctx.rr_nodes[inode].xlow()][device_ctx.rr_nodes[inode].ylow()]++;

			int itrack = get_track_num(inode, chanx_track, chany_track);
			draw_rr_chan(inode, draw_state->draw_rr_node[inode].color, g);

			switch (prev_type) {
			case CHANX: {
				draw_chanx_to_chanx_edge(prev_node, inode, itrack, switch_type,
						g);
				break;
			}
			case CHANY: {
				int prev_track = get_track_num(prev_node, chanx_track,
						chany_track);
				draw_chanx_to_chany_edge(inode, itrack, prev_node,

				prev_track, FROM_Y_TO_X, switch_type, g);
				break;
			}
			case OPIN: {
				draw_pin_to_chan_edge(prev_node, inode, g);
				break;
			}
			default: {
				VPR_ERROR(VPR_ERROR_OTHER,
						"Unexpected connection from an rr_node of type %d to one of type %d.\n",
						prev_type, rr_type);
			}
			}

			break;
		}
		case CHANY: {
			if (draw_state->draw_route_type == GLOBAL)
				chany_track[device_ctx.rr_nodes[inode].xlow()][device_ctx.rr_nodes[inode].ylow()]++;

			int itrack = get_track_num(inode, chanx_track, chany_track);
			draw_rr_chan(inode, draw_state->draw_rr_node[inode].color, g);

			switch (prev_type) {
			case CHANX: {
				int prev_track = get_track_num(prev_node, chanx_track,
						chany_track);
				draw_chanx_to_chany_edge(prev_node, prev_track, inode, itrack,
						FROM_X_TO_Y, switch_type, g);
				break;
			}
			case CHANY: {
				draw_chany_to_chany_edge(prev_node, inode, itrack, switch_type,
						g);
				break;
			}
			case OPIN: {
				draw_pin_to_chan_edge(prev_node, inode, g);

				break;
			}
			default: {
				VPR_ERROR(VPR_ERROR_OTHER,
						"Unexpected connection from an rr_node of type %d to one of type %d.\n",
						prev_type, rr_type);
			}
			}

			break;
		}
		default: {
			break;
		}
		}
	}
=======
void draw_partial_route(const std::vector<int>& rr_nodes_to_draw, ezgl::renderer* g) {
    t_draw_state* draw_state = get_draw_state_vars();
    auto& device_ctx = g_vpr_ctx.device();
    const auto& rr_graph = device_ctx.rr_graph;

    static vtr::OffsetMatrix<int> chanx_track; /* [1..device_ctx.grid.width() - 2][0..device_ctx.grid.height() - 2] */
    static vtr::OffsetMatrix<int> chany_track; /* [0..device_ctx.grid.width() - 2][1..device_ctx.grid.height() - 2] */
    if (draw_state->draw_route_type == GLOBAL) {
        /* Allocate some temporary storage if it's not already available. */
        size_t width = device_ctx.grid.width();
        size_t height = device_ctx.grid.height();
        if (chanx_track.empty()) {
            chanx_track = vtr::OffsetMatrix<int>({{{1, width - 1}, {0, height - 1}}});
        }

        if (chany_track.empty()) {
            chany_track = vtr::OffsetMatrix<int>({{{0, width - 1}, {1, height - 1}}});
        }

        for (size_t i = 1; i < width - 1; i++)
            for (size_t j = 0; j < height - 1; j++)
                chanx_track[i][j] = (-1);

        for (size_t i = 0; i < width - 1; i++)
            for (size_t j = 1; j < height - 1; j++)
                chany_track[i][j] = (-1);
    }

    for (size_t i = 1; i < rr_nodes_to_draw.size(); ++i) {
        int inode = rr_nodes_to_draw[i];
        auto rr_type = rr_graph.node_type(RRNodeId(inode));

        int prev_node = rr_nodes_to_draw[i - 1];
        auto prev_type = rr_graph.node_type(RRNodeId(prev_node));

        auto iedge = find_edge(prev_node, inode);
        auto switch_type = device_ctx.rr_nodes[prev_node].edge_switch(iedge);

        switch (rr_type) {
            case OPIN: {
                draw_rr_pin(inode, draw_state->draw_rr_node[inode].color, g);
                break;
            }
            case IPIN: {
                draw_rr_pin(inode, draw_state->draw_rr_node[inode].color, g);
                if (rr_graph.node_type(RRNodeId(prev_node)) == OPIN) {
                    draw_pin_to_pin(prev_node, inode, g);
                } else {
                    draw_pin_to_chan_edge(inode, prev_node, g);
                }
                break;
            }
            case CHANX: {
                if (draw_state->draw_route_type == GLOBAL)
                    chanx_track[device_ctx.rr_nodes[inode].xlow()][device_ctx.rr_nodes[inode].ylow()]++;

                int itrack = get_track_num(inode, chanx_track, chany_track);
                draw_rr_chan(inode, draw_state->draw_rr_node[inode].color, g);

                switch (prev_type) {
                    case CHANX: {
                        draw_chanx_to_chanx_edge(prev_node, inode,
                                                 itrack, switch_type, g);
                        break;
                    }
                    case CHANY: {
                        int prev_track = get_track_num(prev_node, chanx_track,
                                                       chany_track);
                        draw_chanx_to_chany_edge(inode, itrack, prev_node,

                                                 prev_track, FROM_Y_TO_X, switch_type, g);
                        break;
                    }
                    case OPIN: {
                        draw_pin_to_chan_edge(prev_node, inode, g);
                        break;
                    }
                    default: {
                        VPR_ERROR(VPR_ERROR_OTHER,
                                  "Unexpected connection from an rr_node of type %d to one of type %d.\n",
                                  prev_type, rr_type);
                    }
                }

                break;
            }
            case CHANY: {
                if (draw_state->draw_route_type == GLOBAL)
                    chany_track[device_ctx.rr_nodes[inode].xlow()][device_ctx.rr_nodes[inode].ylow()]++;

                int itrack = get_track_num(inode, chanx_track, chany_track);
                draw_rr_chan(inode, draw_state->draw_rr_node[inode].color, g);

                switch (prev_type) {
                    case CHANX: {
                        int prev_track = get_track_num(prev_node, chanx_track,
                                                       chany_track);
                        draw_chanx_to_chany_edge(prev_node, prev_track, inode,
                                                 itrack, FROM_X_TO_Y, switch_type, g);
                        break;
                    }
                    case CHANY: {
                        draw_chany_to_chany_edge(prev_node, inode,
                                                 itrack, switch_type, g);
                        break;
                    }
                    case OPIN: {
                        draw_pin_to_chan_edge(prev_node, inode, g);

                        break;
                    }
                    default: {
                        VPR_ERROR(VPR_ERROR_OTHER,
                                  "Unexpected connection from an rr_node of type %d to one of type %d.\n",
                                  prev_type, rr_type);
                    }
                }

                break;
            }
            default: {
                break;
            }
        }
    }
>>>>>>> 35f00688
}

static int get_track_num(int inode, const vtr::OffsetMatrix<int> &chanx_track,
		const vtr::OffsetMatrix<int> &chany_track) {
	/* Returns the track number of this routing resource node.   */

<<<<<<< HEAD
	int i, j;
	t_rr_type rr_type;
	auto &device_ctx = g_vpr_ctx.device();
=======
    int i, j;
    t_rr_type rr_type;
    auto& device_ctx = g_vpr_ctx.device();
    const auto& rr_graph = device_ctx.rr_graph;
>>>>>>> 35f00688

	if (get_draw_state_vars()->draw_route_type == DETAILED)
		return (device_ctx.rr_nodes[inode].ptc_num());

	/* GLOBAL route stuff below. */

<<<<<<< HEAD
	rr_type = device_ctx.rr_nodes[inode].type();
	i = device_ctx.rr_nodes[inode].xlow(); /* NB: Global rr graphs must have only unit */
	j = device_ctx.rr_nodes[inode].ylow(); /* length channel segments.                 */
=======
    rr_type = rr_graph.node_type(RRNodeId(inode));
    i = device_ctx.rr_nodes[inode].xlow(); /* NB: Global rr graphs must have only unit */
    j = device_ctx.rr_nodes[inode].ylow(); /* length channel segments.                 */
>>>>>>> 35f00688

	switch (rr_type) {
	case CHANX:
		return (chanx_track[i][j]);

	case CHANY:
		return (chany_track[i][j]);

	default:
		vpr_throw(VPR_ERROR_OTHER, __FILE__, __LINE__,
				"in get_track_num: Unexpected node type %d for node %d.\n",
				rr_type, inode);
		return OPEN;
	}
}

/* This helper function determines whether a net has been highlighted. The highlighting
 * could be caused by the user clicking on a routing resource, toggled, or
 * fan-in/fan-out of a highlighted node.
 */
static bool draw_if_net_highlighted(ClusterNetId inet) {
	t_draw_state *draw_state = get_draw_state_vars();

	if (draw_state->net_color[inet] != DEFAULT_RR_NODE_COLOR) {
		return true;
	}

	return false;
}

/* If an rr_node has been clicked on, it will be highlighted in MAGENTA.
 * If so, and toggle nets is selected, highlight the whole net in that colour.
 */
void highlight_nets(char *message, int hit_node) {
	t_trace *tptr;
	auto &cluster_ctx = g_vpr_ctx.clustering();
	auto &route_ctx = g_vpr_ctx.routing();

	t_draw_state *draw_state = get_draw_state_vars();

	for (auto net_id : cluster_ctx.clb_nlist.nets()) {
		for (tptr = route_ctx.trace[net_id].head; tptr != nullptr;
				tptr = tptr->next) {
			if (draw_state->draw_rr_node[tptr->index].color == ezgl::MAGENTA) {
				draw_state->net_color[net_id] =
						draw_state->draw_rr_node[tptr->index].color;
				if (tptr->index == hit_node) {
					std::string orig_msg(message);
					sprintf(message, "%s  ||  Net: %zu (%s)", orig_msg.c_str(),
							size_t(net_id),
							cluster_ctx.clb_nlist.net_name(net_id).c_str());
				}
			} else if (draw_state->draw_rr_node[tptr->index].color
					== ezgl::WHITE) {
				// If node is de-selected.
				draw_state->net_color[net_id] = ezgl::BLACK;
				break;
			}
		}
	}
	application.update_message(message);
}

/* If an rr_node has been clicked on, it will be either highlighted in MAGENTA,
 * or de-highlighted in WHITE. If highlighted, and toggle_rr is selected, highlight
 * fan_in into the node in blue and fan_out from the node in red. If de-highlighted,
 * de-highlight its fan_in and fan_out.
 */
void draw_highlight_fan_in_fan_out(const std::set<int> &nodes) {
	t_draw_state *draw_state = get_draw_state_vars();
	auto &device_ctx = g_vpr_ctx.device();

	for (auto node : nodes) {
		/* Highlight the fanout nodes in red. */
		for (t_edge_size iedge = 0, l = device_ctx.rr_nodes[node].num_edges();
				iedge < l; iedge++) {
			int fanout_node = device_ctx.rr_nodes[node].edge_sink_node(iedge);

			if (draw_state->draw_rr_node[node].color == ezgl::MAGENTA
					&& draw_state->draw_rr_node[fanout_node].color
							!= ezgl::MAGENTA) {
				// If node is highlighted, highlight its fanout
				draw_state->draw_rr_node[fanout_node].color = DRIVES_IT_COLOR;
				draw_state->draw_rr_node[fanout_node].node_highlighted = true;
			} else if (draw_state->draw_rr_node[node].color == ezgl::WHITE) {
				// If node is de-highlighted, de-highlight its fanout
				draw_state->draw_rr_node[fanout_node].color =
						DEFAULT_RR_NODE_COLOR;
				draw_state->draw_rr_node[fanout_node].node_highlighted = false;
			}
		}

		/* Highlight the nodes that can fanin to this node in blue. */
		for (size_t inode = 0; inode < device_ctx.rr_nodes.size(); inode++) {
			for (t_edge_size iedge = 0, l =
					device_ctx.rr_nodes[inode].num_edges(); iedge < l;
					iedge++) {
				int fanout_node = device_ctx.rr_nodes[inode].edge_sink_node(
						iedge);
				if (fanout_node == node) {
					if (draw_state->draw_rr_node[node].color == ezgl::MAGENTA
							&& draw_state->draw_rr_node[inode].color
									!= ezgl::MAGENTA) {
						// If node is highlighted, highlight its fanin
						draw_state->draw_rr_node[inode].color = ezgl::BLUE;
						draw_state->draw_rr_node[inode].node_highlighted = true;
					} else if (draw_state->draw_rr_node[node].color
							== ezgl::WHITE) {
						// If node is de-highlighted, de-highlight its fanin
						draw_state->draw_rr_node[inode].color =
								DEFAULT_RR_NODE_COLOR;
						draw_state->draw_rr_node[inode].node_highlighted =
								false;
					}
				}
			}
		}
	}
}

/* This is a helper function for highlight_rr_nodes(). It determines whether
 * a routing resource has been clicked on by computing a bounding box for that
 *  and checking if the mouse click hit inside its bounding box.
 *
 *  It returns the hit RR node's ID (or OPEN if no hit)
 */
static int draw_check_rr_node_hit(float click_x, float click_y) {
<<<<<<< HEAD
	int hit_node = OPEN;
	ezgl::rectangle bound_box;

	t_draw_coords *draw_coords = get_draw_coords_vars();
	auto &device_ctx = g_vpr_ctx.device();

	for (size_t inode = 0; inode < device_ctx.rr_nodes.size(); inode++) {
		switch (device_ctx.rr_nodes[inode].type()) {
		case IPIN:
		case OPIN: {
			int i = device_ctx.rr_nodes[inode].xlow();
			int j = device_ctx.rr_nodes[inode].ylow();
			t_physical_tile_type_ptr type = device_ctx.grid[i][j].type;
			int width_offset = device_ctx.grid[i][j].width_offset;
			int height_offset = device_ctx.grid[i][j].height_offset;
			int ipin = device_ctx.rr_nodes[inode].ptc_num();
			float xcen, ycen;
			for (const e_side &iside : SIDES) {
				// If pin exists on this side of the block, then get pin coordinates
				if (type->pinloc[width_offset][height_offset][size_t(iside)][ipin]) {
					draw_get_rr_pin_coords(inode, &xcen, &ycen, iside);

					// Now check if we clicked on this pin
					if (click_x >= xcen - draw_coords->pin_size
							&& click_x <= xcen + draw_coords->pin_size
							&& click_y >= ycen - draw_coords->pin_size
							&& click_y <= ycen + draw_coords->pin_size) {
						hit_node = inode;
						return hit_node;
					}
				}
			}
			break;
		}
		case SOURCE:
		case SINK: {
			float xcen, ycen;
			draw_get_rr_src_sink_coords(device_ctx.rr_nodes[inode], &xcen,
					&ycen);

			// Now check if we clicked on this pin
			if (click_x >= xcen - draw_coords->pin_size
					&& click_x <= xcen + draw_coords->pin_size
					&& click_y >= ycen - draw_coords->pin_size
					&& click_y <= ycen + draw_coords->pin_size) {
				hit_node = inode;
				return hit_node;
			}
			break;
		}
		case CHANX:
		case CHANY: {
			bound_box = draw_get_rr_chan_bbox(inode);

			// Check if we clicked on this wire, with 30%
			// tolerance outside its boundary
			const float tolerance = 0.3;
			if (click_x >= bound_box.left() - tolerance
					&& click_x <= bound_box.right() + tolerance
					&& click_y >= bound_box.bottom() - tolerance
					&& click_y <= bound_box.top() + tolerance) {
				hit_node = inode;
				return hit_node;
			}
			break;
		}
		default:
			break;
		}
	}
	return hit_node;
=======
    int hit_node = OPEN;
    ezgl::rectangle bound_box;

    t_draw_coords* draw_coords = get_draw_coords_vars();
    auto& device_ctx = g_vpr_ctx.device();
    const auto& rr_graph = device_ctx.rr_graph;

    for (size_t inode = 0; inode < device_ctx.rr_nodes.size(); inode++) {
        switch (rr_graph.node_type(RRNodeId(inode))) {
            case IPIN:
            case OPIN: {
                int i = device_ctx.rr_nodes[inode].xlow();
                int j = device_ctx.rr_nodes[inode].ylow();
                t_physical_tile_type_ptr type = device_ctx.grid[i][j].type;
                int width_offset = device_ctx.grid[i][j].width_offset;
                int height_offset = device_ctx.grid[i][j].height_offset;
                int ipin = device_ctx.rr_nodes[inode].ptc_num();
                float xcen, ycen;
                for (const e_side& iside : SIDES) {
                    // If pin exists on this side of the block, then get pin coordinates
                    if (type->pinloc[width_offset][height_offset][size_t(iside)][ipin]) {
                        draw_get_rr_pin_coords(inode, &xcen, &ycen, iside);

                        // Now check if we clicked on this pin
                        if (click_x >= xcen - draw_coords->pin_size && click_x <= xcen + draw_coords->pin_size && click_y >= ycen - draw_coords->pin_size && click_y <= ycen + draw_coords->pin_size) {
                            hit_node = inode;
                            return hit_node;
                        }
                    }
                }
                break;
            }
            case SOURCE:
            case SINK: {
                float xcen, ycen;
                draw_get_rr_src_sink_coords(device_ctx.rr_nodes[inode], &xcen, &ycen);

                // Now check if we clicked on this pin
                if (click_x >= xcen - draw_coords->pin_size && click_x <= xcen + draw_coords->pin_size && click_y >= ycen - draw_coords->pin_size && click_y <= ycen + draw_coords->pin_size) {
                    hit_node = inode;
                    return hit_node;
                }
                break;
            }
            case CHANX:
            case CHANY: {
                bound_box = draw_get_rr_chan_bbox(inode);

                // Check if we clicked on this wire, with 30%
                // tolerance outside its boundary
                const float tolerance = 0.3;
                if (click_x >= bound_box.left() - tolerance && click_x <= bound_box.right() + tolerance && click_y >= bound_box.bottom() - tolerance && click_y <= bound_box.top() + tolerance) {
                    hit_node = inode;
                    return hit_node;
                }
                break;
            }
            default:
                break;
        }
    }
    return hit_node;
>>>>>>> 35f00688
}

std::set<int> draw_expand_non_configurable_rr_nodes(int from_node) {
	std::set<int> expanded_nodes;
	draw_expand_non_configurable_rr_nodes_recurr(from_node, expanded_nodes);
	return expanded_nodes;
}

void draw_expand_non_configurable_rr_nodes_recurr(int from_node,
		std::set<int> &expanded_nodes) {
	auto &device_ctx = g_vpr_ctx.device();

	expanded_nodes.insert(from_node);

	for (t_edge_size iedge = 0;
			iedge < device_ctx.rr_nodes[from_node].num_edges(); ++iedge) {
		bool edge_configurable =
				device_ctx.rr_nodes[from_node].edge_is_configurable(iedge);
		int to_node = device_ctx.rr_nodes[from_node].edge_sink_node(iedge);

		if (!edge_configurable && !expanded_nodes.count(to_node)) {
			draw_expand_non_configurable_rr_nodes_recurr(to_node,
					expanded_nodes);
		}
	}
}

/* This routine is called when the routing resource graph is shown, and someone
 * clicks outside a block. That click might represent a click on a wire -- we call
 * this routine to determine which wire (if any) was clicked on.  If a wire was
 * clicked upon, we highlight it in Magenta, and its fanout in red.
 */
static bool highlight_rr_nodes(float x, float y) {
	t_draw_state *draw_state = get_draw_state_vars();

	if (draw_state->draw_rr_toggle == DRAW_NO_RR && !draw_state->show_nets) {
		application.update_message(draw_state->default_message);
		application.refresh_drawing();
		return false; //No rr shown
	}

	// Check which rr_node (if any) was clicked on.
	int hit_node = draw_check_rr_node_hit(x, y);

	return highlight_rr_nodes(hit_node);
}

#    if defined(X11) && !defined(__MINGW32__)
void act_on_key_press(ezgl::application* /*app*/, GdkEventKey* /*event*/, char* key_name) {
    //VTR_LOG("Key press %c (%d)\n", key_pressed, keysym);
    std::string key(key_name);
}
#    else
void act_on_key_press(ezgl::application* /*app*/, GdkEventKey* /*event*/,
		char* /*key_name*/) {
}
#    endif

void act_on_mouse_press(ezgl::application *app, GdkEventButton *event, double x,
		double y) {
	//  std::cout << "User clicked the ";

	if (event->button == 1) {
		//    std::cout << "left ";

		if (window_mode) {
			//click on any two points to form new window rectangle bound

			if (!window_point_1_collected) {
				//collect first point data

				window_point_1_collected = true;
				point_1 = { x, y };
			} else {
				//collect second point data

				//click on any two points to form new window rectangle bound
				ezgl::point2d point_2 = { x, y };
				ezgl::rectangle current_window = (app->get_canvas(
						app->get_main_canvas_id()))->get_camera().get_world();

				//calculate a rectangle with the same ratio based on the two clicks
				double window_ratio = current_window.height()
						/ current_window.width();
				double new_height = abs(point_1.y - point_2.y);
				double new_width = new_height / window_ratio;

				//zoom in
				ezgl::rectangle new_window = { point_1, { point_1.x + new_width,
						point_2.y } };
				(app->get_canvas(app->get_main_canvas_id()))->get_camera().set_world(
						new_window);

				//reset flags
				window_mode = false;
				window_point_1_collected = false;
			}
			app->refresh_drawing();
		} else {
			// regular clicking mode

			/* This routine is called when the user clicks in the graphics area. *
			 * It determines if a clb was clicked on.  If one was, it is         *
			 * highlighted in green, it's fanin nets and clbs are highlighted in *
			 * blue and it's fanout is highlighted in red.  If no clb was        *
			 * clicked on (user clicked on white space) any old highlighting is  *
			 * removed.  Note that even though global nets are not drawn, their  *
			 * fanins and fanouts are highlighted when you click on a block      *
			 * attached to them.                                                 */

			/* Control + mouse click to select multiple nets. */
			if (!(event->state & GDK_CONTROL_MASK))
				deselect_all();

			//Check if we hit an rr node
			// Note that we check this before checking for a block, since pins and routing may appear overtop of a multi-width/height block
			if (highlight_rr_nodes(x, y)) {
				return; //Selected an rr node
			}

			highlight_blocks(x, y);
		}
	}
	//  else if (event->button == 2)
	//    std::cout << "middle ";
	//  else if (event->button == 3)
	//    std::cout << "right ";

	//  std::cout << "mouse button at coordinates (" << x << "," << y << ") " << std::endl;
}

void act_on_mouse_move(ezgl::application *app, GdkEventButton *event, double x,
		double y) {
	//  std::cout << "Mouse move at coordinates (" << x << "," << y << ") "<< std::endl;

	// user has clicked the window button, in window mode
	if (window_point_1_collected) {
		// draw a grey, dashed-line box to indicate the zoom-in region
		app->refresh_drawing();
		ezgl::renderer *g = app->get_renderer();
		g->set_line_dash(ezgl::line_dash::asymmetric_5_3);
		g->set_color(blk_GREY);
		g->set_line_width(2);
		g->draw_rectangle(point_1, { x, y });
		return;
	}

	// user has not clicked the window button, in regular mode
	t_draw_state *draw_state = get_draw_state_vars();

	if (draw_state->draw_rr_toggle != DRAW_NO_RR) {
		int hit_node = draw_check_rr_node_hit(x, y);

		if (hit_node != OPEN) {
			//Update message

			std::string info = describe_rr_node(hit_node);
			std::string msg = vtr::string_fmt("Moused over %s", info.c_str());
			app->update_message(msg.c_str());
		} else {
			if (!rr_highlight_message.empty()) {
				app->update_message(rr_highlight_message.c_str());
			} else {
				app->update_message(draw_state->default_message);
			}
		}
	}
	event = event; // just for hiding warning message
}

void draw_highlight_blocks_color(t_logical_block_type_ptr type,
		ClusterBlockId blk_id) {
	int k, iclass;
	ClusterBlockId fanblk;

	t_draw_state *draw_state = get_draw_state_vars();
	auto &cluster_ctx = g_vpr_ctx.clustering();

	for (k = 0; k < type->pb_type->num_pins; k++) { /* Each pin on a CLB */
		ClusterNetId net_id = cluster_ctx.clb_nlist.block_net(blk_id, k);

		if (net_id == ClusterNetId::INVALID())
			continue;

		auto physical_tile = physical_tile_type(blk_id);
		int physical_pin = get_physical_pin(physical_tile, type, k);

		iclass = physical_tile->pin_class[physical_pin];

		if (physical_tile->class_inf[iclass].type == DRIVER) { /* Fanout */
			if (draw_state->block_color(blk_id) == SELECTED_COLOR) {
				/* If block already highlighted, de-highlight the fanout. (the deselect case)*/
				draw_state->net_color[net_id] = ezgl::BLACK;
				for (auto pin_id : cluster_ctx.clb_nlist.net_sinks(net_id)) {
					fanblk = cluster_ctx.clb_nlist.pin_block(pin_id);
					draw_reset_blk_color(fanblk);
				}
			} else {
				/* Highlight the fanout */
				draw_state->net_color[net_id] = DRIVES_IT_COLOR;
				for (auto pin_id : cluster_ctx.clb_nlist.net_sinks(net_id)) {
					fanblk = cluster_ctx.clb_nlist.pin_block(pin_id);
					draw_state->set_block_color(fanblk, DRIVES_IT_COLOR);
				}
			}
		} else { /* This net is fanin to the block. */
			if (draw_state->block_color(blk_id) == SELECTED_COLOR) {
				/* If block already highlighted, de-highlight the fanin. (the deselect case)*/
				draw_state->net_color[net_id] = ezgl::BLACK;
				fanblk = cluster_ctx.clb_nlist.net_driver_block(net_id); /* DRIVER to net */
				draw_reset_blk_color(fanblk);
			} else {
				/* Highlight the fanin */
				draw_state->net_color[net_id] = DRIVEN_BY_IT_COLOR;
				fanblk = cluster_ctx.clb_nlist.net_driver_block(net_id); /* DRIVER to net */
				draw_state->set_block_color(fanblk, DRIVEN_BY_IT_COLOR);
			}
		}
	}

	if (draw_state->block_color(blk_id) == SELECTED_COLOR) {
		/* If block already highlighted, de-highlight the selected block. */
		draw_reset_blk_color(blk_id);
	} else {
		/* Highlight the selected block. */
		draw_state->set_block_color(blk_id, SELECTED_COLOR);
	}
}

void deselect_all() {
	// Sets the color of all clbs, nets and rr_nodes to the default.
	// as well as clearing the highlighed sub-block

	t_draw_state *draw_state = get_draw_state_vars();
	auto &cluster_ctx = g_vpr_ctx.clustering();
	auto &device_ctx = g_vpr_ctx.device();

	/* Create some colour highlighting */
	for (auto blk_id : cluster_ctx.clb_nlist.blocks()) {
		if (blk_id != ClusterBlockId::INVALID())
			draw_reset_blk_color(blk_id);
	}

	for (auto net_id : cluster_ctx.clb_nlist.nets())
		draw_state->net_color[net_id] = ezgl::BLACK;

	for (size_t i = 0; i < device_ctx.rr_nodes.size(); i++) {
		draw_state->draw_rr_node[i].color = DEFAULT_RR_NODE_COLOR;
		draw_state->draw_rr_node[i].node_highlighted = false;
	}
	get_selected_sub_block_info().clear();
}

static void draw_reset_blk_color(ClusterBlockId blk_id) {
	t_draw_state *draw_state = get_draw_state_vars();
	draw_state->reset_block_color(blk_id);
}

/**
 * Draws a small triangle, at a position along a line from 'start' to 'end'.
 *
 * 'relative_position' [0., 1] defines the triangles position relative to 'start'.
 *
 * A 'relative_position' of 0. draws the triangle centered at 'start'.
 * A 'relative_position' of 1. draws the triangle centered at 'end'.
 * Fractional values draw the triangle along the line
 */
void draw_triangle_along_line(ezgl::renderer *g, ezgl::point2d start,
		ezgl::point2d end, float relative_position, float arrow_size) {
	VTR_ASSERT(relative_position >= 0. && relative_position <= 1.);
	float xdelta = end.x - start.x;
	float ydelta = end.y - start.y;

	float xtri = start.x + xdelta * relative_position;
	float ytri = start.y + ydelta * relative_position;

	draw_triangle_along_line(g, xtri, ytri, start.x, end.x, start.y, end.y,
			arrow_size);
}

/* Draws a triangle with it's center at loc, and of length & width
 * arrow_size, rotated such that it points in the direction
 * of the directed line segment start -> end.
 */
void draw_triangle_along_line(ezgl::renderer *g, ezgl::point2d loc,
		ezgl::point2d start, ezgl::point2d end, float arrow_size) {
	draw_triangle_along_line(g, loc.x, loc.y, start.x, end.x, start.y, end.y,
			arrow_size);
}

/**
 * Draws a triangle with it's center at (xend, yend), and of length & width
 * arrow_size, rotated such that it points in the direction
 * of the directed line segment (x1, y1) -> (x2, y2).
 *
 * Note that the parameters are in a strange order
 */

void draw_triangle_along_line(ezgl::renderer *g, float xend, float yend,
		float x1, float x2, float y1, float y2, float arrow_size) {
	float switch_rad = arrow_size / 2;
	float xdelta, ydelta;
	float magnitude;
	float xunit, yunit;
	float xbaseline, ybaseline;

	std::vector<ezgl::point2d> poly;

	xdelta = x2 - x1;
	ydelta = y2 - y1;
	magnitude = sqrt(xdelta * xdelta + ydelta * ydelta);

	xunit = xdelta / magnitude;
	yunit = ydelta / magnitude;

	poly.push_back( { xend + xunit * switch_rad, yend + yunit * switch_rad });
	xbaseline = xend - xunit * switch_rad;
	ybaseline = yend - yunit * switch_rad;
	poly.push_back(
			{ xbaseline + yunit * switch_rad, ybaseline - xunit * switch_rad });
	poly.push_back(
			{ xbaseline - yunit * switch_rad, ybaseline + xunit * switch_rad });

	g->fill_poly(poly);
}

<<<<<<< HEAD
static void draw_pin_to_chan_edge(int pin_node, int chan_node,
		ezgl::renderer *g) {
	/* This routine draws an edge from the pin_node to the chan_node (CHANX or   *
	 * CHANY).  The connection is made to the nearest end of the track instead   *
	 * of perpendicular to the track to symbolize a single-drive connection.     */

	/* TODO: Fix this for global routing, currently for detailed only */

	t_draw_coords *draw_coords = get_draw_coords_vars();
	auto &device_ctx = g_vpr_ctx.device();

	const t_rr_node &pin_rr = device_ctx.rr_nodes[pin_node];
	const t_rr_node &chan_rr = device_ctx.rr_nodes[chan_node];

	const t_grid_tile &grid_tile = device_ctx.grid[pin_rr.xlow()][pin_rr.ylow()];
	t_physical_tile_type_ptr grid_type = grid_tile.type;

	float x1 = 0, y1 = 0;
	/* If there is only one side, no need for the following inference!!!
	 * When a node may have multiple sides,
	 * we lack direct information about which side of the node drives the channel node
	 * However, we can infer which side is actually used by the driver based on the
	 * coordinates of the channel node.
	 * In principle, in a regular rr_graph that can pass check_rr_graph() function,
	 * the coordinates should follow the illustration:
	 *
	 *                +----------+
	 *                |  CHANX   |
	 *                |  [x][y]  |
	 *                +----------+
	 *   +----------+ +----------+ +--------+
	 *   |          | |          | |        |
	 *   |  CHANY   | |  Grid    | | CHANY  |
	 *   | [x-1][y] | | [x][y]   | | [x][y] |
	 *   |          | |          | |        |
	 *   +----------+ +----------+ +--------+
	 *                +----------+
	 *                |  CHANX   |
	 *                | [x][y-1] |
	 *                +----------+
	 *
	 *
	 * Therefore, when there are multiple side:
	 * - a TOP side node is considered when the ylow of CHANX >= ylow of the node
	 * - a BOTTOM side node is considered when the ylow of CHANX <= ylow - 1 of the node
	 * - a RIGHT side node is considered when the xlow of CHANY >= xlow of the node
	 * - a LEFT side node is considered when the xlow of CHANY <= xlow - 1 of the node
	 *
	 * Note: ylow == yhigh for CHANX and xlow == xhigh for CHANY
	 *
	 * Note: Similar rules are applied for grid that has width > 1 and height > 1
	 *       This is because (xlow, ylow) or (xhigh, yhigh) of the node follows
	 *       the actual offset of the pin in the context of grid width and height
	 */
	std::vector<e_side> pin_candidate_sides;
	for (const e_side &pin_candidate_side : SIDES) {
		if ((pin_rr.is_node_on_specific_side(pin_candidate_side))
				&& (grid_type->pinloc[grid_tile.width_offset][grid_tile.height_offset][pin_candidate_side][pin_rr.pin_num()])) {
			pin_candidate_sides.push_back(pin_candidate_side);
		}
	}
	/* Only 1 side will be picked in the end
	 * Any rr_node of a grid should have at least 1 side!!!
	 */
	e_side pin_side = NUM_SIDES;
	if (1 == pin_candidate_sides.size()) {
		pin_side = pin_candidate_sides[0];
	} else {
		VTR_ASSERT(1 < pin_candidate_sides.size());
		if (CHANX == chan_rr.type() && pin_rr.ylow() <= chan_rr.ylow()) {
			pin_side = TOP;
		} else if (CHANX == chan_rr.type()
				&& pin_rr.ylow() - 1 >= chan_rr.ylow()) {
			pin_side = BOTTOM;
		} else if (CHANY == chan_rr.type() && pin_rr.xlow() <= chan_rr.xlow()) {
			pin_side = RIGHT;
		} else if (CHANY == chan_rr.type()
				&& pin_rr.xlow() - 1 >= chan_rr.xlow()) {
			pin_side = LEFT;
		}
		/* The inferred side must be in the list of sides of the pin rr_node!!! */
		VTR_ASSERT(
				pin_candidate_sides.end()
						!= std::find(pin_candidate_sides.begin(),
								pin_candidate_sides.end(), pin_side));
	}
	/* Sanity check */
	VTR_ASSERT(NUM_SIDES != pin_side);

	/* Now we determine which side to be used, calculate the offset for the pin to be drawn
	 * - For the pin locates above/right to the grid (at the top/right side),
	 *   a positive offset (+ve) is required
	 * - For the pin locates below/left to the grid (at the bottom/left side),
	 *   a negative offset (-ve) is required
	 *
	 *   y
	 *   ^                           +-----+ ---
	 *   |                           | PIN |  ^
	 *   |                           |     |  offset
	 *   |                           |     |  v
	 *   |               +-----------+-----+----------+
	 *   |               |                            |<- offset ->|
	 *   |    |<-offset->|                            +------------+
	 *   |    +----------+        Grid                |   PIN      |
	 *   |    | PIN      |                            +------------+
	 *   |    +----------+                            |
	 *   |               |                            |
	 *   |               +---+-----+------------------+
	 *   |               ^   |     |
	 *   |            offset | PIN |
	 *   |               v   |     |
	 *   |               ----+-----+
	 *   +------------------------------------------------------------>x
	 */
	float draw_pin_offset;
	if (TOP == pin_side || RIGHT == pin_side) {
		draw_pin_offset = draw_coords->pin_size;
	} else {
		VTR_ASSERT(BOTTOM == pin_side || LEFT == pin_side);
		draw_pin_offset = -draw_coords->pin_size;
	}

	draw_get_rr_pin_coords(pin_node, &x1, &y1, pin_side);

	ezgl::rectangle chan_bbox = draw_get_rr_chan_bbox(chan_node);

	float x2 = 0, y2 = 0;
	switch (chan_rr.type()) {
	case CHANX: {
		y1 += draw_pin_offset;
		y2 = chan_bbox.bottom();
		x2 = x1;
		if (is_opin(pin_rr.pin_num(), grid_type)) {
			if (chan_rr.direction() == INC_DIRECTION) {
				x2 = chan_bbox.left();
			} else if (chan_rr.direction() == DEC_DIRECTION) {
				x2 = chan_bbox.right();
			}
		}
		break;
	}
	case CHANY: {
		x1 += draw_pin_offset;
		x2 = chan_bbox.left();
		y2 = y1;
		if (is_opin(pin_rr.pin_num(), grid_type)) {
			if (chan_rr.direction() == INC_DIRECTION) {
				y2 = chan_bbox.bottom();
			} else if (chan_rr.direction() == DEC_DIRECTION) {
				y2 = chan_bbox.top();
			}
		}
		break;
	}
	default: {
		vpr_throw(VPR_ERROR_OTHER, __FILE__, __LINE__,
				"in draw_pin_to_chan_edge: Invalid channel node %d.\n",
				chan_node);
	}
	}
	g->draw_line( { x1, y1 }, { x2, y2 });

	//don't draw the ex, or triangle unless zoomed in really far
	if (chan_rr.direction() == BI_DIRECTION
			|| !is_opin(pin_rr.pin_num(), grid_type)) {
		draw_x(x2, y2, 0.7 * draw_coords->pin_size, g);
	} else {
		float xend = x2 + (x1 - x2) / 10.;
		float yend = y2 + (y1 - y2) / 10.;
		draw_triangle_along_line(g, xend, yend, x1, x2, y1, y2);
	}
}

static void draw_pin_to_pin(int opin_node, int ipin_node, ezgl::renderer *g) {
	/* This routine draws an edge from the opin rr node to the ipin rr node */
	auto &device_ctx = g_vpr_ctx.device();
	VTR_ASSERT(device_ctx.rr_nodes[opin_node].type() == OPIN);
	VTR_ASSERT(device_ctx.rr_nodes[ipin_node].type() == IPIN);

	/* FIXME: May use a smarter strategy
	 * Currently, we use the last side found for both OPIN and IPIN
	 * when draw the direct connection between the two nodes
	 * Note: tried first side but see missing connections
	 */
	float x1 = 0, y1 = 0;
	std::vector<e_side> opin_candidate_sides;
	for (const e_side &opin_candidate_side : SIDES) {
		if (device_ctx.rr_nodes[opin_node].is_node_on_specific_side(
				opin_candidate_side)) {
			opin_candidate_sides.push_back(opin_candidate_side);
		}
	}
	VTR_ASSERT(1 <= opin_candidate_sides.size());
	draw_get_rr_pin_coords(opin_node, &x1, &y1, opin_candidate_sides.back());

	float x2 = 0, y2 = 0;
	std::vector<e_side> ipin_candidate_sides;
	for (const e_side &ipin_candidate_side : SIDES) {
		if (device_ctx.rr_nodes[ipin_node].is_node_on_specific_side(
				ipin_candidate_side)) {
			ipin_candidate_sides.push_back(ipin_candidate_side);
		}
	}
	VTR_ASSERT(1 <= ipin_candidate_sides.size());
	draw_get_rr_pin_coords(ipin_node, &x2, &y2, ipin_candidate_sides.back());

	g->draw_line( { x1, y1 }, { x2, y2 });

	float xend = x2 + (x1 - x2) / 10.;
	float yend = y2 + (y1 - y2) / 10.;
	draw_triangle_along_line(g, xend, yend, x1, x2, y1, y2);
=======
static void draw_pin_to_chan_edge(int pin_node, int chan_node, ezgl::renderer* g) {
    /* This routine draws an edge from the pin_node to the chan_node (CHANX or   *
     * CHANY).  The connection is made to the nearest end of the track instead   *
     * of perpendicular to the track to symbolize a single-drive connection.     */

    /* TODO: Fix this for global routing, currently for detailed only */

    t_draw_coords* draw_coords = get_draw_coords_vars();
    auto& device_ctx = g_vpr_ctx.device();
    const auto& rr_graph = device_ctx.rr_graph;

    const t_rr_node& pin_rr = device_ctx.rr_nodes[pin_node];
    const t_rr_node& chan_rr = device_ctx.rr_nodes[chan_node];

    const t_grid_tile& grid_tile = device_ctx.grid[pin_rr.xlow()][pin_rr.ylow()];
    t_physical_tile_type_ptr grid_type = grid_tile.type;

    float x1 = 0, y1 = 0;
    /* If there is only one side, no need for the following inference!!!
     * When a node may have multiple sides,
     * we lack direct information about which side of the node drives the channel node
     * However, we can infer which side is actually used by the driver based on the
     * coordinates of the channel node.
     * In principle, in a regular rr_graph that can pass check_rr_graph() function,
     * the coordinates should follow the illustration: 
     *
     *                +----------+
     *                |  CHANX   |
     *                |  [x][y]  |
     *                +----------+
     *   +----------+ +----------+ +--------+
     *   |          | |          | |        |
     *   |  CHANY   | |  Grid    | | CHANY  |
     *   | [x-1][y] | | [x][y]   | | [x][y] |
     *   |          | |          | |        |
     *   +----------+ +----------+ +--------+
     *                +----------+
     *                |  CHANX   |
     *                | [x][y-1] |
     *                +----------+
     *
     *
     * Therefore, when there are multiple side:
     * - a TOP side node is considered when the ylow of CHANX >= ylow of the node
     * - a BOTTOM side node is considered when the ylow of CHANX <= ylow - 1 of the node
     * - a RIGHT side node is considered when the xlow of CHANY >= xlow of the node
     * - a LEFT side node is considered when the xlow of CHANY <= xlow - 1 of the node
     *
     * Note: ylow == yhigh for CHANX and xlow == xhigh for CHANY
     *
     * Note: Similar rules are applied for grid that has width > 1 and height > 1
     *       This is because (xlow, ylow) or (xhigh, yhigh) of the node follows 
     *       the actual offset of the pin in the context of grid width and height
     */
    std::vector<e_side> pin_candidate_sides;
    for (const e_side& pin_candidate_side : SIDES) {
        if ((pin_rr.is_node_on_specific_side(pin_candidate_side))
            && (grid_type->pinloc[grid_tile.width_offset][grid_tile.height_offset][pin_candidate_side][pin_rr.pin_num()])) {
            pin_candidate_sides.push_back(pin_candidate_side);
        }
    }
    /* Only 1 side will be picked in the end
     * Any rr_node of a grid should have at least 1 side!!!
     */
    e_side pin_side = NUM_SIDES;
    const t_rr_type channel_type = rr_graph.node_type(RRNodeId(chan_node));
    if (1 == pin_candidate_sides.size()) {
        pin_side = pin_candidate_sides[0];
    } else {
        VTR_ASSERT(1 < pin_candidate_sides.size());
        if (CHANX == channel_type && pin_rr.ylow() <= chan_rr.ylow()) {
            pin_side = TOP;
        } else if (CHANX == channel_type && pin_rr.ylow() - 1 >= chan_rr.ylow()) {
            pin_side = BOTTOM;
        } else if (CHANY == channel_type && pin_rr.xlow() <= chan_rr.xlow()) {
            pin_side = RIGHT;
        } else if (CHANY == channel_type && pin_rr.xlow() - 1 >= chan_rr.xlow()) {
            pin_side = LEFT;
        }
        /* The inferred side must be in the list of sides of the pin rr_node!!! */
        VTR_ASSERT(pin_candidate_sides.end() != std::find(pin_candidate_sides.begin(), pin_candidate_sides.end(), pin_side));
    }
    /* Sanity check */
    VTR_ASSERT(NUM_SIDES != pin_side);

    /* Now we determine which side to be used, calculate the offset for the pin to be drawn
     * - For the pin locates above/right to the grid (at the top/right side), 
     *   a positive offset (+ve) is required
     * - For the pin locates below/left to the grid (at the bottom/left side), 
     *   a negative offset (-ve) is required
     *
     *   y
     *   ^                           +-----+ ---
     *   |                           | PIN |  ^
     *   |                           |     |  offset
     *   |                           |     |  v
     *   |               +-----------+-----+----------+
     *   |               |                            |<- offset ->|
     *   |    |<-offset->|                            +------------+
     *   |    +----------+        Grid                |   PIN      |
     *   |    | PIN      |                            +------------+
     *   |    +----------+                            |
     *   |               |                            |
     *   |               +---+-----+------------------+
     *   |               ^   |     |
     *   |            offset | PIN |
     *   |               v   |     |
     *   |               ----+-----+  
     *   +------------------------------------------------------------>x
     */
    float draw_pin_offset;
    if (TOP == pin_side || RIGHT == pin_side) {
        draw_pin_offset = draw_coords->pin_size;
    } else {
        VTR_ASSERT(BOTTOM == pin_side || LEFT == pin_side);
        draw_pin_offset = -draw_coords->pin_size;
    }

    draw_get_rr_pin_coords(pin_node, &x1, &y1, pin_side);

    ezgl::rectangle chan_bbox = draw_get_rr_chan_bbox(chan_node);

    float x2 = 0, y2 = 0;
    switch (channel_type) {
        case CHANX: {
            y1 += draw_pin_offset;
            y2 = chan_bbox.bottom();
            x2 = x1;
            if (is_opin(pin_rr.pin_num(), grid_type)) {
                if (chan_rr.direction() == INC_DIRECTION) {
                    x2 = chan_bbox.left();
                } else if (chan_rr.direction() == DEC_DIRECTION) {
                    x2 = chan_bbox.right();
                }
            }
            break;
        }
        case CHANY: {
            x1 += draw_pin_offset;
            x2 = chan_bbox.left();
            y2 = y1;
            if (is_opin(pin_rr.pin_num(), grid_type)) {
                if (chan_rr.direction() == INC_DIRECTION) {
                    y2 = chan_bbox.bottom();
                } else if (chan_rr.direction() == DEC_DIRECTION) {
                    y2 = chan_bbox.top();
                }
            }
            break;
        }
        default: {
            vpr_throw(VPR_ERROR_OTHER, __FILE__, __LINE__,
                      "in draw_pin_to_chan_edge: Invalid channel node %d.\n", chan_node);
        }
    }
    g->draw_line({x1, y1}, {x2, y2});

    //don't draw the ex, or triangle unless zoomed in really far
    if (chan_rr.direction() == BI_DIRECTION || !is_opin(pin_rr.pin_num(), grid_type)) {
        draw_x(x2, y2, 0.7 * draw_coords->pin_size, g);
    } else {
        float xend = x2 + (x1 - x2) / 10.;
        float yend = y2 + (y1 - y2) / 10.;
        draw_triangle_along_line(g, xend, yend, x1, x2, y1, y2);
    }
}

static void draw_pin_to_pin(int opin_node, int ipin_node, ezgl::renderer* g) {
    /* This routine draws an edge from the opin rr node to the ipin rr node */
    auto& device_ctx = g_vpr_ctx.device();
    const auto& rr_graph = device_ctx.rr_graph;
    VTR_ASSERT(rr_graph.node_type(RRNodeId(opin_node)) == OPIN);
    VTR_ASSERT(rr_graph.node_type(RRNodeId(ipin_node)) == IPIN);

    /* FIXME: May use a smarter strategy
     * Currently, we use the last side found for both OPIN and IPIN 
     * when draw the direct connection between the two nodes
     * Note: tried first side but see missing connections
     */
    float x1 = 0, y1 = 0;
    std::vector<e_side> opin_candidate_sides;
    for (const e_side& opin_candidate_side : SIDES) {
        if (device_ctx.rr_nodes[opin_node].is_node_on_specific_side(opin_candidate_side)) {
            opin_candidate_sides.push_back(opin_candidate_side);
        }
    }
    VTR_ASSERT(1 <= opin_candidate_sides.size());
    draw_get_rr_pin_coords(opin_node, &x1, &y1, opin_candidate_sides.back());

    float x2 = 0, y2 = 0;
    std::vector<e_side> ipin_candidate_sides;
    for (const e_side& ipin_candidate_side : SIDES) {
        if (device_ctx.rr_nodes[ipin_node].is_node_on_specific_side(ipin_candidate_side)) {
            ipin_candidate_sides.push_back(ipin_candidate_side);
        }
    }
    VTR_ASSERT(1 <= ipin_candidate_sides.size());
    draw_get_rr_pin_coords(ipin_node, &x2, &y2, ipin_candidate_sides.back());

    g->draw_line({x1, y1}, {x2, y2});

    float xend = x2 + (x1 - x2) / 10.;
    float yend = y2 + (y1 - y2) / 10.;
    draw_triangle_along_line(g, xend, yend, x1, x2, y1, y2);
>>>>>>> 35f00688
}

static void draw_pin_to_sink(int ipin_node, int sink_node, ezgl::renderer *g) {
	auto &device_ctx = g_vpr_ctx.device();

	float x1 = 0, y1 = 0;
	/* Draw the line for each ipin on different sides */
	for (const e_side &pin_side : SIDES) {
		if (!device_ctx.rr_nodes[ipin_node].is_node_on_specific_side(
				pin_side)) {
			continue;
		}

		draw_get_rr_pin_coords(ipin_node, &x1, &y1, pin_side);

		float x2 = 0, y2 = 0;
		draw_get_rr_src_sink_coords(device_ctx.rr_nodes[sink_node], &x2, &y2);

		g->draw_line( { x1, y1 }, { x2, y2 });

		float xend = x2 + (x1 - x2) / 10.;
		float yend = y2 + (y1 - y2) / 10.;
		draw_triangle_along_line(g, xend, yend, x1, x2, y1, y2);
	}
}

static void draw_source_to_pin(int source_node, int opin_node,
		ezgl::renderer *g) {
	auto &device_ctx = g_vpr_ctx.device();

	float x1 = 0, y1 = 0;
	draw_get_rr_src_sink_coords(device_ctx.rr_nodes[source_node], &x1, &y1);

	/* Draw the line for each ipin on different sides */
	for (const e_side &pin_side : SIDES) {
		if (!device_ctx.rr_nodes[opin_node].is_node_on_specific_side(
				pin_side)) {
			continue;
		}

		float x2 = 0, y2 = 0;
		draw_get_rr_pin_coords(opin_node, &x2, &y2, pin_side);

		g->draw_line( { x1, y1 }, { x2, y2 });

		float xend = x2 + (x1 - x2) / 10.;
		float yend = y2 + (y1 - y2) / 10.;
		draw_triangle_along_line(g, xend, yend, x1, x2, y1, y2);
	}
}

static inline void draw_mux_with_size(ezgl::point2d origin, e_side orientation,
		float height, int size, ezgl::renderer *g) {
	g->set_color(ezgl::YELLOW);
	auto bounds = draw_mux(origin, orientation, height, g);

	g->set_color(ezgl::BLACK);
	g->draw_text(bounds.center(), std::to_string(size), bounds.width(),
			bounds.height());
}

//Draws a mux
static inline ezgl::rectangle draw_mux(ezgl::point2d origin, e_side orientation,
		float height, ezgl::renderer *g) {
	return draw_mux(origin, orientation, height, 0.4 * height, 0.6, g);
}

//Draws a mux, height/width define the bounding box, scale [0.,1.] controls the slope of the muxes sides
static inline ezgl::rectangle draw_mux(ezgl::point2d origin, e_side orientation,
		float height, float width, float scale, ezgl::renderer *g) {
	std::vector<ezgl::point2d> mux_polygon;

	switch (orientation) {
	case TOP:
		//Clock-wise from bottom left
		mux_polygon.push_back( { origin.x - height / 2, origin.y - width / 2 });
		mux_polygon.push_back(
				{ origin.x - (scale * height) / 2, origin.y + width / 2 });
		mux_polygon.push_back(
				{ origin.x + (scale * height) / 2, origin.y + width / 2 });
		mux_polygon.push_back( { origin.x + height / 2, origin.y - width / 2 });
		break;
	case BOTTOM:
		//Clock-wise from bottom left
		mux_polygon.push_back(
				{ origin.x - (scale * height) / 2, origin.y - width / 2 });
		mux_polygon.push_back( { origin.x - height / 2, origin.y + width / 2 });
		mux_polygon.push_back( { origin.x + height / 2, origin.y + width / 2 });
		mux_polygon.push_back(
				{ origin.x + (scale * height) / 2, origin.y - width / 2 });
		break;
	case LEFT:
		//Clock-wise from bottom left
		mux_polygon.push_back(
				{ origin.x - width / 2, origin.y - (scale * height) / 2 });
		mux_polygon.push_back(
				{ origin.x - width / 2, origin.y + (scale * height) / 2 });
		mux_polygon.push_back( { origin.x + width / 2, origin.y + height / 2 });
		mux_polygon.push_back( { origin.x + width / 2, origin.y - height / 2 });
		break;
	case RIGHT:
		//Clock-wise from bottom left
		mux_polygon.push_back( { origin.x - width / 2, origin.y - height / 2 });
		mux_polygon.push_back( { origin.x - width / 2, origin.y + height / 2 });
		mux_polygon.push_back(
				{ origin.x + width / 2, origin.y + (scale * height) / 2 });
		mux_polygon.push_back(
				{ origin.x + width / 2, origin.y - (scale * height) / 2 });
		break;

	default:
		VTR_ASSERT_MSG(false, "Unrecognized orientation");
	}
	g->fill_poly(mux_polygon);

	ezgl::point2d min((float) mux_polygon[0].x, (float) mux_polygon[0].y);
	ezgl::point2d max((float) mux_polygon[0].x, (float) mux_polygon[0].y);
	for (const auto &point : mux_polygon) {
		min.x = std::min((float) min.x, (float) point.x);
		min.y = std::min((float) min.y, (float) point.y);
		max.x = std::max((float) max.x, (float) point.x);
		max.y = std::max((float) max.y, (float) point.y);
	}

	return ezgl::rectangle(min, max);
}

ezgl::point2d tnode_draw_coord(tatum::NodeId node) {
	auto &atom_ctx = g_vpr_ctx.atom();

	AtomPinId pin = atom_ctx.lookup.tnode_atom_pin(node);
	return atom_pin_draw_coord(pin);
}

ezgl::point2d atom_pin_draw_coord(AtomPinId pin) {
	auto &atom_ctx = g_vpr_ctx.atom();

	AtomBlockId blk = atom_ctx.nlist.pin_block(pin);
	ClusterBlockId clb_index = atom_ctx.lookup.atom_clb(blk);
	const t_pb_graph_node *pg_gnode = atom_ctx.lookup.atom_pb_graph_node(blk);

	t_draw_coords *draw_coords = get_draw_coords_vars();
	ezgl::rectangle pb_bbox = draw_coords->get_absolute_pb_bbox(clb_index,
			pg_gnode);

	//We place each atom pin inside it's pb bounding box
	//and distribute the pins along it's vertical centre line
	const float FRACTION_USABLE_WIDTH = 0.8;
	float width = pb_bbox.width();
	float usable_width = width * FRACTION_USABLE_WIDTH;
	float x_offset = pb_bbox.left() + width * (1 - FRACTION_USABLE_WIDTH) / 2;

	int pin_index, pin_total;
	find_pin_index_at_model_scope(pin, blk, &pin_index, &pin_total);

	const ezgl::point2d point =
			{ x_offset + usable_width * pin_index / ((float) pin_total),
					pb_bbox.center_y() };

	return point;
}

static void draw_crit_path(ezgl::renderer *g) {
	tatum::TimingPathCollector path_collector;

	t_draw_state *draw_state = get_draw_state_vars();
	auto &timing_ctx = g_vpr_ctx.timing();

	if (draw_state->show_crit_path == DRAW_NO_CRIT_PATH) {
		return;
	}

	if (!draw_state->setup_timing_info) {
		return; //No timing to draw
	}

	//Get the worst timing path
	auto paths = path_collector.collect_worst_setup_timing_paths(
			*timing_ctx.graph,
			*(draw_state->setup_timing_info->setup_analyzer()), 1);
	tatum::TimingPath path = paths[0];

	//Walk through the timing path drawing each edge
	tatum::NodeId prev_node;
	float prev_arr_time = std::numeric_limits<float>::quiet_NaN();
	int i = 0;
	for (tatum::TimingPathElem elem : path.data_arrival_path().elements()) {
		tatum::NodeId node = elem.node();
		float arr_time = elem.tag().time();
		if (prev_node) {
			//We draw each 'edge' in a different color, this allows users to identify the stages and
			//any routing which corresponds to the edge
			//
			//We pick colors from the kelly max-contrast list, for long paths there may be repeats
			ezgl::color color = kelly_max_contrast_colors[i++
					% kelly_max_contrast_colors.size()];

			float delay = arr_time - prev_arr_time;
			if (draw_state->show_crit_path == DRAW_CRIT_PATH_FLYLINES
					|| draw_state->show_crit_path
							== DRAW_CRIT_PATH_FLYLINES_DELAYS) {
				g->set_color(color);
				g->set_line_dash(ezgl::line_dash::none);
				g->set_line_width(4);
				draw_flyline_timing_edge(tnode_draw_coord(prev_node),
						tnode_draw_coord(node), delay, g);
			} else {
				VTR_ASSERT(draw_state->show_crit_path != DRAW_NO_CRIT_PATH);

				//Draw the routed version of the timing edge
				draw_routed_timing_edge(prev_node, node, delay, color, g);
			}
		}
		prev_node = node;
		prev_arr_time = arr_time;
	}
}

static void draw_flyline_timing_edge(ezgl::point2d start, ezgl::point2d end,
		float incr_delay, ezgl::renderer *g) {
	g->draw_line(start, end);
	draw_triangle_along_line(g, start, end, 0.95, 40 * DEFAULT_ARROW_SIZE);
	draw_triangle_along_line(g, start, end, 0.05, 40 * DEFAULT_ARROW_SIZE);

	bool draw_delays = (get_draw_state_vars()->show_crit_path
			== DRAW_CRIT_PATH_FLYLINES_DELAYS
			|| get_draw_state_vars()->show_crit_path
					== DRAW_CRIT_PATH_ROUTING_DELAYS);
	if (draw_delays) {
		//Determine the strict bounding box based on the lines start/end
		float min_x = std::min(start.x, end.x);
		float max_x = std::max(start.x, end.x);
		float min_y = std::min(start.y, end.y);
		float max_y = std::max(start.y, end.y);

		//If we have a nearly horizontal/vertical line the bbox is too
		//small to draw the text, so widen it by a tile (i.e. CLB) width
		float tile_width = get_draw_coords_vars()->get_tile_width();
		if (max_x - min_x < tile_width) {
			max_x += tile_width / 2;
			min_x -= tile_width / 2;
		}
		if (max_y - min_y < tile_width) {
			max_y += tile_width / 2;
			min_y -= tile_width / 2;
		}

		//TODO: draw the delays nicer
		//   * rotate to match edge
		//   * offset from line
		//   * track visible in window
		ezgl::rectangle text_bbox( { min_x, min_y }, { max_x, max_y });

		std::stringstream ss;
		ss.precision(3);
		ss << 1e9 * incr_delay; //In nanoseconds
		std::string incr_delay_str = ss.str();

		// Get the angle of line, to rotate the text
		float text_angle = (180 / M_PI)
				* atan((end.y - start.y) / (end.x - start.x));

		// Get the screen coordinates for text drawing
		ezgl::rectangle screen_coords = g->world_to_screen(text_bbox);
		g->set_text_rotation(text_angle);

		// Set the text colour to black to differentiate it from the line
		g->set_font_size(16);
		g->set_color(ezgl::color(0, 0, 0));

		g->set_coordinate_system(ezgl::SCREEN);

		// Find an offset so it is sitting on top/below of the line
		float x_offset = screen_coords.center().x
				- 8 * sin(text_angle * (M_PI / 180));
		float y_offset = screen_coords.center().y
				- 8 * cos(text_angle * (M_PI / 180));

		ezgl::point2d offset_text_bbox(x_offset, y_offset);
		g->draw_text(offset_text_bbox, incr_delay_str.c_str(),
				text_bbox.width(), text_bbox.height());

		g->set_font_size(14);

		g->set_text_rotation(0);
		g->set_coordinate_system(ezgl::WORLD);
	}
}

static void draw_routed_timing_edge(tatum::NodeId start_tnode,
		tatum::NodeId end_tnode, float incr_delay, ezgl::color color,
		ezgl::renderer *g) {
	draw_routed_timing_edge_connection(start_tnode, end_tnode, color, g);

	g->set_line_dash(ezgl::line_dash::asymmetric_5_3);
	g->set_line_width(3);
	g->set_color(color);

	draw_flyline_timing_edge((ezgl::point2d) tnode_draw_coord(start_tnode),
			(ezgl::point2d) tnode_draw_coord(end_tnode), (float) incr_delay,
			(ezgl::renderer*) g);

	g->set_line_width(0);
	g->set_line_dash(ezgl::line_dash::none);
}

//Collect all the drawing locations associated with the timing edge between start and end
static void draw_routed_timing_edge_connection(tatum::NodeId src_tnode,
		tatum::NodeId sink_tnode, ezgl::color color, ezgl::renderer *g) {
	auto &atom_ctx = g_vpr_ctx.atom();
	auto &cluster_ctx = g_vpr_ctx.clustering();
	auto &timing_ctx = g_vpr_ctx.timing();

	AtomPinId atom_src_pin = atom_ctx.lookup.tnode_atom_pin(src_tnode);
	AtomPinId atom_sink_pin = atom_ctx.lookup.tnode_atom_pin(sink_tnode);

	std::vector<ezgl::point2d> points;
	points.push_back(atom_pin_draw_coord(atom_src_pin));

	tatum::EdgeId tedge = timing_ctx.graph->find_edge(src_tnode, sink_tnode);
	tatum::EdgeType edge_type = timing_ctx.graph->edge_type(tedge);

	ClusterNetId net_id = ClusterNetId::INVALID();

	//We currently only trace interconnect edges in detail, and treat all others
	//as flylines
	if (edge_type == tatum::EdgeType::INTERCONNECT) {
		//All atom pins are implemented inside CLBs, so next hop is to the top-level CLB pins

		//TODO: most of this code is highly similar to code in PostClusterDelayCalculator, refactor
		//      into a common method for walking the clustered netlist, this would also (potentially)
		//      allow us to grab the component delays
		AtomBlockId atom_src_block = atom_ctx.nlist.pin_block(atom_src_pin);
		AtomBlockId atom_sink_block = atom_ctx.nlist.pin_block(atom_sink_pin);

		ClusterBlockId clb_src_block = atom_ctx.lookup.atom_clb(atom_src_block);
		VTR_ASSERT(clb_src_block != ClusterBlockId::INVALID());
		ClusterBlockId clb_sink_block = atom_ctx.lookup.atom_clb(
				atom_sink_block);
		VTR_ASSERT(clb_sink_block != ClusterBlockId::INVALID());

		const t_pb_graph_pin *sink_gpin = atom_ctx.lookup.atom_pin_pb_graph_pin(
				atom_sink_pin);
		VTR_ASSERT(sink_gpin);

		int sink_pb_route_id = sink_gpin->pin_count_in_cluster;

		int sink_block_pin_index = -1;
		int sink_net_pin_index = -1;

		std::tie(net_id, sink_block_pin_index, sink_net_pin_index) =
				find_pb_route_clb_input_net_pin(clb_sink_block,
						sink_pb_route_id);
		if (net_id != ClusterNetId::INVALID() && sink_block_pin_index != -1
				&& sink_net_pin_index != -1) {
			//Connection leaves the CLB
			//Now that we have the CLB source and sink pins, we need to grab all the points on the routing connecting the pins
			VTR_ASSERT(
					cluster_ctx.clb_nlist.net_driver_block(net_id)
							== clb_src_block);

			std::vector<int> routed_rr_nodes = trace_routed_connection_rr_nodes(
					net_id, 0, sink_net_pin_index);

			//Mark all the nodes highlighted
			t_draw_state *draw_state = get_draw_state_vars();
			for (int inode : routed_rr_nodes) {
				draw_state->draw_rr_node[inode].color = color;
			}

			draw_partial_route((std::vector<int>) routed_rr_nodes,
					(ezgl::renderer*) g);
		} else {
			//Connection entirely within the CLB, we don't draw the internal routing so treat it as a fly-line
			VTR_ASSERT(clb_src_block == clb_sink_block);
		}
	}

	points.push_back(atom_pin_draw_coord(atom_sink_pin));
}

//Returns the set of rr nodes which connect driver to sink
static std::vector<int> trace_routed_connection_rr_nodes(
		const ClusterNetId net_id, const int driver_pin, const int sink_pin) {
	auto &route_ctx = g_vpr_ctx.routing();

	bool allocated_route_tree_structs = alloc_route_tree_timing_structs(true); //Needed for traceback_to_route_tree

	//Conver the traceback into an easily search-able
	t_rt_node *rt_root = traceback_to_route_tree(net_id);

	VTR_ASSERT(
			rt_root
					&& rt_root->inode
							== route_ctx.net_rr_terminals[net_id][driver_pin]);

	int sink_rr_node = route_ctx.net_rr_terminals[net_id][sink_pin];

	std::vector<int> rr_nodes_on_path;

	//Collect the rr nodes
	trace_routed_connection_rr_nodes_recurr(rt_root, sink_rr_node,
			rr_nodes_on_path);

	//Traced from sink to source, but we want to draw from source to sink
	std::reverse(rr_nodes_on_path.begin(), rr_nodes_on_path.end());

	free_route_tree(rt_root);

	if (allocated_route_tree_structs) {
		free_route_tree_timing_structs();
	}
	return rr_nodes_on_path;
}

//Helper function for trace_routed_connection_rr_nodes
//Adds the rr nodes linking rt_node to sink_rr_node to rr_nodes_on_path
//Returns true if rt_node is on the path
bool trace_routed_connection_rr_nodes_recurr(const t_rt_node *rt_node,
		int sink_rr_node, std::vector<int> &rr_nodes_on_path) {
	//DFS from the current rt_node to the sink_rr_node, when the sink is found trace back the used rr nodes

	if (rt_node->inode == sink_rr_node) {
		rr_nodes_on_path.push_back(sink_rr_node);
		return true;
	}

	for (t_linked_rt_edge *edge = rt_node->u.child_list; edge != nullptr; edge =
			edge->next) {
		t_rt_node *child_rt_node = edge->child;
		VTR_ASSERT(child_rt_node);

		bool on_path_to_sink = trace_routed_connection_rr_nodes_recurr(
				child_rt_node, sink_rr_node, rr_nodes_on_path);

		if (on_path_to_sink) {
			rr_nodes_on_path.push_back(rt_node->inode);
			return true;
		}
	}

	return false; //Not on path to sink
}

//Find the edge between two rr nodes
static t_edge_size find_edge(int prev_inode, int inode) {
	auto &device_ctx = g_vpr_ctx.device();
	for (t_edge_size iedge = 0;
			iedge < device_ctx.rr_nodes[prev_inode].num_edges(); ++iedge) {
		if (device_ctx.rr_nodes[prev_inode].edge_sink_node(iedge) == inode) {
			return iedge;
		}
	}
	VTR_ASSERT(false);
	return OPEN;
}

ezgl::color to_ezgl_color(vtr::Color<float> color) {
	return ezgl::color(color.r * 255, color.g * 255, color.b * 255);
}

static void draw_color_map_legend(const vtr::ColorMap &cmap,
		ezgl::renderer *g) {
	constexpr float LEGEND_WIDTH_FAC = 0.075;
	constexpr float LEGEND_VERT_OFFSET_FAC = 0.05;
	constexpr float TEXT_OFFSET = 10;
	constexpr size_t NUM_COLOR_POINTS = 1000;

	g->set_coordinate_system(ezgl::SCREEN);

	float screen_width = application.get_canvas(
			application.get_main_canvas_id())->width();
	float screen_height = application.get_canvas(
			application.get_main_canvas_id())->height();
	float vert_offset = screen_height * LEGEND_VERT_OFFSET_FAC;
	float legend_width = std::min<int>(LEGEND_WIDTH_FAC * screen_width, 100);

	// In SCREEN coordinate: bottom_left is (0,0), right_top is (screen_width, screen_height)
	ezgl::rectangle legend( { 0, vert_offset },
			{ legend_width, screen_height - vert_offset });

	float range = cmap.max() - cmap.min();
	float height_incr = legend.height() / float(NUM_COLOR_POINTS);
	for (size_t i = 0; i < NUM_COLOR_POINTS; ++i) {
		float val = cmap.min() + (float(i) / NUM_COLOR_POINTS) * range;
		ezgl::color color = to_ezgl_color(cmap.color(val));

		g->set_color(color);
		g->fill_rectangle( { legend.left(), legend.top() - i * height_incr }, {
				legend.right(), legend.top() - (i + 1) * height_incr });
	}

	//Min mark
	g->set_color(blk_SKYBLUE); // set to skyblue so its easier to see
	std::string str = vtr::string_fmt("%.3g", cmap.min());
	g->draw_text( { legend.center_x(), legend.top() - TEXT_OFFSET },
			str.c_str());

	//Mid marker
	g->set_color(ezgl::BLACK);
	str = vtr::string_fmt("%.3g", cmap.min() + (cmap.range() / 2.));
	g->draw_text( { legend.center_x(), legend.center_y() }, str.c_str());

	//Max marker
	g->set_color(ezgl::BLACK);
	str = vtr::string_fmt("%.3g", cmap.max());
	g->draw_text( { legend.center_x(), legend.bottom() + TEXT_OFFSET },
			str.c_str());

	g->set_color(ezgl::BLACK);
	g->draw_rectangle(legend);

	g->set_coordinate_system(ezgl::WORLD);
}

ezgl::color get_block_type_color(t_physical_tile_type_ptr type) {
	//Wrap around if there are too many blocks
	// This ensures we support an arbitrary number of types,
	// although the colours may repeat
	ezgl::color color = block_colors[type->index % block_colors.size()];

	return color;
}

//Lightens a color's luminance [0, 1] by an aboslute 'amount'
ezgl::color lighten_color(ezgl::color color, float amount) {
	constexpr double MAX_LUMINANCE = 0.95; //Clip luminance so it doesn't go full white
	auto hsl = color2hsl(color);

	hsl.l = std::max(0., std::min(MAX_LUMINANCE, hsl.l + amount));

	return hsl2color(hsl);
}

static void draw_block_pin_util() {
	t_draw_state *draw_state = get_draw_state_vars();
	if (draw_state->show_blk_pin_util == DRAW_NO_BLOCK_PIN_UTIL)
		return;

	auto &device_ctx = g_vpr_ctx.device();
	auto &cluster_ctx = g_vpr_ctx.clustering();

	std::map<t_physical_tile_type_ptr, size_t> total_input_pins;
	std::map<t_physical_tile_type_ptr, size_t> total_output_pins;
	for (const auto &type : device_ctx.physical_tile_types) {
		if (is_empty_type(&type)) {
			continue;
		}

		total_input_pins[&type] = type.num_input_pins + type.num_clock_pins;
		total_output_pins[&type] = type.num_output_pins;
	}

	auto blks = cluster_ctx.clb_nlist.blocks();
	vtr::vector<ClusterBlockId, float> pin_util(blks.size());
	for (auto blk : blks) {
		auto type = physical_tile_type(blk);

		if (draw_state->show_blk_pin_util == DRAW_BLOCK_PIN_UTIL_TOTAL) {
			pin_util[blk] = cluster_ctx.clb_nlist.block_pins(blk).size()
					/ float(total_input_pins[type] + total_output_pins[type]);
		} else if (draw_state->show_blk_pin_util
				== DRAW_BLOCK_PIN_UTIL_INPUTS) {
			pin_util[blk] = (cluster_ctx.clb_nlist.block_input_pins(blk).size()
					+ cluster_ctx.clb_nlist.block_clock_pins(blk).size())
					/ float(total_input_pins[type]);
		} else if (draw_state->show_blk_pin_util
				== DRAW_BLOCK_PIN_UTIL_OUTPUTS) {
			pin_util[blk] =
					(cluster_ctx.clb_nlist.block_output_pins(blk).size())
							/ float(total_output_pins[type]);
		} else {
			VTR_ASSERT(false);
		}
	}

	std::unique_ptr<vtr::ColorMap> cmap = std::make_unique<vtr::PlasmaColorMap>(
			0., 1.);

	for (auto blk : blks) {
		ezgl::color color = to_ezgl_color(cmap->color(pin_util[blk]));
		draw_state->set_block_color(blk, color);
	}

	draw_state->color_map = std::move(cmap);

	if (draw_state->show_blk_pin_util == DRAW_BLOCK_PIN_UTIL_TOTAL) {
		application.update_message("Block Total Pin Utilization");
	} else if (draw_state->show_blk_pin_util == DRAW_BLOCK_PIN_UTIL_INPUTS) {
		application.update_message("Block Input Pin Utilization");

	} else if (draw_state->show_blk_pin_util == DRAW_BLOCK_PIN_UTIL_OUTPUTS) {
		application.update_message("Block Output Pin Utilization");
	} else {
		VTR_ASSERT(false);
	}
}

static void draw_reset_blk_colors() {
	auto &cluster_ctx = g_vpr_ctx.clustering();
	auto blks = cluster_ctx.clb_nlist.blocks();
	for (auto blk : blks) {
		draw_reset_blk_color(blk);
	}
}

static void draw_routing_util(ezgl::renderer *g) {
	t_draw_state *draw_state = get_draw_state_vars();
	if (draw_state->show_routing_util == DRAW_NO_ROUTING_UTIL) {
		return;
	}

	t_draw_coords *draw_coords = get_draw_coords_vars();
	auto &device_ctx = g_vpr_ctx.device();

	auto chanx_usage = calculate_routing_usage(CHANX);
	auto chany_usage = calculate_routing_usage(CHANY);

	auto chanx_avail = calculate_routing_avail(CHANX);
	auto chany_avail = calculate_routing_avail(CHANY);

	float min_util = 0.;
	float max_util = -std::numeric_limits<float>::infinity();
	for (size_t x = 0; x < device_ctx.grid.width() - 1; ++x) {
		for (size_t y = 0; y < device_ctx.grid.height() - 1; ++y) {
			max_util = std::max(max_util,
					routing_util(chanx_usage[x][y], chanx_avail[x][y]));
			max_util = std::max(max_util,
					routing_util(chany_usage[x][y], chany_avail[x][y]));
		}
	}
	max_util = std::max(max_util, 1.f);

	std::unique_ptr<vtr::ColorMap> cmap;

	if (draw_state->clip_routing_util) {
		cmap = std::make_unique<vtr::PlasmaColorMap>(0., 1.);
	} else {
		cmap = std::make_unique<vtr::PlasmaColorMap>(min_util, max_util);
	}

	float tile_width = draw_coords->get_tile_width();
	float tile_height = draw_coords->get_tile_height();

	float ALPHA = 0.95;
	if (draw_state->show_routing_util == DRAW_ROUTING_UTIL_OVER_BLOCKS) {
		ALPHA = 1.;
	}

	for (size_t x = 0; x < device_ctx.grid.width() - 1; ++x) {
		for (size_t y = 0; y < device_ctx.grid.height() - 1; ++y) {
			float sb_util = 0;
			float chanx_util = 0;
			float chany_util = 0;
			int chan_count = 0;
			if (x > 0) {
				chanx_util = routing_util(chanx_usage[x][y], chanx_avail[x][y]);
				if (draw_state->clip_routing_util) {
					chanx_util = std::min(chanx_util, 1.f);
				}
				ezgl::color chanx_color = to_ezgl_color(
						cmap->color(chanx_util));
				chanx_color.alpha *= ALPHA;
				g->set_color(chanx_color);
				ezgl::rectangle bb(
						{ draw_coords->tile_x[x], draw_coords->tile_y[y]
								+ 1 * tile_height },
						{ draw_coords->tile_x[x] + 1 * tile_width,
								draw_coords->tile_y[y + 1] });
				g->fill_rectangle(bb);

				g->set_color(ezgl::BLACK);
				if (draw_state->show_routing_util
						== DRAW_ROUTING_UTIL_WITH_VALUE) {
					g->draw_text(bb.center(),
							vtr::string_fmt("%.2f", chanx_util).c_str(),
							bb.width(), bb.height());
				} else if (draw_state->show_routing_util
						== DRAW_ROUTING_UTIL_WITH_FORMULA) {
					g->draw_text(bb.center(),
							vtr::string_fmt("%.2f = %.0f / %.0f", chanx_util,
									chanx_usage[x][y], chanx_avail[x][y]).c_str(),
							bb.width(), bb.height());
				}

				sb_util += chanx_util;
				++chan_count;
			}

			if (y > 0) {
				chany_util = routing_util(chany_usage[x][y], chany_avail[x][y]);
				if (draw_state->clip_routing_util) {
					chany_util = std::min(chany_util, 1.f);
				}
				ezgl::color chany_color = to_ezgl_color(
						cmap->color(chany_util));
				chany_color.alpha *= ALPHA;
				g->set_color(chany_color);
				ezgl::rectangle bb( { draw_coords->tile_x[x] + 1 * tile_width,
						draw_coords->tile_y[y] },
						{ draw_coords->tile_x[x + 1], draw_coords->tile_y[y]
								+ 1 * tile_height });
				g->fill_rectangle(bb);

				g->set_color(ezgl::BLACK);
				if (draw_state->show_routing_util
						== DRAW_ROUTING_UTIL_WITH_VALUE) {
					g->draw_text(bb.center(),
							vtr::string_fmt("%.2f", chany_util).c_str(),
							bb.width(), bb.height());
				} else if (draw_state->show_routing_util
						== DRAW_ROUTING_UTIL_WITH_FORMULA) {
					g->draw_text(bb.center(),
							vtr::string_fmt("%.2f = %.0f / %.0f", chany_util,
									chany_usage[x][y], chany_avail[x][y]).c_str(),
							bb.width(), bb.height());
				}

				sb_util += chany_util;
				++chan_count;
			}

			//For now SB util is just average of surrounding channels
			//TODO: calculate actual usage
			sb_util += routing_util(chanx_usage[x + 1][y],
					chanx_avail[x + 1][y]);
			chan_count += 1;
			sb_util += routing_util(chany_usage[x][y + 1],
					chany_avail[x][y + 1]);
			chan_count += 1;

			VTR_ASSERT(chan_count > 0);
			sb_util /= chan_count;
			if (draw_state->clip_routing_util) {
				sb_util = std::min(sb_util, 1.f);
			}
			ezgl::color sb_color = to_ezgl_color(cmap->color(sb_util));
			sb_color.alpha *= ALPHA;
			g->set_color(sb_color);
			ezgl::rectangle bb(
					{ draw_coords->tile_x[x] + 1 * tile_width,
							draw_coords->tile_y[y] + 1 * tile_height },
					{ draw_coords->tile_x[x + 1], draw_coords->tile_y[y + 1] });
			g->fill_rectangle(bb);

			//Draw over blocks
			if (draw_state->show_routing_util
					== DRAW_ROUTING_UTIL_OVER_BLOCKS) {
				if (x < device_ctx.grid.width() - 2
						&& y < device_ctx.grid.height() - 2) {
					ezgl::rectangle bb2( { draw_coords->tile_x[x + 1],
							draw_coords->tile_y[y + 1] },
							{ draw_coords->tile_x[x + 1] + 1 * tile_width,
									draw_coords->tile_y[y + 1] + 1 * tile_width });
					g->fill_rectangle(bb2);
				}
			}
			g->set_color(ezgl::BLACK);
			if (draw_state->show_routing_util == DRAW_ROUTING_UTIL_WITH_VALUE
					|| draw_state->show_routing_util
							== DRAW_ROUTING_UTIL_WITH_FORMULA) {
				g->draw_text(bb.center(),
						vtr::string_fmt("%.2f", sb_util).c_str(), bb.width(),
						bb.height());
			}
		}
	}

	draw_state->color_map = std::move(cmap);
}

static float get_router_expansion_cost(const t_rr_node_route_inf node_inf,
		e_draw_router_expansion_cost draw_router_expansion_cost) {
	if (draw_router_expansion_cost == DRAW_ROUTER_EXPANSION_COST_TOTAL
			|| draw_router_expansion_cost
					== DRAW_ROUTER_EXPANSION_COST_TOTAL_WITH_EDGES) {
		return node_inf.path_cost;
	} else if (draw_router_expansion_cost == DRAW_ROUTER_EXPANSION_COST_KNOWN
			|| draw_router_expansion_cost
					== DRAW_ROUTER_EXPANSION_COST_KNOWN_WITH_EDGES) {
		return node_inf.backward_path_cost;
	} else if (draw_router_expansion_cost == DRAW_ROUTER_EXPANSION_COST_EXPECTED
			|| draw_router_expansion_cost
					== DRAW_ROUTER_EXPANSION_COST_EXPECTED_WITH_EDGES) {
		return node_inf.path_cost - node_inf.backward_path_cost;
	}

	VPR_THROW(VPR_ERROR_DRAW, "Invalid Router RR cost drawing type");
}

static void draw_router_expansion_costs(ezgl::renderer *g) {
	t_draw_state *draw_state = get_draw_state_vars();
	if (draw_state->show_router_expansion_cost
			== DRAW_NO_ROUTER_EXPANSION_COST) {
		return;
	}

	auto &device_ctx = g_vpr_ctx.device();
	auto &routing_ctx = g_vpr_ctx.routing();

	std::vector<float> rr_costs(device_ctx.rr_nodes.size());

	for (size_t inode = 0; inode < device_ctx.rr_nodes.size(); ++inode) {
		float cost = get_router_expansion_cost(
				routing_ctx.rr_node_route_inf[inode],
				draw_state->show_router_expansion_cost);
		rr_costs[inode] = cost;
	}

	bool all_nan = true;
	for (size_t inode = 0; inode < device_ctx.rr_nodes.size(); ++inode) {
		if (std::isinf(rr_costs[inode])) {
			rr_costs[inode] = NAN;
		} else {
			all_nan = false;
		}
	}

	if (!all_nan) {
		draw_rr_costs(g, rr_costs, false);
	}
	if (draw_state->show_router_expansion_cost
			== DRAW_ROUTER_EXPANSION_COST_TOTAL
			|| draw_state->show_router_expansion_cost
					== DRAW_ROUTER_EXPANSION_COST_TOTAL_WITH_EDGES) {
		application.update_message(
				"Routing Expected Total Cost (known + estimate)");
	} else if (draw_state->show_router_expansion_cost
			== DRAW_ROUTER_EXPANSION_COST_KNOWN
			|| draw_state->show_router_expansion_cost
					== DRAW_ROUTER_EXPANSION_COST_KNOWN_WITH_EDGES) {
		application.update_message("Routing Known Cost (from source to node)");
	} else if (draw_state->show_router_expansion_cost
			== DRAW_ROUTER_EXPANSION_COST_EXPECTED
			|| draw_state->show_router_expansion_cost
					== DRAW_ROUTER_EXPANSION_COST_EXPECTED_WITH_EDGES) {
		application.update_message(
				"Routing Expected Cost (from node to target)");
	} else {
		VPR_THROW(VPR_ERROR_DRAW, "Invalid Router RR cost drawing type");
	}
}

<<<<<<< HEAD
static void draw_rr_costs(ezgl::renderer *g, const std::vector<float> &rr_costs,
		bool lowest_cost_first) {
	t_draw_state *draw_state = get_draw_state_vars();

	/* Draws routing costs */

	auto &device_ctx = g_vpr_ctx.device();

	g->set_line_width(0);

	bool with_edges = (draw_state->show_router_expansion_cost
			== DRAW_ROUTER_EXPANSION_COST_TOTAL_WITH_EDGES
			|| draw_state->show_router_expansion_cost
					== DRAW_ROUTER_EXPANSION_COST_KNOWN_WITH_EDGES
			|| draw_state->show_router_expansion_cost
					== DRAW_ROUTER_EXPANSION_COST_EXPECTED_WITH_EDGES);

	VTR_ASSERT(rr_costs.size() == device_ctx.rr_nodes.size());

	float min_cost = std::numeric_limits<float>::infinity();
	float max_cost = -min_cost;
	for (size_t inode = 0; inode < device_ctx.rr_nodes.size(); inode++) {
		if (std::isnan(rr_costs[inode]))
			continue;

		min_cost = std::min(min_cost, rr_costs[inode]);
		max_cost = std::max(max_cost, rr_costs[inode]);
	}
	if (min_cost == std::numeric_limits<float>::infinity())
		min_cost = 0;
	if (max_cost == -std::numeric_limits<float>::infinity())
		max_cost = 0;
	std::unique_ptr<vtr::ColorMap> cmap = std::make_unique<vtr::PlasmaColorMap>(
			min_cost, max_cost);

	//Draw the nodes in ascending order of value, this ensures high valued nodes
	//are not overdrawn by lower value ones (e.g-> when zoomed-out far)
	std::vector<int> nodes(device_ctx.rr_nodes.size());
	std::iota(nodes.begin(), nodes.end(), 0);
	auto cmp_ascending_cost = [&](int lhs_node, int rhs_node) {
		if (lowest_cost_first) {
			return rr_costs[lhs_node] > rr_costs[rhs_node];
		}
		return rr_costs[lhs_node] < rr_costs[rhs_node];
	};
	std::sort(nodes.begin(), nodes.end(), cmp_ascending_cost);

	for (int inode : nodes) {
		float cost = rr_costs[inode];
		if (std::isnan(cost))
			continue;

		ezgl::color color = to_ezgl_color(cmap->color(cost));

		switch (device_ctx.rr_nodes[inode].type()) {
		case CHANX: //fallthrough
		case CHANY:
			draw_rr_chan(inode, color, g);
			if (with_edges)
				draw_rr_edges(inode, g);
			break;

		case IPIN: //fallthrough
			draw_rr_pin(inode, color, g);
			if (with_edges)
				draw_rr_edges(inode, g);
			break;
		case OPIN:
			draw_rr_pin(inode, color, g);
			if (with_edges)
				draw_rr_edges(inode, g);
			break;
		case SOURCE:
		case SINK:
			color.alpha *= 0.8;
			draw_rr_src_sink(inode, color, g);
			if (with_edges)
				draw_rr_edges(inode, g);
			break;
		default:
			break;
		}
	}

	draw_state->color_map = std::move(cmap);
=======
static void draw_rr_costs(ezgl::renderer* g, const std::vector<float>& rr_costs, bool lowest_cost_first) {
    t_draw_state* draw_state = get_draw_state_vars();

    /* Draws routing costs */

    auto& device_ctx = g_vpr_ctx.device();
    const auto& rr_graph = device_ctx.rr_graph;

    g->set_line_width(0);

    bool with_edges = (draw_state->show_router_expansion_cost == DRAW_ROUTER_EXPANSION_COST_TOTAL_WITH_EDGES
                       || draw_state->show_router_expansion_cost == DRAW_ROUTER_EXPANSION_COST_KNOWN_WITH_EDGES
                       || draw_state->show_router_expansion_cost == DRAW_ROUTER_EXPANSION_COST_EXPECTED_WITH_EDGES);

    VTR_ASSERT(rr_costs.size() == device_ctx.rr_nodes.size());

    float min_cost = std::numeric_limits<float>::infinity();
    float max_cost = -min_cost;
    for (size_t inode = 0; inode < device_ctx.rr_nodes.size(); inode++) {
        if (std::isnan(rr_costs[inode])) continue;

        min_cost = std::min(min_cost, rr_costs[inode]);
        max_cost = std::max(max_cost, rr_costs[inode]);
    }
    if (min_cost == std::numeric_limits<float>::infinity()) min_cost = 0;
    if (max_cost == -std::numeric_limits<float>::infinity()) max_cost = 0;
    std::unique_ptr<vtr::ColorMap> cmap = std::make_unique<vtr::PlasmaColorMap>(min_cost, max_cost);

    //Draw the nodes in ascending order of value, this ensures high valued nodes
    //are not overdrawn by lower value ones (e.g-> when zoomed-out far)
    std::vector<int> nodes(device_ctx.rr_nodes.size());
    std::iota(nodes.begin(), nodes.end(), 0);
    auto cmp_ascending_cost = [&](int lhs_node, int rhs_node) {
        if (lowest_cost_first) {
            return rr_costs[lhs_node] > rr_costs[rhs_node];
        }
        return rr_costs[lhs_node] < rr_costs[rhs_node];
    };
    std::sort(nodes.begin(), nodes.end(), cmp_ascending_cost);

    for (int inode : nodes) {
        float cost = rr_costs[inode];
        if (std::isnan(cost)) continue;

        ezgl::color color = to_ezgl_color(cmap->color(cost));

        switch (rr_graph.node_type(RRNodeId(inode))) {
            case CHANX: //fallthrough
            case CHANY:
                draw_rr_chan(inode, color, g);
                if (with_edges) draw_rr_edges(inode, g);
                break;

            case IPIN: //fallthrough
                draw_rr_pin(inode, color, g);
                if (with_edges) draw_rr_edges(inode, g);
                break;
            case OPIN:
                draw_rr_pin(inode, color, g);
                if (with_edges) draw_rr_edges(inode, g);
                break;
            case SOURCE:
            case SINK:
                color.alpha *= 0.8;
                draw_rr_src_sink(inode, color, g);
                if (with_edges) draw_rr_edges(inode, g);
                break;
            default:
                break;
        }
    }

    draw_state->color_map = std::move(cmap);
>>>>>>> 35f00688
}

static void draw_placement_macros(ezgl::renderer *g) {
	t_draw_state *draw_state = get_draw_state_vars();

	if (draw_state->show_placement_macros == DRAW_NO_PLACEMENT_MACROS) {
		return;
	}
	t_draw_coords *draw_coords = get_draw_coords_vars();

	auto &place_ctx = g_vpr_ctx.placement();
	for (size_t imacro = 0; imacro < place_ctx.pl_macros.size(); ++imacro) {
		const t_pl_macro *pl_macro = &place_ctx.pl_macros[imacro];

		//TODO: for now we just draw the bounding box of the macro, which is incorrect for non-rectangular macros...
		int xlow = std::numeric_limits<int>::max();
		int ylow = std::numeric_limits<int>::max();
		int xhigh = std::numeric_limits<int>::min();
		int yhigh = std::numeric_limits<int>::min();

		int x_root = OPEN;
		int y_root = OPEN;
		for (size_t imember = 0; imember < pl_macro->members.size();
				++imember) {
			const t_pl_macro_member *member = &pl_macro->members[imember];

			ClusterBlockId blk = member->blk_index;

			if (imember == 0) {
				x_root = place_ctx.block_locs[blk].loc.x;
				y_root = place_ctx.block_locs[blk].loc.y;
			}

			int x = x_root + member->offset.x;
			int y = y_root + member->offset.y;

			xlow = std::min(xlow, x);
			ylow = std::min(ylow, y);
			xhigh = std::max(xhigh, x + physical_tile_type(blk)->width);
			yhigh = std::max(yhigh, y + physical_tile_type(blk)->height);
		}

		double draw_xlow = draw_coords->tile_x[xlow];
		double draw_ylow = draw_coords->tile_y[ylow];
		double draw_xhigh = draw_coords->tile_x[xhigh];
		double draw_yhigh = draw_coords->tile_y[yhigh];

		g->set_color(blk_RED);
		g->draw_rectangle( { draw_xlow, draw_ylow },
				{ draw_xhigh, draw_yhigh });

		ezgl::color fill = blk_SKYBLUE;
		fill.alpha *= 0.3;
		g->set_color(fill);
		g->fill_rectangle( { draw_xlow, draw_ylow },
				{ draw_xhigh, draw_yhigh });
	}
}

static void highlight_blocks(double x, double y) {
	t_draw_coords *draw_coords = get_draw_coords_vars();

	char msg[vtr::bufsize];
	ClusterBlockId clb_index = EMPTY_BLOCK_ID;
	auto &device_ctx = g_vpr_ctx.device();
	auto &cluster_ctx = g_vpr_ctx.clustering();
	auto &place_ctx = g_vpr_ctx.placement();

	/// determine block ///
	ezgl::rectangle clb_bbox;

	// iterate over grid x
	for (size_t i = 0; i < device_ctx.grid.width(); ++i) {
		if (draw_coords->tile_x[i] > x) {
			break; // we've gone to far in the x direction
		}
		// iterate over grid y
		for (size_t j = 0; j < device_ctx.grid.height(); ++j) {
			if (draw_coords->tile_y[j] > y) {
				break; // we've gone to far in the y direction
			}
			// iterate over sub_blocks
			const t_grid_tile *grid_tile = &device_ctx.grid[i][j];
			for (int k = 0; k < grid_tile->type->capacity; ++k) {
				clb_index = place_ctx.grid_blocks[i][j].blocks[k];
				if (clb_index != EMPTY_BLOCK_ID) {
					clb_bbox = draw_coords->get_absolute_clb_bbox(clb_index,
							cluster_ctx.clb_nlist.block_type(clb_index));
					if (clb_bbox.contains( { x, y })) {
						break;
					} else {
						clb_index = EMPTY_BLOCK_ID;
					}
				}
			}
			if (clb_index != EMPTY_BLOCK_ID) {
				break; // we've found something
			}
		}
		if (clb_index != EMPTY_BLOCK_ID) {
			break; // we've found something
		}
	}

	if (clb_index == EMPTY_BLOCK_ID || clb_index == ClusterBlockId::INVALID()) {
		//Nothing found
		return;
	}

	VTR_ASSERT(clb_index != EMPTY_BLOCK_ID);

	// note: this will clear the selected sub-block if show_blk_internal is 0,
	// or if it doesn't find anything
	ezgl::point2d point_in_clb = ezgl::point2d(x, y) - clb_bbox.bottom_left();
	highlight_sub_block(point_in_clb, clb_index,
			cluster_ctx.clb_nlist.block_pb(clb_index));

	if (get_selected_sub_block_info().has_selection()) {
		t_pb *selected_subblock =
				get_selected_sub_block_info().get_selected_pb();
		sprintf(msg, "sub-block %s (a \"%s\") selected",
				selected_subblock->name,
				selected_subblock->pb_graph_node->pb_type->name);
	} else {
		/* Highlight block and fan-in/fan-outs. */
		draw_highlight_blocks_color(cluster_ctx.clb_nlist.block_type(clb_index),
				clb_index);
		sprintf(msg, "Block #%zu (%s) at (%d, %d) selected.", size_t(clb_index),
				cluster_ctx.clb_nlist.block_name(clb_index).c_str(),
				place_ctx.block_locs[clb_index].loc.x,
				place_ctx.block_locs[clb_index].loc.y);
	}

	//If manual moves is activated, then user can select block from the grid.
	ManualMovesGlobals *manual_move_global = get_manual_moves_global();
	manual_move_global->user_highlighted_block = true;
	if (get_manual_move_flag()) {
		if (!manual_move_global->mm_window_is_open) {
			draw_manual_moves_window(std::to_string(size_t(clb_index)));
		}
	}

	application.update_message(msg);
	application.refresh_drawing();

}
void set_net_alpha_value(GtkWidget *widget, gint /*response_id*/,
		gpointer /*data*/) {
	std::string fa(gtk_entry_get_text((GtkEntry*) widget));
	t_draw_state *draw_state = get_draw_state_vars();
	draw_state->net_alpha = std::stof(fa);
	application.refresh_drawing();
}

void set_net_alpha_value_with_enter(GtkWidget *widget, gint /*response_id*/,
		gpointer /*data*/) {
	std::string fa(gtk_entry_get_text((GtkEntry*) widget));
	t_draw_state *draw_state = get_draw_state_vars();
	draw_state->net_alpha = std::stof(fa);
	application.refresh_drawing();
}

float get_net_alpha() {
	t_draw_state *draw_state = get_draw_state_vars();
	return draw_state->net_alpha;
}

static void setup_default_ezgl_callbacks(ezgl::application *app) {
	// Connect press_proceed function to the Proceed button
	GObject *proceed_button = app->get_object("ProceedButton");
	g_signal_connect(proceed_button, "clicked", G_CALLBACK(ezgl::press_proceed),
			app);

	// Connect press_zoom_fit function to the Zoom-fit button
	GObject *zoom_fit_button = app->get_object("ZoomFitButton");
	g_signal_connect(zoom_fit_button, "clicked",
			G_CALLBACK(ezgl::press_zoom_fit), app);

	// Connect Pause button
	GObject *pause_button = app->get_object("PauseButton");
	g_signal_connect(pause_button, "clicked", G_CALLBACK(set_force_pause), app);

	// Connect Block Outline checkbox
	GObject *block_outline = app->get_object("blockOutline");
	g_signal_connect(block_outline, "toggled", G_CALLBACK(set_block_outline),
			app);

	// Connect Block Text checkbox
	GObject *block_text = app->get_object("blockText");
	g_signal_connect(block_text, "toggled", G_CALLBACK(set_block_text), app);

	// Connect Clip Routing Util checkbox
	GObject *clip_routing = app->get_object("clipRoutingUtil");
	g_signal_connect(clip_routing, "toggled", G_CALLBACK(clip_routing_util),
			app);

	// Connect Debug Button
	GObject *debugger = app->get_object("debugButton");
	g_signal_connect(debugger, "clicked", G_CALLBACK(draw_debug_window), NULL);

}

// Callback function for Block Outline checkbox
static void set_block_outline(GtkWidget *widget, gint /*response_id*/,
		gpointer /*data*/) {
	t_draw_state *draw_state = get_draw_state_vars();

	// assign corresponding bool value to draw_state->draw_block_outlines
	if (gtk_toggle_button_get_active((GtkToggleButton*) widget))
		draw_state->draw_block_outlines = true;
	else
		draw_state->draw_block_outlines = false;
	//redraw
	application.update_message(draw_state->default_message);
	application.refresh_drawing();
}

// Callback function for Block Text checkbox
static void set_block_text(GtkWidget *widget, gint /*response_id*/,
		gpointer /*data*/) {
	t_draw_state *draw_state = get_draw_state_vars();

	// assign corresponding bool value to draw_state->draw_block_text
	if (gtk_toggle_button_get_active((GtkToggleButton*) widget))
		draw_state->draw_block_text = true;
	else
		draw_state->draw_block_text = false;

	//redraw
	application.update_message(draw_state->default_message);
	application.refresh_drawing();
}

// Callback function for Clip Routing Util checkbox
static void clip_routing_util(GtkWidget *widget, gint /*response_id*/,
		gpointer /*data*/) {
	t_draw_state *draw_state = get_draw_state_vars();

	// assign corresponding bool value to draw_state->clip_routing_util
	if (gtk_toggle_button_get_active((GtkToggleButton*) widget))
		draw_state->clip_routing_util = true;
	else
		draw_state->clip_routing_util = false;

	//redraw
	application.update_message(draw_state->default_message);
	application.refresh_drawing();
}

// Callback function for NetMax Fanout checkbox
void net_max_fanout(GtkWidget* /*widget*/, gint /*response_id*/,
		gpointer /*data*/) {
	/* this is the callback function for runtime created net_max_fanout widget
	 * which is written in button.cpp                                         */
	std::string button_name = "netMaxFanout";
	auto max_fanout = find_button(button_name.c_str());
	t_draw_state *draw_state = get_draw_state_vars();

	//set draw_state->draw_net_max_fanout to its corresponding value in the ui
	int new_value = gtk_spin_button_get_value_as_int(
			(GtkSpinButton*) max_fanout);
	draw_state->draw_net_max_fanout = new_value;

	//redraw
	application.refresh_drawing();
}

static void set_force_pause(GtkWidget* /*widget*/, gint /*response_id*/,
		gpointer /*data*/) {
	t_draw_state *draw_state = get_draw_state_vars();

	draw_state->forced_pause = true;
}

static void run_graphics_commands(std::string commands) {
	//A very simmple command interpreter for scripting graphics
	t_draw_state *draw_state = get_draw_state_vars();

	t_draw_state backup_draw_state = *draw_state;

	std::vector<std::vector<std::string>> cmds;
	for (std::string raw_cmd : vtr::split(commands, ";")) {
		cmds.push_back(vtr::split(raw_cmd));
	}

	for (auto &cmd : cmds) {
		VTR_ASSERT_MSG(cmd.size() > 0, "Expect non-empty graphics commands");

		for (auto &item : cmd) {
			VTR_LOG("%s ", item.c_str());
		}
		VTR_LOG("\n");

		if (cmd[0] == "save_graphics") {
			VTR_ASSERT_MSG(cmd.size() == 2,
					"Expect filename after 'save_graphics'");

			auto name_ext = vtr::split_ext(cmd[1]);

			//Replace {i}  with the sequence number
			std::string name = vtr::replace_all(name_ext[0], "{i}",
					std::to_string(draw_state->sequence_number));

			save_graphics(/*extension=*/name_ext[1], /*filename=*/name);
			VTR_LOG("Saving to %s\n", std::string(name + name_ext[1]).c_str());

		} else if (cmd[0] == "set_macros") {
			VTR_ASSERT_MSG(cmd.size() == 2,
					"Expect net draw state after 'set_macro'");
			draw_state->show_placement_macros =
					(e_draw_placement_macros) vtr::atoi(cmd[1]);
			VTR_LOG("%d\n", (int )draw_state->show_placement_macros);
		} else if (cmd[0] == "set_nets") {
			VTR_ASSERT_MSG(cmd.size() == 2,
					"Expect net draw state after 'set_nets'");
			draw_state->show_nets = (e_draw_nets) vtr::atoi(cmd[1]);
			VTR_LOG("%d\n", (int )draw_state->show_nets);
		} else if (cmd[0] == "set_cpd") {
			VTR_ASSERT_MSG(cmd.size() == 2,
					"Expect cpd draw state after 'set_cpd'");
			draw_state->show_crit_path = (e_draw_crit_path) vtr::atoi(cmd[1]);
			VTR_LOG("%d\n", (int )draw_state->show_crit_path);
		} else if (cmd[0] == "set_routing_util") {
			VTR_ASSERT_MSG(cmd.size() == 2,
					"Expect routing util draw state after 'set_routing_util'");
			draw_state->show_routing_util = (e_draw_routing_util) vtr::atoi(
					cmd[1]);
			VTR_LOG("%d\n", (int )draw_state->show_routing_util);
		} else if (cmd[0] == "set_clip_routing_util") {
			VTR_ASSERT_MSG(cmd.size() == 2,
					"Expect routing util draw state after 'set_routing_util'");
			draw_state->clip_routing_util = (bool) vtr::atoi(cmd[1]);
			VTR_LOG("%d\n", (int )draw_state->clip_routing_util);
		} else if (cmd[0] == "set_congestion") {
			VTR_ASSERT_MSG(cmd.size() == 2,
					"Expect congestion draw state after 'set_congestion'");
			draw_state->show_congestion = (e_draw_congestion) vtr::atoi(cmd[1]);
			VTR_LOG("%d\n", (int )draw_state->show_congestion);
		} else if (cmd[0] == "set_draw_block_outlines") {
			VTR_ASSERT_MSG(cmd.size() == 2,
					"Expect draw block outlines state after 'set_draw_block_outlines'");
			draw_state->draw_block_outlines = vtr::atoi(cmd[1]);
			VTR_LOG("%d\n", (int )draw_state->draw_block_outlines);
		} else if (cmd[0] == "set_draw_block_text") {
			VTR_ASSERT_MSG(cmd.size() == 2,
					"Expect draw block text state after 'set_draw_block_text'");
			draw_state->draw_block_text = vtr::atoi(cmd[1]);
			VTR_LOG("%d\n", (int )draw_state->draw_block_text);
		} else if (cmd[0] == "set_draw_block_internals") {
			VTR_ASSERT_MSG(cmd.size() == 2,
					"Expect draw state after 'set_draw_block_internals'");
			draw_state->show_blk_internal = vtr::atoi(cmd[1]);
			VTR_LOG("%d\n", (int )draw_state->show_blk_internal);
		} else if (cmd[0] == "set_draw_net_max_fanout") {
			VTR_ASSERT_MSG(cmd.size() == 2,
					"Expect maximum fanout after 'set_draw_net_max_fanout'");
			draw_state->draw_net_max_fanout = vtr::atoi(cmd[1]);
			VTR_LOG("%d\n", (int )draw_state->draw_net_max_fanout);
		} else if (cmd[0] == "exit") {
			VTR_ASSERT_MSG(cmd.size() == 2, "Expect exit code after 'exit'");
			exit(vtr::atoi(cmd[1]));
		} else {
			VPR_ERROR(VPR_ERROR_DRAW,
					vtr::string_fmt("Unrecognized graphics command '%s'",
							cmd[0].c_str()).c_str());
		}
	}

	*draw_state = backup_draw_state; //Restor original draw state

	//Advance the sequence number
	++draw_state->sequence_number;
}

/* This routine highlights the blocks affected in the latest move      *
 * It highlights the old and new locations of the moved blocks         *
 * It also highlights the moved block input and output terminals       *
 * Currently, it is used in placer debugger when breakpoint is reached */
void highlight_moved_block_and_its_terminals(
		const t_pl_blocks_to_be_moved &blocks_affected) {
	auto &cluster_ctx = g_vpr_ctx.clustering();

	//clear all selected blocks
	deselect_all();

	//highlight the input/output terminals of the moved block
	draw_highlight_blocks_color(
			cluster_ctx.clb_nlist.block_type(
					blocks_affected.moved_blocks[0].block_num),
			blocks_affected.moved_blocks[0].block_num);

	//highlight the old and new locations of the moved block
	clear_colored_locations();
	set_draw_loc_color(blocks_affected.moved_blocks[0].old_loc,
			OLD_BLK_LOC_COLOR);
	set_draw_loc_color(blocks_affected.moved_blocks[0].old_loc,
			NEW_BLK_LOC_COLOR);
}

// pass in an (x,y,subtile) location and the color in which it should be drawn.
// This overrides the color of any block placed in that location, and also applies if the location is empty.
void set_draw_loc_color(t_pl_loc loc, ezgl::color clr) {
	t_draw_state *draw_state = get_draw_state_vars();
	draw_state->colored_locations.push_back(std::make_pair(loc, clr));
}

// clear the colored_locations vector
void clear_colored_locations() {
	t_draw_state *draw_state = get_draw_state_vars();
	draw_state->colored_locations.clear();
}

// This routine takes in a (x,y) location.
// If the input loc is marked in colored_locations vector, the function will return true and the correspnding color is sent back in loc_color
// otherwise, the function returns false (the location isn't among the highlighted locations)
bool highlight_loc_with_specific_color(int x, int y, ezgl::color &loc_color) {
	t_draw_state *draw_state = get_draw_state_vars();

	//define a (x,y) location variable
	t_pl_loc curr_loc;
	curr_loc.x = x;
	curr_loc.y = y;

	//search for the current location in the vector of colored locations
	auto it = std::find_if(draw_state->colored_locations.begin(),
			draw_state->colored_locations.end(),
			[&curr_loc](const std::pair<t_pl_loc, ezgl::color> &vec_element) {
				return (vec_element.first.x == curr_loc.x
						&& vec_element.first.y == curr_loc.y);
			});

	if (it != draw_state->colored_locations.end()) {
		/* found a colored location at the spot I am drawing *
		 * (currently used for drawing the current move).    *
		 * This overrides any block color.                   */
		loc_color = it->second;
		return true;
	}

	return false;
}

#endif /* NO_GRAPHICS */<|MERGE_RESOLUTION|>--- conflicted
+++ resolved
@@ -1217,115 +1217,7 @@
 	}
 }
 
-<<<<<<< HEAD
-static void draw_congestion(ezgl::renderer *g) {
-	/* Draws all the overused routing resources (i.e. congestion) in various contrasting colors showing congestion ratio.   */
-	t_draw_state *draw_state = get_draw_state_vars();
-
-	if (draw_state->show_congestion == DRAW_NO_CONGEST) {
-		return;
-	}
-
-	auto &device_ctx = g_vpr_ctx.device();
-	auto &route_ctx = g_vpr_ctx.routing();
-
-	//Record min/max congestion
-	float min_congestion_ratio = 1.;
-	float max_congestion_ratio = min_congestion_ratio;
-	std::vector<int> congested_rr_nodes = collect_congested_rr_nodes();
-	for (int inode : congested_rr_nodes) {
-		short occ = route_ctx.rr_node_route_inf[inode].occ();
-		short capacity = device_ctx.rr_nodes[inode].capacity();
-
-		float congestion_ratio = float(occ) / capacity;
-
-		max_congestion_ratio = std::max(max_congestion_ratio, congestion_ratio);
-	}
-
-	char msg[vtr::bufsize];
-	if (draw_state->show_congestion == DRAW_CONGESTED) {
-		sprintf(msg, "RR Node Overuse ratio range (%.2f, %.2f]",
-				min_congestion_ratio, max_congestion_ratio);
-	} else {
-		VTR_ASSERT(draw_state->show_congestion == DRAW_CONGESTED_WITH_NETS);
-		sprintf(msg,
-				"RR Node Overuse ratio range (%.2f, %.2f] (and congested nets)",
-				min_congestion_ratio, max_congestion_ratio);
-	}
-	application.update_message(msg);
-
-	std::shared_ptr<vtr::ColorMap> cmap = std::make_shared<vtr::PlasmaColorMap>(
-			min_congestion_ratio, max_congestion_ratio);
-
-	//Sort the nodes in ascending order of value for drawing, this ensures high
-	//valued nodes are not overdrawn by lower value ones (e.g-> when zoomed-out far)
-	auto cmp_ascending_acc_cost = [&](int lhs_node, int rhs_node) {
-		short lhs_occ = route_ctx.rr_node_route_inf[lhs_node].occ();
-		short lhs_capacity = device_ctx.rr_nodes[lhs_node].capacity();
-
-		short rhs_occ = route_ctx.rr_node_route_inf[rhs_node].occ();
-		short rhs_capacity = device_ctx.rr_nodes[rhs_node].capacity();
-
-		float lhs_cong_ratio = float(lhs_occ) / lhs_capacity;
-		float rhs_cong_ratio = float(rhs_occ) / rhs_capacity;
-
-		return lhs_cong_ratio < rhs_cong_ratio;
-	};
-	std::sort(congested_rr_nodes.begin(), congested_rr_nodes.end(),
-			cmp_ascending_acc_cost);
-
-	if (draw_state->show_congestion == DRAW_CONGESTED_WITH_NETS) {
-		auto rr_node_nets = collect_rr_node_nets();
-
-		for (int inode : congested_rr_nodes) {
-			for (ClusterNetId net : rr_node_nets[inode]) {
-				ezgl::color color = kelly_max_contrast_colors[size_t(net)
-						% kelly_max_contrast_colors.size()];
-				draw_state->net_color[net] = color;
-			}
-		}
-		g->set_line_width(0);
-		drawroute(HIGHLIGHTED, g);
-
-		//Reset colors
-		for (int inode : congested_rr_nodes) {
-			for (ClusterNetId net : rr_node_nets[inode]) {
-				draw_state->net_color[net] = DEFAULT_RR_NODE_COLOR;
-			}
-		}
-	} else {
-		g->set_line_width(2);
-	}
-
-	//Draw each congested node
-	for (int inode : congested_rr_nodes) {
-		short occ = route_ctx.rr_node_route_inf[inode].occ();
-		short capacity = device_ctx.rr_nodes[inode].capacity();
-
-		float congestion_ratio = float(occ) / capacity;
-
-		bool node_congested = (occ > capacity);
-		VTR_ASSERT(node_congested);
-
-		ezgl::color color = to_ezgl_color(cmap->color(congestion_ratio));
-
-		switch (device_ctx.rr_nodes[inode].type()) {
-		case CHANX: //fallthrough
-		case CHANY:
-			draw_rr_chan(inode, color, g);
-			break;
-
-		case IPIN: //fallthrough
-		case OPIN:
-			draw_rr_pin(inode, color, g);
-			break;
-		default:
-			break;
-		}
-	}
-
-	draw_state->color_map = std::move(cmap);
-=======
+
 static void draw_congestion(ezgl::renderer* g) {
     /* Draws all the overused routing resources (i.e. congestion) in various contrasting colors showing congestion ratio.   */
     t_draw_state* draw_state = get_draw_state_vars();
@@ -1428,7 +1320,6 @@
     }
 
     draw_state->color_map = std::move(cmap);
->>>>>>> 35f00688
 }
 
 static void draw_routing_costs(ezgl::renderer *g) {
@@ -1586,498 +1477,7 @@
 	application.update_message(msg.c_str());
 }
 
-<<<<<<< HEAD
-void draw_rr(ezgl::renderer *g) {
-	/* Draws the routing resources that exist in the FPGA, if the user wants *
-	 * them drawn.                                                           */
-	t_draw_state *draw_state = get_draw_state_vars();
-	auto &device_ctx = g_vpr_ctx.device();
-
-	if (draw_state->draw_rr_toggle == DRAW_NO_RR) {
-		g->set_line_width(3);
-		drawroute(HIGHLIGHTED, g);
-		g->set_line_width(0);
-		return;
-	}
-
-	g->set_line_dash(ezgl::line_dash::none);
-
-	for (size_t inode = 0; inode < device_ctx.rr_nodes.size(); inode++) {
-		if (!draw_state->draw_rr_node[inode].node_highlighted) {
-			/* If not highlighted node, assign color based on type. */
-			switch (device_ctx.rr_nodes[inode].type()) {
-			case CHANX:
-			case CHANY:
-				draw_state->draw_rr_node[inode].color = DEFAULT_RR_NODE_COLOR;
-				break;
-			case OPIN:
-				draw_state->draw_rr_node[inode].color = ezgl::PINK;
-				break;
-			case IPIN:
-				draw_state->draw_rr_node[inode].color = blk_LIGHTSKYBLUE;
-				break;
-			case SOURCE:
-				draw_state->draw_rr_node[inode].color = ezgl::PLUM;
-				break;
-			case SINK:
-				draw_state->draw_rr_node[inode].color = ezgl::DARK_SLATE_BLUE;
-				break;
-			default:
-				break;
-			}
-		}
-
-		/* Now call drawing routines to draw the node. */
-		switch (device_ctx.rr_nodes[inode].type()) {
-		case SINK:
-			draw_rr_src_sink(inode, draw_state->draw_rr_node[inode].color, g);
-			break;
-		case SOURCE:
-			draw_rr_edges(inode, g);
-			draw_rr_src_sink(inode, draw_state->draw_rr_node[inode].color, g);
-			break;
-
-		case CHANX:
-			draw_rr_chan(inode, draw_state->draw_rr_node[inode].color, g);
-			draw_rr_edges(inode, g);
-			break;
-
-		case CHANY:
-			draw_rr_chan(inode, draw_state->draw_rr_node[inode].color, g);
-			draw_rr_edges(inode, g);
-			break;
-
-		case IPIN:
-			draw_rr_pin(inode, draw_state->draw_rr_node[inode].color, g);
-			draw_rr_edges(inode, g);
-			break;
-
-		case OPIN:
-			draw_rr_pin(inode, draw_state->draw_rr_node[inode].color, g);
-			draw_rr_edges(inode, g);
-			break;
-
-		default:
-			vpr_throw(VPR_ERROR_OTHER, __FILE__, __LINE__,
-					"in draw_rr: Unexpected rr_node type: %d.\n",
-					device_ctx.rr_nodes[inode].type());
-		}
-	}
-
-	drawroute(HIGHLIGHTED, g);
-}
-
-static void draw_rr_chan(int inode, const ezgl::color color,
-		ezgl::renderer *g) {
-	auto &device_ctx = g_vpr_ctx.device();
-
-	t_rr_type type = device_ctx.rr_nodes[inode].type();
-
-	VTR_ASSERT(type == CHANX || type == CHANY);
-
-	ezgl::rectangle bound_box = draw_get_rr_chan_bbox(inode);
-	e_direction dir = device_ctx.rr_nodes[inode].direction();
-
-	//We assume increasing direction, and swap if needed
-	ezgl::point2d start = bound_box.bottom_left();
-	ezgl::point2d end = bound_box.top_right();
-	if (dir == DEC_DIRECTION) {
-		std::swap(start, end);
-	}
-
-	g->set_color(color);
-	if (color != DEFAULT_RR_NODE_COLOR) {
-		// If wire is highlighted, then draw with thicker linewidth.
-		g->set_line_width(3);
-	}
-
-	g->draw_line(start, end);
-
-	if (color != DEFAULT_RR_NODE_COLOR) {
-		// Revert width change
-		g->set_line_width(0);
-	}
-
-	e_side mux_dir = TOP;
-	int coord_min = -1;
-	int coord_max = -1;
-	if (type == CHANX) {
-		coord_min = device_ctx.rr_nodes[inode].xlow();
-		coord_max = device_ctx.rr_nodes[inode].xhigh();
-		if (dir == INC_DIRECTION) {
-			mux_dir = RIGHT;
-		} else {
-			mux_dir = LEFT;
-		}
-	} else {
-		VTR_ASSERT(type == CHANY);
-		coord_min = device_ctx.rr_nodes[inode].ylow();
-		coord_max = device_ctx.rr_nodes[inode].yhigh();
-		if (dir == INC_DIRECTION) {
-			mux_dir = TOP;
-		} else {
-			mux_dir = BOTTOM;
-		}
-	}
-
-	//Draw direction indicators at the boundary of each switch block, and label them
-	//with the corresponding switch point (see build_switchblocks.c for a description of switch points)
-	t_draw_coords *draw_coords = get_draw_coords_vars();
-	float arrow_offset = DEFAULT_ARROW_SIZE / 2;
-	ezgl::color arrow_color = blk_LIGHTGREY;
-	ezgl::color text_color = ezgl::BLACK;
-	for (int k = coord_min; k <= coord_max; ++k) {
-		int switchpoint_min = -1;
-		int switchpoint_max = -1;
-		if (dir == INC_DIRECTION) {
-			switchpoint_min = k - coord_min;
-			switchpoint_max = switchpoint_min + 1;
-		} else {
-			switchpoint_min = (coord_max + 1) - k;
-			switchpoint_max = switchpoint_min - 1;
-		}
-
-		ezgl::point2d arrow_loc_min(0, 0);
-		ezgl::point2d arrow_loc_max(0, 0);
-		if (type == CHANX) {
-			float sb_xmin = draw_coords->tile_x[k];
-			arrow_loc_min = { sb_xmin + arrow_offset, start.y };
-
-			float sb_xmax = draw_coords->tile_x[k]
-					+ draw_coords->get_tile_width();
-			arrow_loc_max = { sb_xmax - arrow_offset, start.y };
-
-		} else {
-			float sb_ymin = draw_coords->tile_y[k];
-			arrow_loc_min = { start.x, sb_ymin + arrow_offset };
-
-			float sb_ymax = draw_coords->tile_y[k]
-					+ draw_coords->get_tile_height();
-			arrow_loc_max = { start.x, sb_ymax - arrow_offset };
-		}
-
-		if (switchpoint_min == 0) {
-			if (dir != BI_DIRECTION) {
-				//Draw a mux at the start of each wire, labelled with it's size (#inputs)
-				draw_mux_with_size(start, mux_dir, WIRE_DRAWING_WIDTH,
-						device_ctx.rr_nodes[inode].fan_in(), g);
-			}
-		} else {
-			//Draw arrows and label with switch point
-			if (k == coord_min) {
-				std::swap(arrow_color, text_color);
-			}
-
-			g->set_color(arrow_color);
-			draw_triangle_along_line(g, arrow_loc_min, start, end);
-
-			g->set_color(text_color);
-			ezgl::rectangle bbox(
-					ezgl::point2d(arrow_loc_min.x - DEFAULT_ARROW_SIZE / 2,
-							arrow_loc_min.y - DEFAULT_ARROW_SIZE / 4),
-					ezgl::point2d(arrow_loc_min.x + DEFAULT_ARROW_SIZE / 2,
-							arrow_loc_min.y + DEFAULT_ARROW_SIZE / 4));
-			ezgl::point2d center = bbox.center();
-			g->draw_text(center, std::to_string(switchpoint_min), bbox.width(),
-					bbox.height());
-
-			if (k == coord_min) {
-				//Revert
-				std::swap(arrow_color, text_color);
-			}
-		}
-
-		if (switchpoint_max == 0) {
-			if (dir != BI_DIRECTION) {
-				//Draw a mux at the start of each wire, labelled with it's size (#inputs)
-				draw_mux_with_size(start, mux_dir, WIRE_DRAWING_WIDTH,
-						device_ctx.rr_nodes[inode].fan_in(), g);
-			}
-		} else {
-			//Draw arrows and label with switch point
-			if (k == coord_max) {
-				std::swap(arrow_color, text_color);
-			}
-
-			g->set_color(arrow_color);
-			draw_triangle_along_line(g, arrow_loc_max, start, end);
-
-			g->set_color(text_color);
-			ezgl::rectangle bbox(
-					ezgl::point2d(arrow_loc_max.x - DEFAULT_ARROW_SIZE / 2,
-							arrow_loc_max.y - DEFAULT_ARROW_SIZE / 4),
-					ezgl::point2d(arrow_loc_max.x + DEFAULT_ARROW_SIZE / 2,
-							arrow_loc_max.y + DEFAULT_ARROW_SIZE / 4));
-			ezgl::point2d center = bbox.center();
-			g->draw_text(center, std::to_string(switchpoint_max), bbox.width(),
-					bbox.height());
-
-			if (k == coord_max) {
-				//Revert
-				std::swap(arrow_color, text_color);
-			}
-		}
-	}
-	g->set_color(color); //Ensure color is still set correctly if we drew any arrows/text
-}
-
-static void draw_rr_edges(int inode, ezgl::renderer *g) {
-	/* Draws all the edges that the user wants shown between inode and what it *
-	 * connects to.  inode is assumed to be a CHANX, CHANY, or IPIN.           */
-	t_draw_state *draw_state = get_draw_state_vars();
-	auto &device_ctx = g_vpr_ctx.device();
-
-	t_rr_type from_type, to_type;
-	int to_node, from_ptc_num, to_ptc_num;
-	short switch_type;
-
-	from_type = device_ctx.rr_nodes[inode].type();
-
-	if ((draw_state->draw_rr_toggle == DRAW_NODES_RR)
-			|| (draw_state->draw_rr_toggle == DRAW_NODES_SBOX_RR
-					&& (from_type == OPIN || from_type == SOURCE
-							|| from_type == IPIN))
-			|| (draw_state->draw_rr_toggle == DRAW_NODES_SBOX_CBOX_RR
-					&& (from_type == SOURCE || from_type == IPIN))) {
-		return; /* Nothing to draw. */
-	}
-
-	from_ptc_num = device_ctx.rr_nodes[inode].ptc_num();
-
-	for (t_edge_size iedge = 0, l = device_ctx.rr_nodes[inode].num_edges();
-			iedge < l; iedge++) {
-		to_node = device_ctx.rr_nodes[inode].edge_sink_node(iedge);
-		to_type = device_ctx.rr_nodes[to_node].type();
-		to_ptc_num = device_ctx.rr_nodes[to_node].ptc_num();
-		bool edge_configurable =
-				device_ctx.rr_nodes[inode].edge_is_configurable(iedge);
-
-		switch (from_type) {
-		case OPIN:
-			switch (to_type) {
-			case CHANX:
-			case CHANY:
-				if (draw_state->draw_rr_node[inode].color == ezgl::MAGENTA) {
-					// If OPIN was clicked on, set color to fan-out
-					ezgl::color color = draw_state->draw_rr_node[to_node].color;
-					g->set_color(color);
-				} else if (draw_state->draw_rr_node[to_node].color
-						== ezgl::MAGENTA) {
-					// If CHANX or CHANY got clicked, set color to fan-in
-					ezgl::color color = draw_state->draw_rr_node[inode].color;
-					g->set_color(color);
-				} else {
-					g->set_color(ezgl::PINK);
-				}
-				draw_pin_to_chan_edge(inode, to_node, g);
-				break;
-			case IPIN:
-				if (draw_state->draw_rr_node[inode].color == ezgl::MAGENTA) {
-					ezgl::color color = draw_state->draw_rr_node[to_node].color;
-					g->set_color(color);
-				} else if (draw_state->draw_rr_node[to_node].color
-						== ezgl::MAGENTA) {
-					ezgl::color color = draw_state->draw_rr_node[inode].color;
-					g->set_color(color);
-				} else {
-					g->set_color(ezgl::MEDIUM_PURPLE);
-				}
-				draw_pin_to_pin(inode, to_node, g);
-				break;
-			default:
-				vpr_throw(VPR_ERROR_OTHER, __FILE__, __LINE__,
-						"in draw_rr_edges: node %d (type: %d) connects to node %d (type: %d).\n",
-						inode, from_type, to_node, to_type);
-				break;
-			}
-			break;
-
-		case CHANX: /* from_type */
-			switch (to_type) {
-			case IPIN:
-				if (draw_state->draw_rr_toggle == DRAW_NODES_SBOX_RR) {
-					break;
-				}
-
-				if (draw_state->draw_rr_node[to_node].node_highlighted
-						&& draw_state->draw_rr_node[inode].color
-								== DEFAULT_RR_NODE_COLOR) {
-					// If the IPIN is clicked on, draw connection to all the CHANX
-					// wire segments fanning into the pin. If a CHANX wire is clicked
-					// on, draw only the connection between that wire and the IPIN, with
-					// the pin fanning out from the wire.
-					break;
-				}
-
-				if (draw_state->draw_rr_node[inode].color == ezgl::MAGENTA) {
-					ezgl::color color = draw_state->draw_rr_node[to_node].color;
-					g->set_color(color);
-				} else if (draw_state->draw_rr_node[to_node].color
-						== ezgl::MAGENTA) {
-					ezgl::color color = draw_state->draw_rr_node[inode].color;
-					g->set_color(color);
-				} else {
-					g->set_color(blk_LIGHTSKYBLUE);
-				}
-				draw_pin_to_chan_edge(to_node, inode, g);
-				break;
-
-			case CHANX:
-				if (draw_state->draw_rr_node[inode].color == ezgl::MAGENTA) {
-					ezgl::color color = draw_state->draw_rr_node[to_node].color;
-					g->set_color(color);
-				} else if (draw_state->draw_rr_node[to_node].color
-						== ezgl::MAGENTA) {
-					ezgl::color color = draw_state->draw_rr_node[inode].color;
-					g->set_color(color);
-				} else if (!edge_configurable) {
-					ezgl::color color = blk_DARKGREY;
-					g->set_color(color);
-				} else {
-					g->set_color(blk_DARKGREEN);
-				}
-				switch_type = device_ctx.rr_nodes[inode].edge_switch(iedge);
-				draw_chanx_to_chanx_edge(inode, to_node, to_ptc_num,
-						switch_type, g);
-				break;
-
-			case CHANY:
-				if (draw_state->draw_rr_node[inode].color == ezgl::MAGENTA) {
-					ezgl::color color = draw_state->draw_rr_node[to_node].color;
-					g->set_color(color);
-				} else if (draw_state->draw_rr_node[to_node].color
-						== ezgl::MAGENTA) {
-					ezgl::color color = draw_state->draw_rr_node[inode].color;
-					g->set_color(color);
-				} else if (!edge_configurable) {
-					g->set_color(blk_DARKGREY);
-				} else {
-					g->set_color(blk_DARKGREEN);
-				}
-				switch_type = device_ctx.rr_nodes[inode].edge_switch(iedge);
-				draw_chanx_to_chany_edge(inode, from_ptc_num, to_node,
-						to_ptc_num, FROM_X_TO_Y, switch_type, g);
-				break;
-
-			default:
-				vpr_throw(VPR_ERROR_OTHER, __FILE__, __LINE__,
-						"in draw_rr_edges: node %d (type: %d) connects to node %d (type: %d).\n",
-						inode, from_type, to_node, to_type);
-				break;
-			}
-			break;
-
-		case CHANY: /* from_type */
-			switch (to_type) {
-			case IPIN:
-				if (draw_state->draw_rr_toggle == DRAW_NODES_SBOX_RR) {
-					break;
-				}
-
-				if (draw_state->draw_rr_node[to_node].node_highlighted
-						&& draw_state->draw_rr_node[inode].color
-								== DEFAULT_RR_NODE_COLOR) {
-					// If the IPIN is clicked on, draw connection to all the CHANY
-					// wire segments fanning into the pin. If a CHANY wire is clicked
-					// on, draw only the connection between that wire and the IPIN, with
-					// the pin fanning out from the wire.
-					break;
-				}
-
-				if (draw_state->draw_rr_node[inode].color == ezgl::MAGENTA) {
-					ezgl::color color = draw_state->draw_rr_node[to_node].color;
-					g->set_color(color);
-				} else if (draw_state->draw_rr_node[to_node].color
-						== ezgl::MAGENTA) {
-					ezgl::color color = draw_state->draw_rr_node[inode].color;
-					g->set_color(color);
-				} else {
-					g->set_color(blk_LIGHTSKYBLUE);
-				}
-				draw_pin_to_chan_edge(to_node, inode, g);
-				break;
-
-			case CHANX:
-				if (draw_state->draw_rr_node[inode].color == ezgl::MAGENTA) {
-					ezgl::color color = draw_state->draw_rr_node[to_node].color;
-					g->set_color(color);
-				} else if (draw_state->draw_rr_node[to_node].color
-						== ezgl::MAGENTA) {
-					ezgl::color color = draw_state->draw_rr_node[inode].color;
-					g->set_color(color);
-				} else if (!edge_configurable) {
-					ezgl::color color = blk_DARKGREY;
-					g->set_color(color);
-				} else {
-					g->set_color(blk_DARKGREEN);
-				}
-				switch_type = device_ctx.rr_nodes[inode].edge_switch(iedge);
-				draw_chanx_to_chany_edge(to_node, to_ptc_num, inode,
-						from_ptc_num, FROM_Y_TO_X, switch_type, g);
-				break;
-
-			case CHANY:
-				if (draw_state->draw_rr_node[inode].color == ezgl::MAGENTA) {
-					ezgl::color color = draw_state->draw_rr_node[to_node].color;
-					g->set_color(color);
-				} else if (draw_state->draw_rr_node[to_node].color
-						== ezgl::MAGENTA) {
-					ezgl::color color = draw_state->draw_rr_node[inode].color;
-					g->set_color(color);
-				} else if (!edge_configurable) {
-					ezgl::color color = blk_DARKGREY;
-					g->set_color(color);
-				} else {
-					g->set_color(blk_DARKGREEN);
-				}
-				switch_type = device_ctx.rr_nodes[inode].edge_switch(iedge);
-				draw_chany_to_chany_edge(inode, to_node, to_ptc_num,
-						switch_type, g);
-				break;
-
-			default:
-				vpr_throw(VPR_ERROR_OTHER, __FILE__, __LINE__,
-						"in draw_rr_edges: node %d (type: %d) connects to node %d (type: %d).\n",
-						inode, from_type, to_node, to_type);
-				break;
-			}
-			break;
-		case IPIN: // from_type
-			switch (to_type) {
-			case SINK:
-				g->set_color(ezgl::DARK_SLATE_BLUE);
-				draw_pin_to_sink(inode, to_node, g);
-				break;
-
-			default:
-				vpr_throw(VPR_ERROR_OTHER, __FILE__, __LINE__,
-						"in draw_rr_edges: node %d (type: %d) connects to node %d (type: %d).\n",
-						inode, from_type, to_node, to_type);
-				break;
-			}
-			break;
-		case SOURCE: // from_type
-			switch (to_type) {
-			case OPIN:
-				g->set_color(ezgl::PLUM);
-				draw_source_to_pin(inode, to_node, g);
-				break;
-
-			default:
-				vpr_throw(VPR_ERROR_OTHER, __FILE__, __LINE__,
-						"in draw_rr_edges: node %d (type: %d) connects to node %d (type: %d).\n",
-						inode, from_type, to_node, to_type);
-				break;
-			}
-			break;
-		default: /* from_type */
-			vpr_throw(VPR_ERROR_OTHER, __FILE__, __LINE__,
-					"draw_rr_edges called with node %d of type %d.\n", inode,
-					from_type);
-			break;
-		}
-	} /* End of for each edge loop */
-=======
+
 void draw_rr(ezgl::renderer* g) {
     /* Draws the routing resources that exist in the FPGA, if the user wants *
      * them drawn.                                                           */
@@ -2540,7 +1940,6 @@
                 break;
         }
     } /* End of for each edge loop */
->>>>>>> 35f00688
 }
 
 static void draw_x(float x, float y, float size, ezgl::renderer *g) {
@@ -2815,42 +2214,7 @@
  * TODO: Fix this for global routing, currently for detailed only.
  */
 ezgl::rectangle draw_get_rr_chan_bbox(int inode) {
-<<<<<<< HEAD
-	double left = 0, right = 0, top = 0, bottom = 0;
-	t_draw_coords *draw_coords = get_draw_coords_vars();
-	auto &device_ctx = g_vpr_ctx.device();
-
-	switch (device_ctx.rr_nodes[inode].type()) {
-	case CHANX:
-		left = draw_coords->tile_x[device_ctx.rr_nodes[inode].xlow()];
-		right = draw_coords->tile_x[device_ctx.rr_nodes[inode].xhigh()]
-				+ draw_coords->get_tile_width();
-		bottom = draw_coords->tile_y[device_ctx.rr_nodes[inode].ylow()]
-				+ draw_coords->get_tile_width()
-				+ (1. + device_ctx.rr_nodes[inode].ptc_num());
-		top = draw_coords->tile_y[device_ctx.rr_nodes[inode].ylow()]
-				+ draw_coords->get_tile_width()
-				+ (1. + device_ctx.rr_nodes[inode].ptc_num());
-		break;
-	case CHANY:
-		left = draw_coords->tile_x[device_ctx.rr_nodes[inode].xlow()]
-				+ draw_coords->get_tile_width()
-				+ (1. + device_ctx.rr_nodes[inode].ptc_num());
-		right = draw_coords->tile_x[device_ctx.rr_nodes[inode].xlow()]
-				+ draw_coords->get_tile_width()
-				+ (1. + device_ctx.rr_nodes[inode].ptc_num());
-		bottom = draw_coords->tile_y[device_ctx.rr_nodes[inode].ylow()];
-		top = draw_coords->tile_y[device_ctx.rr_nodes[inode].yhigh()]
-				+ draw_coords->get_tile_width();
-		break;
-	default:
-		// a problem. leave at default value (ie. zeros)
-		break;
-	}
-	ezgl::rectangle bound_box( { left, bottom }, { right, top });
-
-	return bound_box;
-=======
+
     double left = 0, right = 0, top = 0, bottom = 0;
     t_draw_coords* draw_coords = get_draw_coords_vars();
     auto& device_ctx = g_vpr_ctx.device();
@@ -2886,7 +2250,6 @@
     ezgl::rectangle bound_box({left, bottom}, {right, top});
 
     return bound_box;
->>>>>>> 35f00688
 }
 
 static void draw_rr_switch(float from_x, float from_y, float to_x, float to_y,
@@ -3154,135 +2517,6 @@
 }
 
 //Draws the set of rr_nodes specified, using the colors set in draw_state
-<<<<<<< HEAD
-void draw_partial_route(const std::vector<int> &rr_nodes_to_draw,
-		ezgl::renderer *g) {
-	t_draw_state *draw_state = get_draw_state_vars();
-	auto &device_ctx = g_vpr_ctx.device();
-
-	static vtr::OffsetMatrix<int> chanx_track; /* [1..device_ctx.grid.width() - 2][0..device_ctx.grid.height() - 2] */
-	static vtr::OffsetMatrix<int> chany_track; /* [0..device_ctx.grid.width() - 2][1..device_ctx.grid.height() - 2] */
-	if (draw_state->draw_route_type == GLOBAL) {
-		/* Allocate some temporary storage if it's not already available. */
-		size_t width = device_ctx.grid.width();
-		size_t height = device_ctx.grid.height();
-		if (chanx_track.empty()) {
-			chanx_track = vtr::OffsetMatrix<int>(
-					{ { { 1, width - 1 }, { 0, height - 1 } } });
-		}
-
-		if (chany_track.empty()) {
-			chany_track = vtr::OffsetMatrix<int>(
-					{ { { 0, width - 1 }, { 1, height - 1 } } });
-		}
-
-		for (size_t i = 1; i < width - 1; i++)
-			for (size_t j = 0; j < height - 1; j++)
-				chanx_track[i][j] = (-1);
-
-		for (size_t i = 0; i < width - 1; i++)
-			for (size_t j = 1; j < height - 1; j++)
-				chany_track[i][j] = (-1);
-	}
-
-	for (size_t i = 1; i < rr_nodes_to_draw.size(); ++i) {
-		int inode = rr_nodes_to_draw[i];
-		auto rr_type = device_ctx.rr_nodes[inode].type();
-
-		int prev_node = rr_nodes_to_draw[i - 1];
-		auto prev_type = device_ctx.rr_nodes[prev_node].type();
-
-		auto iedge = find_edge(prev_node, inode);
-		auto switch_type = device_ctx.rr_nodes[prev_node].edge_switch(iedge);
-
-		switch (rr_type) {
-		case OPIN: {
-			draw_rr_pin(inode, draw_state->draw_rr_node[inode].color, g);
-			break;
-		}
-		case IPIN: {
-			draw_rr_pin(inode, draw_state->draw_rr_node[inode].color, g);
-			if (device_ctx.rr_nodes[prev_node].type() == OPIN) {
-				draw_pin_to_pin(prev_node, inode, g);
-			} else {
-				draw_pin_to_chan_edge(inode, prev_node, g);
-			}
-			break;
-		}
-		case CHANX: {
-			if (draw_state->draw_route_type == GLOBAL)
-				chanx_track[device_ctx.rr_nodes[inode].xlow()][device_ctx.rr_nodes[inode].ylow()]++;
-
-			int itrack = get_track_num(inode, chanx_track, chany_track);
-			draw_rr_chan(inode, draw_state->draw_rr_node[inode].color, g);
-
-			switch (prev_type) {
-			case CHANX: {
-				draw_chanx_to_chanx_edge(prev_node, inode, itrack, switch_type,
-						g);
-				break;
-			}
-			case CHANY: {
-				int prev_track = get_track_num(prev_node, chanx_track,
-						chany_track);
-				draw_chanx_to_chany_edge(inode, itrack, prev_node,
-
-				prev_track, FROM_Y_TO_X, switch_type, g);
-				break;
-			}
-			case OPIN: {
-				draw_pin_to_chan_edge(prev_node, inode, g);
-				break;
-			}
-			default: {
-				VPR_ERROR(VPR_ERROR_OTHER,
-						"Unexpected connection from an rr_node of type %d to one of type %d.\n",
-						prev_type, rr_type);
-			}
-			}
-
-			break;
-		}
-		case CHANY: {
-			if (draw_state->draw_route_type == GLOBAL)
-				chany_track[device_ctx.rr_nodes[inode].xlow()][device_ctx.rr_nodes[inode].ylow()]++;
-
-			int itrack = get_track_num(inode, chanx_track, chany_track);
-			draw_rr_chan(inode, draw_state->draw_rr_node[inode].color, g);
-
-			switch (prev_type) {
-			case CHANX: {
-				int prev_track = get_track_num(prev_node, chanx_track,
-						chany_track);
-				draw_chanx_to_chany_edge(prev_node, prev_track, inode, itrack,
-						FROM_X_TO_Y, switch_type, g);
-				break;
-			}
-			case CHANY: {
-				draw_chany_to_chany_edge(prev_node, inode, itrack, switch_type,
-						g);
-				break;
-			}
-			case OPIN: {
-				draw_pin_to_chan_edge(prev_node, inode, g);
-
-				break;
-			}
-			default: {
-				VPR_ERROR(VPR_ERROR_OTHER,
-						"Unexpected connection from an rr_node of type %d to one of type %d.\n",
-						prev_type, rr_type);
-			}
-			}
-
-			break;
-		}
-		default: {
-			break;
-		}
-		}
-	}
-=======
 void draw_partial_route(const std::vector<int>& rr_nodes_to_draw, ezgl::renderer* g) {
     t_draw_state* draw_state = get_draw_state_vars();
     auto& device_ctx = g_vpr_ctx.device();
@@ -3408,38 +2642,25 @@
             }
         }
     }
->>>>>>> 35f00688
 }
 
 static int get_track_num(int inode, const vtr::OffsetMatrix<int> &chanx_track,
 		const vtr::OffsetMatrix<int> &chany_track) {
 	/* Returns the track number of this routing resource node.   */
 
-<<<<<<< HEAD
-	int i, j;
-	t_rr_type rr_type;
-	auto &device_ctx = g_vpr_ctx.device();
-=======
     int i, j;
     t_rr_type rr_type;
     auto& device_ctx = g_vpr_ctx.device();
     const auto& rr_graph = device_ctx.rr_graph;
->>>>>>> 35f00688
 
 	if (get_draw_state_vars()->draw_route_type == DETAILED)
 		return (device_ctx.rr_nodes[inode].ptc_num());
 
 	/* GLOBAL route stuff below. */
 
-<<<<<<< HEAD
-	rr_type = device_ctx.rr_nodes[inode].type();
-	i = device_ctx.rr_nodes[inode].xlow(); /* NB: Global rr graphs must have only unit */
-	j = device_ctx.rr_nodes[inode].ylow(); /* length channel segments.                 */
-=======
     rr_type = rr_graph.node_type(RRNodeId(inode));
     i = device_ctx.rr_nodes[inode].xlow(); /* NB: Global rr graphs must have only unit */
     j = device_ctx.rr_nodes[inode].ylow(); /* length channel segments.                 */
->>>>>>> 35f00688
 
 	switch (rr_type) {
 	case CHANX:
@@ -3567,79 +2788,6 @@
  *  It returns the hit RR node's ID (or OPEN if no hit)
  */
 static int draw_check_rr_node_hit(float click_x, float click_y) {
-<<<<<<< HEAD
-	int hit_node = OPEN;
-	ezgl::rectangle bound_box;
-
-	t_draw_coords *draw_coords = get_draw_coords_vars();
-	auto &device_ctx = g_vpr_ctx.device();
-
-	for (size_t inode = 0; inode < device_ctx.rr_nodes.size(); inode++) {
-		switch (device_ctx.rr_nodes[inode].type()) {
-		case IPIN:
-		case OPIN: {
-			int i = device_ctx.rr_nodes[inode].xlow();
-			int j = device_ctx.rr_nodes[inode].ylow();
-			t_physical_tile_type_ptr type = device_ctx.grid[i][j].type;
-			int width_offset = device_ctx.grid[i][j].width_offset;
-			int height_offset = device_ctx.grid[i][j].height_offset;
-			int ipin = device_ctx.rr_nodes[inode].ptc_num();
-			float xcen, ycen;
-			for (const e_side &iside : SIDES) {
-				// If pin exists on this side of the block, then get pin coordinates
-				if (type->pinloc[width_offset][height_offset][size_t(iside)][ipin]) {
-					draw_get_rr_pin_coords(inode, &xcen, &ycen, iside);
-
-					// Now check if we clicked on this pin
-					if (click_x >= xcen - draw_coords->pin_size
-							&& click_x <= xcen + draw_coords->pin_size
-							&& click_y >= ycen - draw_coords->pin_size
-							&& click_y <= ycen + draw_coords->pin_size) {
-						hit_node = inode;
-						return hit_node;
-					}
-				}
-			}
-			break;
-		}
-		case SOURCE:
-		case SINK: {
-			float xcen, ycen;
-			draw_get_rr_src_sink_coords(device_ctx.rr_nodes[inode], &xcen,
-					&ycen);
-
-			// Now check if we clicked on this pin
-			if (click_x >= xcen - draw_coords->pin_size
-					&& click_x <= xcen + draw_coords->pin_size
-					&& click_y >= ycen - draw_coords->pin_size
-					&& click_y <= ycen + draw_coords->pin_size) {
-				hit_node = inode;
-				return hit_node;
-			}
-			break;
-		}
-		case CHANX:
-		case CHANY: {
-			bound_box = draw_get_rr_chan_bbox(inode);
-
-			// Check if we clicked on this wire, with 30%
-			// tolerance outside its boundary
-			const float tolerance = 0.3;
-			if (click_x >= bound_box.left() - tolerance
-					&& click_x <= bound_box.right() + tolerance
-					&& click_y >= bound_box.bottom() - tolerance
-					&& click_y <= bound_box.top() + tolerance) {
-				hit_node = inode;
-				return hit_node;
-			}
-			break;
-		}
-		default:
-			break;
-		}
-	}
-	return hit_node;
-=======
     int hit_node = OPEN;
     ezgl::rectangle bound_box;
 
@@ -3702,7 +2850,6 @@
         }
     }
     return hit_node;
->>>>>>> 35f00688
 }
 
 std::set<int> draw_expand_non_configurable_rr_nodes(int from_node) {
@@ -4029,219 +3176,7 @@
 	g->fill_poly(poly);
 }
 
-<<<<<<< HEAD
-static void draw_pin_to_chan_edge(int pin_node, int chan_node,
-		ezgl::renderer *g) {
-	/* This routine draws an edge from the pin_node to the chan_node (CHANX or   *
-	 * CHANY).  The connection is made to the nearest end of the track instead   *
-	 * of perpendicular to the track to symbolize a single-drive connection.     */
-
-	/* TODO: Fix this for global routing, currently for detailed only */
-
-	t_draw_coords *draw_coords = get_draw_coords_vars();
-	auto &device_ctx = g_vpr_ctx.device();
-
-	const t_rr_node &pin_rr = device_ctx.rr_nodes[pin_node];
-	const t_rr_node &chan_rr = device_ctx.rr_nodes[chan_node];
-
-	const t_grid_tile &grid_tile = device_ctx.grid[pin_rr.xlow()][pin_rr.ylow()];
-	t_physical_tile_type_ptr grid_type = grid_tile.type;
-
-	float x1 = 0, y1 = 0;
-	/* If there is only one side, no need for the following inference!!!
-	 * When a node may have multiple sides,
-	 * we lack direct information about which side of the node drives the channel node
-	 * However, we can infer which side is actually used by the driver based on the
-	 * coordinates of the channel node.
-	 * In principle, in a regular rr_graph that can pass check_rr_graph() function,
-	 * the coordinates should follow the illustration:
-	 *
-	 *                +----------+
-	 *                |  CHANX   |
-	 *                |  [x][y]  |
-	 *                +----------+
-	 *   +----------+ +----------+ +--------+
-	 *   |          | |          | |        |
-	 *   |  CHANY   | |  Grid    | | CHANY  |
-	 *   | [x-1][y] | | [x][y]   | | [x][y] |
-	 *   |          | |          | |        |
-	 *   +----------+ +----------+ +--------+
-	 *                +----------+
-	 *                |  CHANX   |
-	 *                | [x][y-1] |
-	 *                +----------+
-	 *
-	 *
-	 * Therefore, when there are multiple side:
-	 * - a TOP side node is considered when the ylow of CHANX >= ylow of the node
-	 * - a BOTTOM side node is considered when the ylow of CHANX <= ylow - 1 of the node
-	 * - a RIGHT side node is considered when the xlow of CHANY >= xlow of the node
-	 * - a LEFT side node is considered when the xlow of CHANY <= xlow - 1 of the node
-	 *
-	 * Note: ylow == yhigh for CHANX and xlow == xhigh for CHANY
-	 *
-	 * Note: Similar rules are applied for grid that has width > 1 and height > 1
-	 *       This is because (xlow, ylow) or (xhigh, yhigh) of the node follows
-	 *       the actual offset of the pin in the context of grid width and height
-	 */
-	std::vector<e_side> pin_candidate_sides;
-	for (const e_side &pin_candidate_side : SIDES) {
-		if ((pin_rr.is_node_on_specific_side(pin_candidate_side))
-				&& (grid_type->pinloc[grid_tile.width_offset][grid_tile.height_offset][pin_candidate_side][pin_rr.pin_num()])) {
-			pin_candidate_sides.push_back(pin_candidate_side);
-		}
-	}
-	/* Only 1 side will be picked in the end
-	 * Any rr_node of a grid should have at least 1 side!!!
-	 */
-	e_side pin_side = NUM_SIDES;
-	if (1 == pin_candidate_sides.size()) {
-		pin_side = pin_candidate_sides[0];
-	} else {
-		VTR_ASSERT(1 < pin_candidate_sides.size());
-		if (CHANX == chan_rr.type() && pin_rr.ylow() <= chan_rr.ylow()) {
-			pin_side = TOP;
-		} else if (CHANX == chan_rr.type()
-				&& pin_rr.ylow() - 1 >= chan_rr.ylow()) {
-			pin_side = BOTTOM;
-		} else if (CHANY == chan_rr.type() && pin_rr.xlow() <= chan_rr.xlow()) {
-			pin_side = RIGHT;
-		} else if (CHANY == chan_rr.type()
-				&& pin_rr.xlow() - 1 >= chan_rr.xlow()) {
-			pin_side = LEFT;
-		}
-		/* The inferred side must be in the list of sides of the pin rr_node!!! */
-		VTR_ASSERT(
-				pin_candidate_sides.end()
-						!= std::find(pin_candidate_sides.begin(),
-								pin_candidate_sides.end(), pin_side));
-	}
-	/* Sanity check */
-	VTR_ASSERT(NUM_SIDES != pin_side);
-
-	/* Now we determine which side to be used, calculate the offset for the pin to be drawn
-	 * - For the pin locates above/right to the grid (at the top/right side),
-	 *   a positive offset (+ve) is required
-	 * - For the pin locates below/left to the grid (at the bottom/left side),
-	 *   a negative offset (-ve) is required
-	 *
-	 *   y
-	 *   ^                           +-----+ ---
-	 *   |                           | PIN |  ^
-	 *   |                           |     |  offset
-	 *   |                           |     |  v
-	 *   |               +-----------+-----+----------+
-	 *   |               |                            |<- offset ->|
-	 *   |    |<-offset->|                            +------------+
-	 *   |    +----------+        Grid                |   PIN      |
-	 *   |    | PIN      |                            +------------+
-	 *   |    +----------+                            |
-	 *   |               |                            |
-	 *   |               +---+-----+------------------+
-	 *   |               ^   |     |
-	 *   |            offset | PIN |
-	 *   |               v   |     |
-	 *   |               ----+-----+
-	 *   +------------------------------------------------------------>x
-	 */
-	float draw_pin_offset;
-	if (TOP == pin_side || RIGHT == pin_side) {
-		draw_pin_offset = draw_coords->pin_size;
-	} else {
-		VTR_ASSERT(BOTTOM == pin_side || LEFT == pin_side);
-		draw_pin_offset = -draw_coords->pin_size;
-	}
-
-	draw_get_rr_pin_coords(pin_node, &x1, &y1, pin_side);
-
-	ezgl::rectangle chan_bbox = draw_get_rr_chan_bbox(chan_node);
-
-	float x2 = 0, y2 = 0;
-	switch (chan_rr.type()) {
-	case CHANX: {
-		y1 += draw_pin_offset;
-		y2 = chan_bbox.bottom();
-		x2 = x1;
-		if (is_opin(pin_rr.pin_num(), grid_type)) {
-			if (chan_rr.direction() == INC_DIRECTION) {
-				x2 = chan_bbox.left();
-			} else if (chan_rr.direction() == DEC_DIRECTION) {
-				x2 = chan_bbox.right();
-			}
-		}
-		break;
-	}
-	case CHANY: {
-		x1 += draw_pin_offset;
-		x2 = chan_bbox.left();
-		y2 = y1;
-		if (is_opin(pin_rr.pin_num(), grid_type)) {
-			if (chan_rr.direction() == INC_DIRECTION) {
-				y2 = chan_bbox.bottom();
-			} else if (chan_rr.direction() == DEC_DIRECTION) {
-				y2 = chan_bbox.top();
-			}
-		}
-		break;
-	}
-	default: {
-		vpr_throw(VPR_ERROR_OTHER, __FILE__, __LINE__,
-				"in draw_pin_to_chan_edge: Invalid channel node %d.\n",
-				chan_node);
-	}
-	}
-	g->draw_line( { x1, y1 }, { x2, y2 });
-
-	//don't draw the ex, or triangle unless zoomed in really far
-	if (chan_rr.direction() == BI_DIRECTION
-			|| !is_opin(pin_rr.pin_num(), grid_type)) {
-		draw_x(x2, y2, 0.7 * draw_coords->pin_size, g);
-	} else {
-		float xend = x2 + (x1 - x2) / 10.;
-		float yend = y2 + (y1 - y2) / 10.;
-		draw_triangle_along_line(g, xend, yend, x1, x2, y1, y2);
-	}
-}
-
-static void draw_pin_to_pin(int opin_node, int ipin_node, ezgl::renderer *g) {
-	/* This routine draws an edge from the opin rr node to the ipin rr node */
-	auto &device_ctx = g_vpr_ctx.device();
-	VTR_ASSERT(device_ctx.rr_nodes[opin_node].type() == OPIN);
-	VTR_ASSERT(device_ctx.rr_nodes[ipin_node].type() == IPIN);
-
-	/* FIXME: May use a smarter strategy
-	 * Currently, we use the last side found for both OPIN and IPIN
-	 * when draw the direct connection between the two nodes
-	 * Note: tried first side but see missing connections
-	 */
-	float x1 = 0, y1 = 0;
-	std::vector<e_side> opin_candidate_sides;
-	for (const e_side &opin_candidate_side : SIDES) {
-		if (device_ctx.rr_nodes[opin_node].is_node_on_specific_side(
-				opin_candidate_side)) {
-			opin_candidate_sides.push_back(opin_candidate_side);
-		}
-	}
-	VTR_ASSERT(1 <= opin_candidate_sides.size());
-	draw_get_rr_pin_coords(opin_node, &x1, &y1, opin_candidate_sides.back());
-
-	float x2 = 0, y2 = 0;
-	std::vector<e_side> ipin_candidate_sides;
-	for (const e_side &ipin_candidate_side : SIDES) {
-		if (device_ctx.rr_nodes[ipin_node].is_node_on_specific_side(
-				ipin_candidate_side)) {
-			ipin_candidate_sides.push_back(ipin_candidate_side);
-		}
-	}
-	VTR_ASSERT(1 <= ipin_candidate_sides.size());
-	draw_get_rr_pin_coords(ipin_node, &x2, &y2, ipin_candidate_sides.back());
-
-	g->draw_line( { x1, y1 }, { x2, y2 });
-
-	float xend = x2 + (x1 - x2) / 10.;
-	float yend = y2 + (y1 - y2) / 10.;
-	draw_triangle_along_line(g, xend, yend, x1, x2, y1, y2);
-=======
+
 static void draw_pin_to_chan_edge(int pin_node, int chan_node, ezgl::renderer* g) {
     /* This routine draws an edge from the pin_node to the chan_node (CHANX or   *
      * CHANY).  The connection is made to the nearest end of the track instead   *
@@ -4446,7 +3381,6 @@
     float xend = x2 + (x1 - x2) / 10.;
     float yend = y2 + (y1 - y2) / 10.;
     draw_triangle_along_line(g, xend, yend, x1, x2, y1, y2);
->>>>>>> 35f00688
 }
 
 static void draw_pin_to_sink(int ipin_node, int sink_node, ezgl::renderer *g) {
@@ -5290,93 +4224,7 @@
 	}
 }
 
-<<<<<<< HEAD
-static void draw_rr_costs(ezgl::renderer *g, const std::vector<float> &rr_costs,
-		bool lowest_cost_first) {
-	t_draw_state *draw_state = get_draw_state_vars();
-
-	/* Draws routing costs */
-
-	auto &device_ctx = g_vpr_ctx.device();
-
-	g->set_line_width(0);
-
-	bool with_edges = (draw_state->show_router_expansion_cost
-			== DRAW_ROUTER_EXPANSION_COST_TOTAL_WITH_EDGES
-			|| draw_state->show_router_expansion_cost
-					== DRAW_ROUTER_EXPANSION_COST_KNOWN_WITH_EDGES
-			|| draw_state->show_router_expansion_cost
-					== DRAW_ROUTER_EXPANSION_COST_EXPECTED_WITH_EDGES);
-
-	VTR_ASSERT(rr_costs.size() == device_ctx.rr_nodes.size());
-
-	float min_cost = std::numeric_limits<float>::infinity();
-	float max_cost = -min_cost;
-	for (size_t inode = 0; inode < device_ctx.rr_nodes.size(); inode++) {
-		if (std::isnan(rr_costs[inode]))
-			continue;
-
-		min_cost = std::min(min_cost, rr_costs[inode]);
-		max_cost = std::max(max_cost, rr_costs[inode]);
-	}
-	if (min_cost == std::numeric_limits<float>::infinity())
-		min_cost = 0;
-	if (max_cost == -std::numeric_limits<float>::infinity())
-		max_cost = 0;
-	std::unique_ptr<vtr::ColorMap> cmap = std::make_unique<vtr::PlasmaColorMap>(
-			min_cost, max_cost);
-
-	//Draw the nodes in ascending order of value, this ensures high valued nodes
-	//are not overdrawn by lower value ones (e.g-> when zoomed-out far)
-	std::vector<int> nodes(device_ctx.rr_nodes.size());
-	std::iota(nodes.begin(), nodes.end(), 0);
-	auto cmp_ascending_cost = [&](int lhs_node, int rhs_node) {
-		if (lowest_cost_first) {
-			return rr_costs[lhs_node] > rr_costs[rhs_node];
-		}
-		return rr_costs[lhs_node] < rr_costs[rhs_node];
-	};
-	std::sort(nodes.begin(), nodes.end(), cmp_ascending_cost);
-
-	for (int inode : nodes) {
-		float cost = rr_costs[inode];
-		if (std::isnan(cost))
-			continue;
-
-		ezgl::color color = to_ezgl_color(cmap->color(cost));
-
-		switch (device_ctx.rr_nodes[inode].type()) {
-		case CHANX: //fallthrough
-		case CHANY:
-			draw_rr_chan(inode, color, g);
-			if (with_edges)
-				draw_rr_edges(inode, g);
-			break;
-
-		case IPIN: //fallthrough
-			draw_rr_pin(inode, color, g);
-			if (with_edges)
-				draw_rr_edges(inode, g);
-			break;
-		case OPIN:
-			draw_rr_pin(inode, color, g);
-			if (with_edges)
-				draw_rr_edges(inode, g);
-			break;
-		case SOURCE:
-		case SINK:
-			color.alpha *= 0.8;
-			draw_rr_src_sink(inode, color, g);
-			if (with_edges)
-				draw_rr_edges(inode, g);
-			break;
-		default:
-			break;
-		}
-	}
-
-	draw_state->color_map = std::move(cmap);
-=======
+
 static void draw_rr_costs(ezgl::renderer* g, const std::vector<float>& rr_costs, bool lowest_cost_first) {
     t_draw_state* draw_state = get_draw_state_vars();
 
@@ -5450,7 +4298,6 @@
     }
 
     draw_state->color_map = std::move(cmap);
->>>>>>> 35f00688
 }
 
 static void draw_placement_macros(ezgl::renderer *g) {
