#include <cstdio>
#include <cmath>
#include <vector>

#include "vtr_assert.h"
#include "vtr_log.h"
#include "vtr_memory.h"
#include "vtr_math.h"

#include "vpr_types.h"
#include "vpr_utils.h"
#include "vpr_error.h"

#include "globals.h"
#include "route_common.h"
#include "route_tree_timing.h"

/* This module keeps track of the partial routing tree for timing-driven     *
 * routing.  The normal traceback structure doesn't provide enough info      *
 * about the partial routing during timing-driven routing, so the routines   *
 * in this module are used to keep a tree representation of the partial      *
 * routing during timing-driven routing.  This allows rapid incremental      *
 * timing analysis.                                                          */

/********************** Variables local to this module ***********************/

/* Array below allows mapping from any rr_node to any rt_node currently in
 * the rt_tree.                                                              */

/* In some cases the same SINK node is put into the tree multiple times in a     *
 * single route. To model this, we are putting in separate rt_nodes in the route *
 * tree if we go to the same SINK more than once. rr_node_to_rt_node[inode] will *
 * therefore store the last rt_node created of all the SINK nodes with the same  *
 * index "inode". This is okay because the mapping is only used in this file to  *
 * quickly figure out where rt_nodes that we are branching off of (for nets with *
 * fanout > 1) are, and we will never branch off a SINK.                         */
static std::vector<t_rt_node*> rr_node_to_rt_node; /* [0..device_ctx.rr_nodes.size()-1] */

/* Frees lists for fast addition and deletion of nodes and edges. */

static t_rt_node* rt_node_free_list = nullptr;
static t_linked_rt_edge* rt_edge_free_list = nullptr;

/********************** Subroutines local to this module *********************/

static t_rt_node* alloc_rt_node();

static void free_rt_node(t_rt_node* rt_node);

static t_linked_rt_edge* alloc_linked_rt_edge();

static void free_linked_rt_edge(t_linked_rt_edge* rt_edge);

static t_rt_node* add_subtree_to_route_tree(t_heap* hptr,
                                            int target_net_pin_index,
                                            t_rt_node** sink_rt_node_ptr);

static t_rt_node* add_non_configurable_to_route_tree(const int rr_node, const bool reached_by_non_configurable_edge, std::unordered_set<int>& visited);

static t_rt_node* update_unbuffered_ancestors_C_downstream(t_rt_node* start_of_new_subtree_rt_node);

bool verify_route_tree_recurr(t_rt_node* node, std::set<int>& seen_nodes);

static t_rt_node* prune_route_tree_recurr(t_rt_node* node, CBRR& connections_inf, bool congested, std::vector<int>* non_config_node_set_usage);

static t_trace* traceback_to_route_tree_branch(t_trace* trace, std::map<int, t_rt_node*>& rr_node_to_rt, std::vector<int>* non_config_node_set_usage);

static std::pair<t_trace*, t_trace*> traceback_from_route_tree_recurr(t_trace* head, t_trace* tail, const t_rt_node* node);

void collect_route_tree_connections(const t_rt_node* node, std::multiset<std::tuple<int, int, int>>& connections);

/************************** Subroutine definitions ***************************/

constexpr float epsilon = 1e-15;
static bool equal_approx(float a, float b) {
    return fabs(a - b) < epsilon;
}

bool alloc_route_tree_timing_structs(bool exists_ok) {
    /* Allocates any structures needed to build the routing trees. */

    auto& device_ctx = g_vpr_ctx.device();
    //ESR API Access (Get total number of nodes)
    bool route_tree_structs_are_allocated = (rr_node_to_rt_node.size() == size_t(device_ctx.rr_nodes.size())
                                             || rt_node_free_list != nullptr);
    if (route_tree_structs_are_allocated) {
        if (exists_ok) {
            return false;
        } else {
            VPR_FATAL_ERROR(VPR_ERROR_ROUTE,
                            "in alloc_route_tree_timing_structs: old structures already exist.\n");
        }
    }

    rr_node_to_rt_node = std::vector<t_rt_node*>(device_ctx.rr_nodes.size(), nullptr);

    return true;
}

void free_route_tree_timing_structs() {
    /* Frees the structures needed to build routing trees, and really frees
     * (i.e. deletes) all the data on the free lists.                         */

    t_rt_node *rt_node, *next_node;
    t_linked_rt_edge *rt_edge, *next_edge;

    rr_node_to_rt_node.clear();

    rt_node = rt_node_free_list;

    while (rt_node != nullptr) {
        next_node = rt_node->u.next;
        delete rt_node;
        rt_node = next_node;
    }

    rt_node_free_list = nullptr;

    rt_edge = rt_edge_free_list;

    while (rt_edge != nullptr) {
        next_edge = rt_edge->next;
        delete rt_edge;
        rt_edge = next_edge;
    }

    rt_edge_free_list = nullptr;
}

static t_rt_node*
alloc_rt_node() {
    /* Allocates a new rt_node, from the free list if possible, from the free
     * store otherwise.                                                         */

    t_rt_node* rt_node;

    rt_node = rt_node_free_list;

    if (rt_node != nullptr) {
        rt_node_free_list = rt_node->u.next;
    } else {
        rt_node = new t_rt_node;
    }

    return (rt_node);
}

static void free_rt_node(t_rt_node* rt_node) {
    /* Adds rt_node to the proper free list.          */

    rt_node->u.next = rt_node_free_list;
    rt_node_free_list = rt_node;
}

static t_linked_rt_edge*
alloc_linked_rt_edge() {
    /* Allocates a new linked_rt_edge, from the free list if possible, from the
     * free store otherwise.                                                     */

    t_linked_rt_edge* linked_rt_edge;

    linked_rt_edge = rt_edge_free_list;

    if (linked_rt_edge != nullptr) {
        rt_edge_free_list = linked_rt_edge->next;
    } else {
        linked_rt_edge = new t_linked_rt_edge;
    }

    VTR_ASSERT(linked_rt_edge != nullptr);
    return (linked_rt_edge);
}

/* Adds the rt_edge to the rt_edge free list.                       */
static void free_linked_rt_edge(t_linked_rt_edge* rt_edge) {
    rt_edge->next = rt_edge_free_list;
    rt_edge_free_list = rt_edge;
}

/* Initializes the routing tree to just the net source, and returns the root
 * node of the rt_tree (which is just the net source).                       */
t_rt_node* init_route_tree_to_source(ClusterNetId inet) {
    t_rt_node* rt_root;
    int inode;

    auto& route_ctx = g_vpr_ctx.routing();
    auto& device_ctx = g_vpr_ctx.device();

    rt_root = alloc_rt_node();
    rt_root->u.child_list = nullptr;
    rt_root->parent_node = nullptr;
    rt_root->parent_switch = OPEN;
    rt_root->re_expand = true;

    inode = route_ctx.net_rr_terminals[inet][0]; /* Net source */

    rt_root->inode = inode;
    rt_root->net_pin_index = OPEN;
    //ESR API Access (get Capacitance and Resistance [4 times])
    rt_root->C_downstream = device_ctx.rr_nodes[inode].C();
    rt_root->R_upstream = device_ctx.rr_nodes[inode].R();
    rt_root->Tdel = 0.5 * device_ctx.rr_nodes[inode].R() * device_ctx.rr_nodes[inode].C();
    rr_node_to_rt_node[inode] = rt_root;

    return (rt_root);
}

/* Adds the most recently finished wire segment to the routing tree, and
 * updates the Tdel, etc. numbers for the rest of the routing tree.  hptr
 * is the heap pointer of the SINK that was reached, and target_net_pin_index
 * is the net pin index corresponding to the SINK that was reached. This routine
 * returns a pointer to the rt_node of the SINK that it adds to the routing.        */
t_rt_node* update_route_tree(t_heap* hptr, int target_net_pin_index, SpatialRouteTreeLookup* spatial_rt_lookup) {
    t_rt_node *start_of_new_subtree_rt_node, *sink_rt_node;
    t_rt_node *unbuffered_subtree_rt_root, *subtree_parent_rt_node;
    float Tdel_start;
    short iswitch;

    auto& device_ctx = g_vpr_ctx.device();

    //Create a new subtree from the target in hptr to existing routing
    start_of_new_subtree_rt_node = add_subtree_to_route_tree(hptr, target_net_pin_index, &sink_rt_node);

    //Propagate R_upstream down into the new subtree
    load_new_subtree_R_upstream(start_of_new_subtree_rt_node);

    //Propagate C_downstream up from new subtree sinks to subtree root
    load_new_subtree_C_downstream(start_of_new_subtree_rt_node);

    //Propagate C_downstream up from the subtree root
    unbuffered_subtree_rt_root = update_unbuffered_ancestors_C_downstream(start_of_new_subtree_rt_node);

    subtree_parent_rt_node = unbuffered_subtree_rt_root->parent_node;

    if (subtree_parent_rt_node != nullptr) { /* Parent exists. */
        Tdel_start = subtree_parent_rt_node->Tdel;
        iswitch = unbuffered_subtree_rt_root->parent_switch;
        Tdel_start += device_ctx.rr_switch_inf[iswitch].R * unbuffered_subtree_rt_root->C_downstream;
        Tdel_start += device_ctx.rr_switch_inf[iswitch].Tdel;
    } else { /* Subtree starts at SOURCE */
        Tdel_start = 0.;
    }

    load_route_tree_Tdel(unbuffered_subtree_rt_root, Tdel_start);

    if (spatial_rt_lookup) {
        update_route_tree_spatial_lookup_recur(start_of_new_subtree_rt_node, *spatial_rt_lookup);
    }

    return (sink_rt_node);
}

/* Records all nodes from the current routing (rt_tree) into the rr_node_to_rt_node
 * lookup, which maps the node's corresponding rr_node index (inode) to the node
 * itself. This is done recursively, starting from the root of the tree to its leafs
 * (SINKs) in a depth-first traversal. The rt_node we are currently processing has
 * either not been added to the routing for this net before or if it was added, the
 * rr_node_to_rt_node mapping structure should point back at the rt_node itself so
 * we are just branching off that point. Exceptions are the SINK nodes, some
 * netlists and input pin equivalence can lead to us routing to the same SINK more
 * than once on a net (resulting in different rt_nodes sharing the same rr_node index).
 * Hence for SINKs we assert on a weaker condition that if this SINK is already in the
 * rt_tree, the rr_node_to_rt_node mapping structure points to a legal rt_node (but
 * not necessarily the only one) containing the SINK */
void add_route_tree_to_rr_node_lookup(t_rt_node* node) {
    if (node) {
        auto& device_ctx = g_vpr_ctx.device();
<<<<<<< HEAD
        const auto& rr_graph = device_ctx.rr_graph;
        if (rr_graph.node_type(RRNodeId(node->inode)) == SINK) {
=======
        //ESR API Access (get type of node)
        if (device_ctx.rr_nodes[node->inode].type() == SINK) { //ESR keep iterating until you get to a sink?
>>>>>>> f6c1dca5
            VTR_ASSERT(rr_node_to_rt_node[node->inode] == nullptr || rr_node_to_rt_node[node->inode]->inode == node->inode);
        } else {
            VTR_ASSERT(rr_node_to_rt_node[node->inode] == nullptr || rr_node_to_rt_node[node->inode] == node);
        }

        rr_node_to_rt_node[node->inode] = node;

        for (auto edge = node->u.child_list; edge != nullptr; edge = edge->next) {
            add_route_tree_to_rr_node_lookup(edge->child);
        }
    }
}

/* Adds the most recent wire segment, ending at the SINK indicated by hptr,
 * to the routing tree. target_net_pin_index is the net pin index correspinding
 * to the SINK indicated by hptr. Returns the first (most upstream) new rt_node,
 * and (via a pointer) the rt_node of the new SINK. Traverses up from SINK  */
static t_rt_node*
add_subtree_to_route_tree(t_heap* hptr, int target_net_pin_index, t_rt_node** sink_rt_node_ptr) {
    t_rt_node *rt_node, *downstream_rt_node, *sink_rt_node;
    t_linked_rt_edge* linked_rt_edge;

    auto& device_ctx = g_vpr_ctx.device();
    const auto& rr_graph = device_ctx.rr_graph;
    auto& route_ctx = g_vpr_ctx.routing();

    int inode = hptr->index;

    //if (rr_graph.node_type(RRNodeId(inode)) != SINK) {
    //VPR_FATAL_ERROR(VPR_ERROR_ROUTE,
    //"in add_subtree_to_route_tree. Expected type = SINK (%d).\n"
    //"Got type = %d.",  SINK, rr_graph.node_type(RRNodeId(inode)));
    //}

    sink_rt_node = alloc_rt_node();
    sink_rt_node->u.child_list = nullptr;
    sink_rt_node->inode = inode;
    sink_rt_node->net_pin_index = target_net_pin_index; //hptr is the heap pointer of the SINK that was reached, which corresponds to the target pin
    rr_node_to_rt_node[inode] = sink_rt_node;

    /* In the code below I'm marking SINKs and IPINs as not to be re-expanded.
     * It makes the code more efficient (though not vastly) to prune this way
     * when there aren't route-throughs or ipin doglegs.                        */

    sink_rt_node->re_expand = false;

    /* Now do it's predecessor. */

    downstream_rt_node = sink_rt_node;

    std::unordered_set<int> main_branch_visited; //does not include sink
    std::unordered_set<int> all_visited;         //does not include sink
    inode = hptr->prev_node();
    RREdgeId edge = hptr->prev_edge();
    //ESR API Access (get the switch for the edge)
    short iswitch = device_ctx.rr_nodes.edge_switch(edge);

    /* For all "new" nodes in the main path */
    // inode is node index of previous node
    // NO_PREVIOUS tags a previously routed node

    while (rr_node_to_rt_node[inode] == nullptr) { //Not connected to existing routing
        main_branch_visited.insert(inode);
        all_visited.insert(inode);

        linked_rt_edge = alloc_linked_rt_edge();
        linked_rt_edge->child = downstream_rt_node;

        // Also mark downstream_rt_node->inode as visited to prevent
        // add_non_configurable_to_route_tree from potentially adding
        // downstream_rt_node to the rt tree twice.
        all_visited.insert(downstream_rt_node->inode);
        linked_rt_edge->iswitch = iswitch;
        linked_rt_edge->next = nullptr;

        rt_node = alloc_rt_node();
        downstream_rt_node->parent_node = rt_node;
        downstream_rt_node->parent_switch = iswitch;

        rt_node->u.child_list = linked_rt_edge;
        rt_node->inode = inode;
        rt_node->net_pin_index = OPEN; //net pin index is invalid for non-SINK nodes

        rr_node_to_rt_node[inode] = rt_node;

<<<<<<< HEAD
        if (rr_graph.node_type(RRNodeId(inode)) == IPIN) {
=======
        //ESR API Access (get type of node)
        if (device_ctx.rr_nodes[inode].type() == IPIN) {
>>>>>>> f6c1dca5
            rt_node->re_expand = false;
        } else {
            rt_node->re_expand = true;
        }

        downstream_rt_node = rt_node;
        edge = route_ctx.rr_node_route_inf[inode].prev_edge;
        inode = route_ctx.rr_node_route_inf[inode].prev_node;
        //ESR API Access (get type of edge)
        iswitch = device_ctx.rr_nodes.edge_switch(edge);
    }

    //Inode is now the branch point to the old routing; do not need
    //to alloc another node since the old routing has done so already
    rt_node = rr_node_to_rt_node[inode];
    VTR_ASSERT_MSG(rt_node, "Previous routing branch should exist");

    linked_rt_edge = alloc_linked_rt_edge();
    linked_rt_edge->child = downstream_rt_node;
    linked_rt_edge->iswitch = iswitch;
    linked_rt_edge->next = rt_node->u.child_list; //Add to head
    rt_node->u.child_list = linked_rt_edge;

    downstream_rt_node->parent_node = rt_node;
    downstream_rt_node->parent_switch = iswitch;

    //Expand (recursively) each of the main-branch nodes adding any
    //non-configurably connected nodes
    //Sink is not included, so no need to pass in the node's ipin value.
    for (int rr_node : main_branch_visited) {
        add_non_configurable_to_route_tree(rr_node, false, all_visited);
    }

    *sink_rt_node_ptr = sink_rt_node;
    return (downstream_rt_node);
}

static t_rt_node* add_non_configurable_to_route_tree(const int rr_node, const bool reached_by_non_configurable_edge, std::unordered_set<int>& visited) {
    t_rt_node* rt_node = nullptr;

    if (!visited.count(rr_node) || !reached_by_non_configurable_edge) {
        visited.insert(rr_node);

        auto& device_ctx = g_vpr_ctx.device();
        const auto& rr_graph = device_ctx.rr_graph;

        rt_node = rr_node_to_rt_node[rr_node];

        if (!reached_by_non_configurable_edge) { //An existing main branch node
            VTR_ASSERT(rt_node);
        } else {
            VTR_ASSERT(reached_by_non_configurable_edge);

            if (!rt_node) {
                rt_node = alloc_rt_node();
                rt_node->u.child_list = nullptr;
                rt_node->inode = rr_node;
                rt_node->net_pin_index = OPEN;
<<<<<<< HEAD

                if (rr_graph.node_type(RRNodeId(rr_node)) == IPIN) {
=======
                //ESR API Access (get type of node)
                if (device_ctx.rr_nodes[rr_node].type() == IPIN) {
>>>>>>> f6c1dca5
                    rt_node->re_expand = false;
                } else {
                    rt_node->re_expand = true;
                }
            } else {
                VTR_ASSERT(rt_node->inode == rr_node);
            }
        }
        //ESR API Access (get non configurable edges, configurable edges, and edge_sink_node)
        for (int iedge : device_ctx.rr_nodes[rr_node].non_configurable_edges()) {
            //Recursive case: expand children
            VTR_ASSERT(!device_ctx.rr_nodes[rr_node].edge_is_configurable(iedge));

            int to_rr_node = device_ctx.rr_nodes[rr_node].edge_sink_node(iedge);

            //Recurse
            t_rt_node* child_rt_node = add_non_configurable_to_route_tree(to_rr_node, true, visited);

            if (!child_rt_node) continue;
            //ESR API Access (get type of switch)
            int iswitch = device_ctx.rr_nodes[rr_node].edge_switch(iedge);

            //Create the edge
            t_linked_rt_edge* linked_rt_edge = alloc_linked_rt_edge();
            linked_rt_edge->child = child_rt_node;
            linked_rt_edge->iswitch = iswitch;

            //Add edge at head of parent linked list
            linked_rt_edge->next = rt_node->u.child_list;
            rt_node->u.child_list = linked_rt_edge;

            //Update child to parent ref
            child_rt_node->parent_node = rt_node;
            child_rt_node->parent_switch = iswitch;
        }
        rr_node_to_rt_node[rr_node] = rt_node;
    }

    return rt_node;
}

void load_new_subtree_R_upstream(t_rt_node* rt_node) {
    /* Sets the R_upstream values of all the nodes in the new path to the
     * correct value by traversing down to SINK from the start of the new path. */

    if (!rt_node) {
        return;
    }

    auto& device_ctx = g_vpr_ctx.device();

    t_rt_node* parent_rt_node = rt_node->parent_node;
    int inode = rt_node->inode;

    //Calculate upstream resistance
    float R_upstream = 0.;
    if (parent_rt_node) {
        int iswitch = rt_node->parent_switch;
        bool switch_buffered = device_ctx.rr_switch_inf[iswitch].buffered();

        if (!switch_buffered) {
            R_upstream += parent_rt_node->R_upstream; //Parent upstream R
        }
        R_upstream += device_ctx.rr_switch_inf[iswitch].R; //Parent switch R
    }
    //ESR API Access (get current node Resistance)
    R_upstream += device_ctx.rr_nodes[inode].R(); //Current node R

    rt_node->R_upstream = R_upstream;

    //Update children
    for (t_linked_rt_edge* edge = rt_node->u.child_list; edge != nullptr; edge = edge->next) {
        load_new_subtree_R_upstream(edge->child); //Recurse
    }
}

float load_new_subtree_C_downstream(t_rt_node* rt_node) {
    float C_downstream = 0.;

    if (rt_node) {
        auto& device_ctx = g_vpr_ctx.device();
        //ESR API Access (get node's Capacitance)
        C_downstream += device_ctx.rr_nodes[rt_node->inode].C();
        for (t_linked_rt_edge* edge = rt_node->u.child_list; edge != nullptr; edge = edge->next) {
            /*Similar to net_delay.cpp, this for loop traverses a rc subtree, whose edges represent enabled switches.
             * When switches such as multiplexers and tristate buffers are enabled, their fanout
             * produces an "internal capacitance". We account for this internal capacitance of the
             * switch by adding it to the total capacitance of the node.*/

            C_downstream += device_ctx.rr_switch_inf[edge->iswitch].Cinternal;

            float C_downstream_child = load_new_subtree_C_downstream(edge->child);

            if (!device_ctx.rr_switch_inf[edge->iswitch].buffered()) {
                C_downstream += C_downstream_child;
            }
        }

        rt_node->C_downstream = C_downstream;
    }

    return C_downstream;
}

static t_rt_node*
update_unbuffered_ancestors_C_downstream(t_rt_node* start_of_new_path_rt_node) {
    /* Updates the C_downstream values for the ancestors of the new path.  Once
     * a buffered switch is found amongst the ancestors, no more ancestors are
     * affected.  Returns the root of the "unbuffered subtree" whose Tdel
     * values are affected by the new path's addition.                          */

    t_rt_node *rt_node, *parent_rt_node;
    short iswitch;
    float C_downstream_addition;

    auto& device_ctx = g_vpr_ctx.device();

    rt_node = start_of_new_path_rt_node;
    parent_rt_node = rt_node->parent_node;
    iswitch = rt_node->parent_switch;

    /* Now that a connection has been made between rt_node and its parent we must also consider
     * the potential effect of internal capacitance. We will first assume that parent is connected
     * by an unbuffered switch, so the ancestors downstream capacitance must be equal to the sum
     * of the child's downstream capacitance with the internal capacitance of the switch.*/

    C_downstream_addition = rt_node->C_downstream + device_ctx.rr_switch_inf[iswitch].Cinternal;

    /* Having set the value of C_downstream_addition, we must check whethere the parent switch
     * is a buffered or unbuffered switch with the if statement below. If the parent switch is
     * a buffered switch, then the parent node's downsteam capacitance is increased by the
     * value of the parent switch's internal capacitance in the if statement below.
     * Correspondingly, the ancestors' downstream capacitance will be updated by the same
     * value through the while loop. Otherwise, if the parent switch is unbuffered, then
     * the if statement will be ignored, and the parent and ancestral nodes' downstream
     * capacitance will be increased by the sum of the child's downstream capacitance with
     * the internal capacitance of the parent switch in the while loop/.*/

    if (parent_rt_node != nullptr && device_ctx.rr_switch_inf[iswitch].buffered() == true) {
        C_downstream_addition = device_ctx.rr_switch_inf[iswitch].Cinternal;
        rt_node = parent_rt_node;
        rt_node->C_downstream += C_downstream_addition;
        parent_rt_node = rt_node->parent_node;
        iswitch = rt_node->parent_switch;
    }

    while (parent_rt_node != nullptr && device_ctx.rr_switch_inf[iswitch].buffered() == false) {
        rt_node = parent_rt_node;
        rt_node->C_downstream += C_downstream_addition;
        parent_rt_node = rt_node->parent_node;
        iswitch = rt_node->parent_switch;
    }
    return (rt_node);
}

void load_route_tree_Tdel(t_rt_node* subtree_rt_root, float Tarrival) {
    /* Updates the Tdel values of the subtree rooted at subtree_rt_root by
     * by calling itself recursively.  The C_downstream values of all the nodes
     * must be correct before this routine is called.  Tarrival is the time at
     * at which the signal arrives at this node's *input*.                      */

    int inode;
    short iswitch;
    t_rt_node* child_node;
    t_linked_rt_edge* linked_rt_edge;
    float Tdel, Tchild;

    auto& device_ctx = g_vpr_ctx.device();

    inode = subtree_rt_root->inode;

    /* Assuming the downstream connections are, on average, connected halfway
     * along a wire segment's length.  See discussion in net_delay.c if you want
     * to change this.                                                           */
    //ESR API Access (get node's Resistance)
    Tdel = Tarrival + 0.5 * subtree_rt_root->C_downstream * device_ctx.rr_nodes[inode].R();
    subtree_rt_root->Tdel = Tdel;

    /* Now expand the children of this node to load their Tdel values (depth-
     * first pre-order traversal).                                              */

    linked_rt_edge = subtree_rt_root->u.child_list;

    while (linked_rt_edge != nullptr) {
        iswitch = linked_rt_edge->iswitch;
        child_node = linked_rt_edge->child;

        Tchild = Tdel + device_ctx.rr_switch_inf[iswitch].R * child_node->C_downstream;
        Tchild += device_ctx.rr_switch_inf[iswitch].Tdel; /* Intrinsic switch delay. */
        load_route_tree_Tdel(child_node, Tchild);

        linked_rt_edge = linked_rt_edge->next;
    }
}

void load_route_tree_rr_route_inf(t_rt_node* root) {
    /* Traverses down a route tree and updates rr_node_inf for all nodes
     * to reflect that these nodes have already been routed to 			 */

    VTR_ASSERT(root != nullptr);

    auto& route_ctx = g_vpr_ctx.mutable_routing();

    t_linked_rt_edge* edge{root->u.child_list};

    for (;;) {
        int inode = root->inode;
        route_ctx.rr_node_route_inf[inode].prev_node = NO_PREVIOUS;
        route_ctx.rr_node_route_inf[inode].prev_edge = RREdgeId::INVALID();
        // path cost should be unset
        VTR_ASSERT(std::isinf(route_ctx.rr_node_route_inf[inode].path_cost));
        VTR_ASSERT(std::isinf(route_ctx.rr_node_route_inf[inode].backward_path_cost));

        // reached a sink
        if (!edge) { return; }
        // branch point (sibling edges)
        else if (edge->next) {
            // recursively update for each of its sibling branches
            do {
                load_route_tree_rr_route_inf(edge->child);
                edge = edge->next;
            } while (edge);
            return;
        }

        root = edge->child;
        edge = root->u.child_list;
    }
}

bool verify_route_tree(t_rt_node* root) {
    std::set<int> seen_nodes;
    return verify_route_tree_recurr(root, seen_nodes);
}

bool verify_route_tree_recurr(t_rt_node* node, std::set<int>& seen_nodes) {
    if (seen_nodes.count(node->inode)) {
        VPR_FATAL_ERROR(VPR_ERROR_ROUTE, "Duplicate route tree nodes found for node %d", node->inode);
    }

    seen_nodes.insert(node->inode);

    for (t_linked_rt_edge* edge = node->u.child_list; edge != nullptr; edge = edge->next) {
        verify_route_tree_recurr(edge->child, seen_nodes);
    }
    return true;
}

void free_route_tree(t_rt_node* rt_node) {
    /* Puts the rt_nodes and edges in the tree rooted at rt_node back on the
     * free lists.  Recursive, depth-first post-order traversal.                */

    t_linked_rt_edge *rt_edge, *next_edge;

    rt_edge = rt_node->u.child_list;

    while (rt_edge != nullptr) { /* For all children */
        t_rt_node* child_node = rt_edge->child;
        free_route_tree(child_node);
        next_edge = rt_edge->next;
        free_linked_rt_edge(rt_edge);
        rt_edge = next_edge;
    }

    if (!rr_node_to_rt_node.empty()) {
        rr_node_to_rt_node.at(rt_node->inode) = nullptr;
    }

    free_rt_node(rt_node);
}

void print_route_tree(const t_rt_node* rt_node) {
    print_route_tree(rt_node, 0);
}

void print_route_tree(const t_rt_node* rt_node, int depth) {
    std::string indent;
    for (int i = 0; i < depth; ++i) {
        indent += "  ";
    }

    auto& device_ctx = g_vpr_ctx.device();
    //ESR API Access (get node's type string)
    VTR_LOG("%srt_node: %d (%s) \t ipin: %d \t R: %g \t C: %g \t delay: %g",
            indent.c_str(), rt_node->inode, device_ctx.rr_nodes[rt_node->inode].type_string(), rt_node->net_pin_index, rt_node->R_upstream, rt_node->C_downstream, rt_node->Tdel);

    if (rt_node->parent_switch != OPEN) {
        bool parent_edge_configurable = device_ctx.rr_switch_inf[rt_node->parent_switch].configurable();
        if (!parent_edge_configurable) {
            VTR_LOG("*");
        }
    }

    auto& route_ctx = g_vpr_ctx.routing();
    //ESR API Access (Get node's capacity)
    if (route_ctx.rr_node_route_inf[rt_node->inode].occ() > device_ctx.rr_nodes[rt_node->inode].capacity()) {
        VTR_LOG(" x");
    }

    VTR_LOG("\n");

    for (t_linked_rt_edge* rt_edge = rt_node->u.child_list; rt_edge != nullptr; rt_edge = rt_edge->next) {
        print_route_tree(rt_edge->child, depth + 1);
    }
}

void update_net_delays_from_route_tree(float* net_delay,
                                       const t_rt_node* const* rt_node_of_sink,
                                       ClusterNetId inet,
                                       TimingInfo* timing_info,
                                       ClusteredPinTimingInvalidator* pin_timing_invalidator) {
    /* Goes through all the sinks of this net and copies their delay values from
     * the route_tree to the net_delay array.                                    */

    auto& cluster_ctx = g_vpr_ctx.clustering();
    auto& clb_nlist = cluster_ctx.clb_nlist;

    for (unsigned int isink = 1; isink < cluster_ctx.clb_nlist.net_pins(inet).size(); isink++) {
        float new_delay = rt_node_of_sink[isink]->Tdel;

        if (pin_timing_invalidator && new_delay != net_delay[isink]) {
            //Delay changed, invalidate for incremental timing update
            VTR_ASSERT_SAFE(timing_info);
            ClusterPinId pin = clb_nlist.net_pin(inet, isink);
            pin_timing_invalidator->invalidate_connection(pin, timing_info);
        }

        net_delay[isink] = new_delay;
    }
}

/***************  Conversion between traceback and route tree *******************/
t_rt_node* traceback_to_route_tree(ClusterNetId inet, std::vector<int>* non_config_node_set_usage) {
    auto& route_ctx = g_vpr_ctx.routing();
    return traceback_to_route_tree(route_ctx.trace[inet].head, non_config_node_set_usage);
}

t_rt_node* traceback_to_route_tree(ClusterNetId inet) {
    return traceback_to_route_tree(inet, nullptr);
}

t_rt_node* traceback_to_route_tree(t_trace* head) {
    return traceback_to_route_tree(head, nullptr);
}

t_rt_node* traceback_to_route_tree(t_trace* head, std::vector<int>* non_config_node_set_usage) {
    /* Builds a skeleton route tree from a traceback
     * does not calculate R_upstream, C_downstream, or Tdel at all (left uninitialized)
     * returns the root of the converted route tree
     * initially points at the traceback equivalent of root 							  */

    if (head == nullptr) {
        return nullptr;
    }

    VTR_ASSERT_DEBUG(validate_traceback(head));

    std::map<int, t_rt_node*> rr_node_to_rt;

    t_trace* trace = head;
    while (trace) { //Each branch
        trace = traceback_to_route_tree_branch(trace, rr_node_to_rt, non_config_node_set_usage);
    }
    // Due to the recursive nature of traceback_to_route_tree_branch,
    // the source node is not properly configured.
    // Here, for the source we set the parent node and switch to be
    // nullptr and OPEN respectively.

    rr_node_to_rt[head->index]->parent_node = nullptr;
    rr_node_to_rt[head->index]->parent_switch = OPEN;

    return rr_node_to_rt[head->index];
}

//Constructs a single branch of a route tree from a traceback
//Note that R_upstream and C_downstream are initialized to NaN
//
//Returns the t_trace defining the start of the next branch
static t_trace* traceback_to_route_tree_branch(t_trace* trace,
                                               std::map<int, t_rt_node*>& rr_node_to_rt,
                                               std::vector<int>* non_config_node_set_usage) {
    t_trace* next = nullptr;

    if (trace) {
        t_rt_node* node = nullptr;

        int inode = trace->index;
        int ipin = trace->net_pin_index;
        int iswitch = trace->iswitch;

        auto& device_ctx = g_vpr_ctx.device();
        const auto& rr_graph = device_ctx.rr_graph;
        auto itr = rr_node_to_rt.find(trace->index);

        // In some cases, the same sink node is put into the tree multiple times in a single route.
        // So it is possible to hit the same node index multiple times during traceback. Create a
        // separate rt_node for each sink with the same node index.
<<<<<<< HEAD
        if (itr == rr_node_to_rt.end() || rr_graph.node_type(RRNodeId(inode)) == SINK) {
=======
        //ESR API Access (Get node's type)
        if (itr == rr_node_to_rt.end() || device_ctx.rr_nodes[inode].type() == SINK) {
>>>>>>> f6c1dca5
            //Create

            //Initialize route tree node
            node = alloc_rt_node();
            node->inode = inode;
            node->net_pin_index = ipin;
            node->u.child_list = nullptr;

            node->R_upstream = std::numeric_limits<float>::quiet_NaN();
            node->C_downstream = std::numeric_limits<float>::quiet_NaN();
            node->Tdel = std::numeric_limits<float>::quiet_NaN();
<<<<<<< HEAD

            auto node_type = rr_graph.node_type(RRNodeId(inode));
=======
            //ESR API Access (Get node's type)
            auto node_type = device_ctx.rr_nodes[inode].type();
>>>>>>> f6c1dca5
            if (node_type == IPIN || node_type == SINK)
                node->re_expand = false;
            else
                node->re_expand = true;

            if (node_type == SINK) {
                // A non-configurable edge to a sink is also a usage of the
                // set.
                auto set_itr = device_ctx.rr_node_to_non_config_node_set.find(inode);
                if (non_config_node_set_usage != nullptr && set_itr != device_ctx.rr_node_to_non_config_node_set.end()) {
                    if (device_ctx.rr_switch_inf[iswitch].configurable()) {
                        (*non_config_node_set_usage)[set_itr->second] += 1;
                    }
                }
            }

            //Save
            rr_node_to_rt[inode] = node;
        } else {
            //Found
            node = itr->second;
        }
        VTR_ASSERT(node);

        next = trace->next;
        if (iswitch != OPEN) {
            // Keep track of non-configurable set usage by looking for
            // configurable edges that extend out of a non-configurable set.
            //
            // Each configurable edges from the non-configurable set is a
            // usage of the set.
            auto set_itr = device_ctx.rr_node_to_non_config_node_set.find(inode);
            if (non_config_node_set_usage != nullptr && set_itr != device_ctx.rr_node_to_non_config_node_set.end()) {
                if (device_ctx.rr_switch_inf[iswitch].configurable()) {
                    (*non_config_node_set_usage)[set_itr->second] += 1;
                }
            }

            //Recursively construct the remaining branch
            next = traceback_to_route_tree_branch(next, rr_node_to_rt, non_config_node_set_usage);

            //Get the created child
            itr = rr_node_to_rt.find(trace->next->index);
            VTR_ASSERT_MSG(itr != rr_node_to_rt.end(), "Child must exist");
            t_rt_node* child = itr->second;

            //Create the edge
            t_linked_rt_edge* edge = alloc_linked_rt_edge();
            edge->iswitch = trace->iswitch;
            edge->child = child;
            edge->next = nullptr;

            //Insert edge at tail of list
            edge->next = node->u.child_list;
            node->u.child_list = edge;

            //Set child -> parent ref's
            child->parent_node = node;
            child->parent_switch = iswitch;

            //Parent and child should be mutual
            VTR_ASSERT(node->u.child_list->child == child);
            VTR_ASSERT(child->parent_node == node);
        }
    }
    return next;
}

static std::pair<t_trace*, t_trace*> traceback_from_route_tree_recurr(t_trace* head, t_trace* tail, const t_rt_node* node) {
    if (node) {
        if (node->u.child_list) {
            //Recursively add children
            for (t_linked_rt_edge* edge = node->u.child_list; edge != nullptr; edge = edge->next) {
                t_trace* curr = alloc_trace_data();
                curr->index = node->inode;
                curr->net_pin_index = node->net_pin_index;
                curr->iswitch = edge->iswitch;
                curr->next = nullptr;

                if (tail) {
                    VTR_ASSERT(tail->next == nullptr);
                    tail->next = curr;
                }

                tail = curr;

                if (!head) {
                    head = tail;
                }

                std::tie(head, tail) = traceback_from_route_tree_recurr(head, tail, edge->child);
            }
        } else {
            //Leaf
            t_trace* curr = alloc_trace_data();
            curr->index = node->inode;
            curr->net_pin_index = node->net_pin_index;
            curr->iswitch = OPEN;
            curr->next = nullptr;

            if (tail) {
                VTR_ASSERT(tail->next == nullptr);
                tail->next = curr;
            }

            tail = curr;

            if (!head) {
                head = tail;
            }
        }
    }

    return {head, tail};
}

t_trace* traceback_from_route_tree(ClusterNetId inet, const t_rt_node* root, int num_routed_sinks) {
    /* Creates the traceback for net inet from the route tree rooted at root
     * properly sets route_ctx.trace_head and route_ctx.trace_tail for this net
     * returns the trace head for inet 					 					 */

    auto& route_ctx = g_vpr_ctx.mutable_routing();
    auto& device_ctx = g_vpr_ctx.device();
    const auto& rr_graph = device_ctx.rr_graph;

    t_trace* head;
    t_trace* tail;
    std::unordered_set<int> nodes;

    std::tie(head, tail) = traceback_from_route_tree_recurr(nullptr, nullptr, root);

    VTR_ASSERT(head);
    VTR_ASSERT(tail);
    VTR_ASSERT(tail->next == nullptr);

    int num_trace_sinks = 0;
    for (t_trace* trace = head; trace != nullptr; trace = trace->next) {
        nodes.insert(trace->index);

        //Sanity check that number of sinks match expected
<<<<<<< HEAD
        if (rr_graph.node_type(RRNodeId(trace->index)) == SINK) {
=======
        //ESR API Access (Get node's type)
        if (device_ctx.rr_nodes[trace->index].type() == SINK) {
>>>>>>> f6c1dca5
            num_trace_sinks += 1;
        }
    }
    VTR_ASSERT(num_routed_sinks == num_trace_sinks);

    route_ctx.trace[inet].tail = tail;
    route_ctx.trace[inet].head = head;
    route_ctx.trace_nodes[inet] = nodes;

    return head;
}

//Prunes a route tree (recursively) based on congestion and the 'force_prune' argument
//
//Returns true if the current node was pruned
static t_rt_node* prune_route_tree_recurr(t_rt_node* node, CBRR& connections_inf, bool force_prune, std::vector<int>* non_config_node_set_usage) {
    //Recursively traverse the route tree rooted at node and remove any congested
    //sub-trees

    VTR_ASSERT(node);

    auto& device_ctx = g_vpr_ctx.device();
    const auto& rr_graph = device_ctx.rr_graph;
    auto& route_ctx = g_vpr_ctx.routing();
    //ESR API Access (Get node's capacity)
    bool congested = (route_ctx.rr_node_route_inf[node->inode].occ() > device_ctx.rr_nodes[node->inode].capacity());
    int node_set = -1;
    auto itr = device_ctx.rr_node_to_non_config_node_set.find(node->inode);
    if (itr != device_ctx.rr_node_to_non_config_node_set.end()) {
        node_set = itr->second;
    }

    if (congested) {
        //This connection is congested -- prune it
        force_prune = true;
    }

    if (connections_inf.should_force_reroute_connection(node->inode)) {
        //Forcibly re-route (e.g. to improve delay)
        force_prune = true;
    }

    //Recursively prune children
    bool all_children_pruned = true;
    t_linked_rt_edge* prev_edge = nullptr;
    t_linked_rt_edge* edge = node->u.child_list;
    while (edge) {
        t_rt_node* child = prune_route_tree_recurr(edge->child,
                                                   connections_inf, force_prune, non_config_node_set_usage);

        if (!child) { //Child was pruned

            //Remove the edge
            if (edge == node->u.child_list) { //Was Head
                node->u.child_list = edge->next;
            } else { //Was intermediate
                VTR_ASSERT(prev_edge);
                prev_edge->next = edge->next;
            }

            t_linked_rt_edge* old_edge = edge;
            edge = edge->next;

            // After removing an edge, check if non_config_node_set_usage
            // needs an update.
            if (non_config_node_set_usage != nullptr && node_set != -1 && device_ctx.rr_switch_inf[old_edge->iswitch].configurable()) {
                (*non_config_node_set_usage)[node_set] -= 1;
                VTR_ASSERT((*non_config_node_set_usage)[node_set] >= 0);
            }

            free_linked_rt_edge(old_edge);

            //Note prev_edge is unchanged

        } else { //Child not pruned
            all_children_pruned = false;

            //Edge not removed
            prev_edge = edge;
            edge = edge->next;
        }
    }
<<<<<<< HEAD

    if (rr_graph.node_type(RRNodeId(node->inode)) == SINK) {
=======
    //ESR API Access (Get node's type)
    if (device_ctx.rr_nodes[node->inode].type() == SINK) {
>>>>>>> f6c1dca5
        if (!force_prune) {
            //Valid path to sink

            //Record sink as reachable
            connections_inf.reached_rt_sink(node);

            return node; //Not pruned
        } else {
            VTR_ASSERT(force_prune);

            //Record as not reached
            connections_inf.toreach_rr_sink(node->net_pin_index);

            free_rt_node(node);
            return nullptr; //Pruned
        }
    } else if (all_children_pruned) {
        //This node has no children
        //
        // This can happen in three scenarios:
        //   1) This node is being pruned. As a result any child nodes
        //      (subtrees) will have been pruned.
        //
        //   2) This node was reached by a non-configurable edge but
        //      was otherwise unused (forming a 'stub' off the main
        //      branch).
        //
        //   3) This node is uncongested, but all its connected sub-trees
        //      have been pruned.
        //
        // We take the corresponding actions:
        //   1) Prune the node.
        //
        //   2) Prune the node only if the node set is unused or if force_prune
        //      is set.
        //
        //   3) Prune the node.
        //
        //      This avoid the creation of unused 'stubs'. (For example if
        //      we left the stubs in and they were subsequently not used
        //      they would uselessly consume routing resources).
        VTR_ASSERT(node->u.child_list == nullptr);

        bool reached_non_configurably = false;
        if (node->parent_node) {
            reached_non_configurably = !device_ctx.rr_switch_inf[node->parent_switch].configurable();

            if (reached_non_configurably) {
                // Check if this non-configurable node set is in use.
                VTR_ASSERT(node_set != -1);
                if (non_config_node_set_usage != nullptr && (*non_config_node_set_usage)[node_set] == 0) {
                    force_prune = true;
                }
            }
        }

        if (reached_non_configurably && !force_prune) {
            return node; //Not pruned
        } else {
            free_rt_node(node);
            return nullptr; //Pruned
        }

    } else {
        // If this node is:
        //   1. Part of a non-configurable node set
        //   2. The first node in the tree that is part of the non-configurable
        //      node set
        //
        //      -- and --
        //
        //   3. The node set is not active
        //
        //  Then prune this node.
        //
        if (non_config_node_set_usage != nullptr && node_set != -1 && device_ctx.rr_switch_inf[node->parent_switch].configurable() && (*non_config_node_set_usage)[node_set] == 0) {
            // This node should be pruned, re-prune edges once more.
            //
            // If the following is true:
            //
            //  - The node set is unused
            //    (e.g. (*non_config_node_set_usage)[node_set] == 0)
            //  - This particular node still had children
            //    (which is true by virtue of being in this else statement)
            //
            // Then that indicates that the node set became unused during the
            // pruning. One or more of the children of this node will be
            // pruned if prune_route_tree_recurr is called again, and
            // eventually the whole node will be prunable.
            //
            //  Consider the following graph:
            //
            //  1 -> 2
            //  2 -> 3 [non-configurable]
            //  2 -> 4 [non-configurable]
            //  3 -> 5
            //  4 -> 6
            //
            //  Assume that nodes 5 and 6 do not connect to a sink, so they
            //  will be pruned (as normal). When prune_route_tree_recurr
            //  visits 2 for the first time, node 3 or 4 will remain. This is
            //  because when prune_route_tree_recurr visits 3 or 4, it will
            //  not have visited 4 or 3 (respectively). As a result, either
            //  node 3 or 4 will not be pruned on the first pass, because the
            //  node set usage count will be > 0. However after
            //  prune_route_tree_recurr visits 2, 3 and 4, the node set usage
            //  will be 0, so everything can be pruned.
            return prune_route_tree_recurr(node, connections_inf,
                                           /*force_prune=*/false, non_config_node_set_usage);
        }

        //An unpruned intermediate node
        VTR_ASSERT(!force_prune);

        return node; //Not pruned
    }
}

t_rt_node* prune_route_tree(t_rt_node* rt_root, CBRR& connections_inf) {
    return prune_route_tree(rt_root, connections_inf, nullptr);
}

t_rt_node* prune_route_tree(t_rt_node* rt_root, CBRR& connections_inf, std::vector<int>* non_config_node_set_usage) {
    /* Prune a skeleton route tree of illegal branches - when there is at least 1 congested node on the path to a sink
     * This is the top level function to be called with the SOURCE node as root.
     * Returns true if the entire tree has been pruned.
     *
     * Note: does not update R_upstream/C_downstream
     */

    VTR_ASSERT(rt_root);

    auto& device_ctx = g_vpr_ctx.device();
    const auto& rr_graph = device_ctx.rr_graph;
    auto& route_ctx = g_vpr_ctx.routing();
<<<<<<< HEAD

    VTR_ASSERT_MSG(rr_graph.node_type(RRNodeId(rt_root->inode)) == SOURCE, "Root of route tree must be SOURCE");

=======
    //ESR API Access (Get node's type)
    VTR_ASSERT_MSG(device_ctx.rr_nodes[rt_root->inode].type() == SOURCE, "Root of route tree must be SOURCE");
    //ESR API Access (Get node's capacity) 
>>>>>>> f6c1dca5
    VTR_ASSERT_MSG(route_ctx.rr_node_route_inf[rt_root->inode].occ() <= device_ctx.rr_nodes[rt_root->inode].capacity(),
                   "Route tree root/SOURCE should never be congested");

    return prune_route_tree_recurr(rt_root, connections_inf, false, non_config_node_set_usage);
}

void pathfinder_update_cost_from_route_tree(const t_rt_node* rt_root, int add_or_sub) {
    /* Update pathfinder cost of all nodes rooted at rt_root, including rt_root itself */

    VTR_ASSERT(rt_root != nullptr);

    t_linked_rt_edge* edge{rt_root->u.child_list};

    // update every node once, so even do it for sinks and branch points once
    for (;;) {
        pathfinder_update_single_node_occupancy(rt_root->inode, add_or_sub);

        // reached a sink
        if (!edge) {
            return;
        }
        // branch point (sibling edges)
        else if (edge->next) {
            // recursively update for each of its sibling branches
            do {
                pathfinder_update_cost_from_route_tree(edge->child, add_or_sub);
                edge = edge->next;
            } while (edge);
            return;
        }

        rt_root = edge->child;
        edge = rt_root->u.child_list;
    }
}

/***************** Debugging and printing for incremental rerouting ****************/
template<typename Op>
static void traverse_indented_route_tree(const t_rt_node* rt_root, int branch_level, bool new_branch, Op op, int indent_level) {
    /* pretty print the route tree; what's printed depends on the printer Op passed in */

    // rely on preorder depth first traversal
    VTR_ASSERT(rt_root != nullptr);
    t_linked_rt_edge* edges = rt_root->u.child_list;
    // print branch indent
    if (new_branch) VTR_LOG("\n%*s", indent_level * branch_level, " \\ ");

    op(rt_root);
    // reached sink, move onto next branch
    if (!edges) return;
    // branch point, has sibling edge
    else if (edges->next) {
        bool first_branch = true;
        do {
            // don't print a new line for the first branch
            traverse_indented_route_tree(edges->child, branch_level + 1, !first_branch, op, indent_level);
            edges = edges->next;
            first_branch = false;
        } while (edges);
    }
    // along a path, just propagate down
    else {
        traverse_indented_route_tree(edges->child, branch_level + 1, false, op, indent_level);
    }
}

void print_edge(const t_linked_rt_edge* edge) {
    VTR_LOG("edges to ");
    if (!edge) {
        VTR_LOG("null");
        return;
    }
    while (edge) {
        VTR_LOG("%d(%d) ", edge->child->inode, edge->iswitch);
        edge = edge->next;
    }
    VTR_LOG("\n");
}

static void print_node(const t_rt_node* rt_node) {
    auto& device_ctx = g_vpr_ctx.device();
    const auto& rr_graph = device_ctx.rr_graph;

    int inode = rt_node->inode;
<<<<<<< HEAD
    t_rr_type node_type = rr_graph.node_type(RRNodeId(inode));
=======
    //ESR API Access (Get node's type)
    t_rr_type node_type = device_ctx.rr_nodes[inode].type();
>>>>>>> f6c1dca5
    VTR_LOG("%5.1e %5.1e %2d%6s|%-6d-> ", rt_node->C_downstream, rt_node->R_upstream,
            rt_node->re_expand, rr_node_typename[node_type], inode);
}

static void print_node_inf(const t_rt_node* rt_node) {
    auto& route_ctx = g_vpr_ctx.routing();

    int inode = rt_node->inode;
    const auto& node_inf = route_ctx.rr_node_route_inf[inode];
    VTR_LOG("%5.1e %5.1e%6d%3d|%-6d-> ", node_inf.path_cost, node_inf.backward_path_cost,
            node_inf.prev_node, node_inf.prev_edge, inode);
}

static void print_node_congestion(const t_rt_node* rt_node) {
    auto& device_ctx = g_vpr_ctx.device();
    auto& route_ctx = g_vpr_ctx.routing();

    int inode = rt_node->inode;
    const auto& node_inf = route_ctx.rr_node_route_inf[inode];
    //ESR API Access (Get node)
    const auto& node = device_ctx.rr_nodes[inode];
    VTR_LOG("%2d %2d|%-6d-> ", node_inf.acc_cost, rt_node->Tdel,
            node_inf.occ(), node.capacity(), inode);
}

void print_route_tree_inf(const t_rt_node* rt_root) {
    traverse_indented_route_tree(rt_root, 0, false, print_node_inf, 34);
    VTR_LOG("\n");
}

void print_route_tree_node(const t_rt_node* rt_root) {
    traverse_indented_route_tree(rt_root, 0, false, print_node, 34);
    VTR_LOG("\n");
}

void print_route_tree_congestion(const t_rt_node* rt_root) {
    traverse_indented_route_tree(rt_root, 0, false, print_node_congestion, 15);
    VTR_LOG("\n");
}

/* the following is_* functions are for debugging correctness of pruned route tree
 * these should only be called when the debug switch DEBUG_INCREMENTAL_REROUTING is on */
bool is_equivalent_route_tree(const t_rt_node* root, const t_rt_node* root_clone) {
    if (!root && !root_clone) return true;
    if (!root || !root_clone) return false; // one of them is null
    if ((root->inode != root_clone->inode) || (!equal_approx(root->R_upstream, root_clone->R_upstream)) || (!equal_approx(root->C_downstream, root_clone->C_downstream)) || (!equal_approx(root->Tdel, root_clone->Tdel))) {
        VTR_LOG("mismatch i %d|%d R %e|%e C %e|%e T %e %e\n",
                root->inode, root_clone->inode,
                root->R_upstream, root_clone->R_upstream,
                root->C_downstream, root_clone->C_downstream,
                root->Tdel, root_clone->Tdel);
        return false;
    }
    t_linked_rt_edge* orig_edge{root->u.child_list};
    t_linked_rt_edge* clone_edge{root_clone->u.child_list};
    while (orig_edge && clone_edge) {
        if (orig_edge->iswitch != clone_edge->iswitch)
            VTR_LOG("mismatch i %d|%d edge switch %d|%d\n",
                    root->inode, root_clone->inode,
                    orig_edge->iswitch, clone_edge->iswitch);
        if (!is_equivalent_route_tree(orig_edge->child, clone_edge->child)) return false; // child trees not equivalent
        orig_edge = orig_edge->next;
        clone_edge = clone_edge->next;
    }
    if (orig_edge || clone_edge) {
        VTR_LOG("one of the trees have an extra edge!\n");
        return false;
    }
    return true; // passed all tests
}

// check only the connections are correct, ignore R and C
bool is_valid_skeleton_tree(const t_rt_node* root) {
    int inode = root->inode;
    t_linked_rt_edge* edge = root->u.child_list;
    while (edge) {
        if (edge->child->parent_node != root) {
            VTR_LOG("parent-child relationship not mutually acknowledged by parent %d->%d child %d<-%d\n",
                    inode, edge->child->inode,
                    edge->child->inode, edge->child->parent_node->inode);
            return false;
        }
        if (edge->iswitch != edge->child->parent_switch) {
            VTR_LOG("parent(%d)-child(%d) connected switch not equivalent parent %d child %d\n",
                    inode, edge->child->inode, edge->iswitch, edge->child->parent_switch);
            return false;
        }

        if (!is_valid_skeleton_tree(edge->child)) {
            VTR_LOG("subtree %d invalid, propagating up\n", edge->child->inode);
            return false;
        }
        edge = edge->next;
    }
    return true;
}

bool is_valid_route_tree(const t_rt_node* root) {
    // check upstream resistance
    auto& device_ctx = g_vpr_ctx.device();
    auto& route_ctx = g_vpr_ctx.routing();

    constexpr float CAP_REL_TOL = 1e-6;
    constexpr float CAP_ABS_TOL = vtr::DEFAULT_ABS_TOL;
    constexpr float RES_REL_TOL = 1e-6;
    constexpr float RES_ABS_TOL = vtr::DEFAULT_ABS_TOL;

    int inode = root->inode;
    short iswitch = root->parent_switch;
    if (root->parent_node) {
        if (device_ctx.rr_switch_inf[iswitch].buffered()) {
            //ESR API Access (Get node's Resistance)
            float R_upstream_check = device_ctx.rr_nodes[inode].R() + device_ctx.rr_switch_inf[iswitch].R;
            if (!vtr::isclose(root->R_upstream, R_upstream_check, RES_REL_TOL, RES_ABS_TOL)) {
                VTR_LOG("%d mismatch R upstream %e supposed %e\n", inode, root->R_upstream, R_upstream_check);
                return false;
            }
        } else {
            //ESR API Access (Get node's Resistance)
            float R_upstream_check = device_ctx.rr_nodes[inode].R() + root->parent_node->R_upstream + device_ctx.rr_switch_inf[iswitch].R;
            if (!vtr::isclose(root->R_upstream, R_upstream_check, RES_REL_TOL, RES_ABS_TOL)) {
                VTR_LOG("%d mismatch R upstream %e supposed %e\n", inode, root->R_upstream, R_upstream_check);
                return false;
            }
        }
        //ESR API Access (Get node's Resistance [two spots])
    } else if (root->R_upstream != device_ctx.rr_nodes[inode].R()) {
        VTR_LOG("%d mismatch R upstream %e supposed %e\n", inode, root->R_upstream, device_ctx.rr_nodes[inode].R());
        return false;
    }

    // check downstream C
    t_linked_rt_edge* edge = root->u.child_list;
    float C_downstream_children{0};
    // sink, must not be congested
    if (!edge) {
        int occ = route_ctx.rr_node_route_inf[inode].occ();
        //ESR API Access (Get node's capacity)
        int capacity = device_ctx.rr_nodes[inode].capacity();
        if (occ > capacity) {
            VTR_LOG("SINK %d occ %d > cap %d\n", inode, occ, capacity);
            return false;
        }
    }
    while (edge) {
        if (edge->child->parent_node != root) {
            VTR_LOG("parent-child relationship not mutually acknowledged by parent %d->%d child %d<-%d\n",
                    inode, edge->child->inode,
                    edge->child->inode, edge->child->parent_node->inode);
            return false;
        }
        if (edge->iswitch != edge->child->parent_switch) {
            VTR_LOG("parent(%d)-child(%d) connected switch not equivalent parent %d child %d\n",
                    inode, edge->child->inode, edge->iswitch, edge->child->parent_switch);
            return false;
        }

        C_downstream_children += device_ctx.rr_switch_inf[edge->iswitch].Cinternal;

        if (!device_ctx.rr_switch_inf[edge->iswitch].buffered()) {
            C_downstream_children += edge->child->C_downstream;
        }

        if (!is_valid_route_tree(edge->child)) {
            VTR_LOG("subtree %d invalid, propagating up\n", edge->child->inode);
            return false;
        }
        edge = edge->next;
    }
    //ESR API Access (Get node's Capacitance)
    float C_downstream_check = C_downstream_children + device_ctx.rr_nodes[inode].C();
    if (!vtr::isclose(root->C_downstream, C_downstream_check, CAP_REL_TOL, CAP_ABS_TOL)) {
        VTR_LOG("%d mismatch C downstream %e supposed %e\n", inode, root->C_downstream, C_downstream_check);
        return false;
    }

    return true;
}

//Returns true if the route tree rooted at 'root' is not congested
bool is_uncongested_route_tree(const t_rt_node* root) {
    auto& route_ctx = g_vpr_ctx.routing();
    auto& device_ctx = g_vpr_ctx.device();

    int inode = root->inode;
    //ESR API Access (Get node's capacity)
    if (route_ctx.rr_node_route_inf[inode].occ() > device_ctx.rr_nodes[inode].capacity()) {
        //This node is congested
        return false;
    }

    for (t_linked_rt_edge* edge = root->u.child_list; edge != nullptr; edge = edge->next) {
        if (!is_uncongested_route_tree(edge->child)) {
            //The sub-tree connected to this edge is congested
            return false;
        }
    }

    //The sub-tree below the curret node is unconngested
    return true;
}

t_rt_node*
init_route_tree_to_source_no_net(int inode) {
    /* Initializes the routing tree to just the net source, and returns the root
     * node of the rt_tree (which is just the net source).                       */

    t_rt_node* rt_root;

    auto& device_ctx = g_vpr_ctx.device();

    rt_root = alloc_rt_node();
    rt_root->u.child_list = nullptr;
    rt_root->parent_node = nullptr;
    rt_root->parent_switch = OPEN;
    rt_root->re_expand = true;
    rt_root->inode = inode;
    rt_root->net_pin_index = OPEN;
    //ESR API Access (Get node's Capacitance and Resistance [4 times])
    rt_root->C_downstream = device_ctx.rr_nodes[inode].C();
    rt_root->R_upstream = device_ctx.rr_nodes[inode].R();
    rt_root->Tdel = 0.5 * device_ctx.rr_nodes[inode].R() * device_ctx.rr_nodes[inode].C();
    rr_node_to_rt_node[inode] = rt_root;

    return (rt_root);
}

bool verify_traceback_route_tree_equivalent(const t_trace* head, const t_rt_node* rt_root) {
    //Walk the route tree saving all the used connections
    std::multiset<std::tuple<int, int, int>> route_tree_connections;
    collect_route_tree_connections(rt_root, route_tree_connections);

    //Remove the extra parent connection to root (not included in traceback)
    route_tree_connections.erase(std::make_tuple(OPEN, OPEN, rt_root->inode));

    //Walk the traceback and verify that every connection exists in the route tree set
    int prev_node = OPEN;
    int prev_switch = OPEN;
    int to_node = OPEN;
    for (const t_trace* trace = head; trace != nullptr; trace = trace->next) {
        to_node = trace->index;

        auto conn = std::make_tuple(prev_node, prev_switch, to_node);
        if (prev_switch != OPEN) {
            //Not end of branch
            if (!route_tree_connections.count(conn)) {
                VPR_FATAL_ERROR(VPR_ERROR_ROUTE, "Route tree missing traceback connection: node %d -> %d (switch %d)\n",
                                prev_node, to_node, prev_switch);
            } else {
                route_tree_connections.erase(route_tree_connections.lower_bound(conn)); //Remove the first found connections
            }
        }

        prev_node = trace->index;
        prev_switch = trace->iswitch;
    }

    if (!route_tree_connections.empty()) {
        std::string msg = "Found route tree connection(s) not in traceback:\n";
        for (auto conn : route_tree_connections) {
            std::tie(prev_node, prev_switch, to_node) = conn;
            msg += vtr::string_fmt("\tnode %d -> %d (switch %d)\n", prev_node, to_node, prev_switch);
        }

        VPR_FATAL_ERROR(VPR_ERROR_ROUTE, msg.c_str());
    }

    return true;
}

void collect_route_tree_connections(const t_rt_node* node, std::multiset<std::tuple<int, int, int>>& connections) {
    if (node) {
        //Record reaching connection
        int prev_node = OPEN;
        int prev_switch = OPEN;
        int to_node = node->inode;
        if (node->parent_node) {
            prev_node = node->parent_node->inode;
            prev_switch = node->parent_switch;
        }
        auto conn = std::make_tuple(prev_node, prev_switch, to_node);
        connections.insert(conn);

        //Recurse
        for (auto edge = node->u.child_list; edge != nullptr; edge = edge->next) {
            collect_route_tree_connections(edge->child, connections);
        }
    }
}

t_rt_node* find_sink_rt_node(t_rt_node* rt_root, ClusterNetId net_id, ClusterPinId sink_pin) {
    //Given the net_id and the sink_pin, this two-step function finds a pointer to the
    //route tree sink corresponding to sink_pin. This function constitutes the first step,
    //in which, we loop through the pins of the net and terminate the search once the mapping
    //of (net_id, ipin) -> sink_pin is found. Conveniently, the pair (net_id, ipin) can
    //be further translated to the index of the routing resource node sink_rr_inode.
    //In the second step, we pass the root of the route tree and sink_rr_inode in order to
    //recursively traverse the route tree until we reach the sink node that corresponds
    //to sink_rr_inode.

    auto& cluster_ctx = g_vpr_ctx.clustering();
    auto& route_ctx = g_vpr_ctx.routing();

    int ipin = cluster_ctx.clb_nlist.pin_net_index(sink_pin);
    int sink_rr_inode = route_ctx.net_rr_terminals[net_id][ipin]; //obtain the value of the routing resource sink

    t_rt_node* sink_rt_node = find_sink_rt_node_recurr(rt_root, sink_rr_inode); //find pointer to route tree node corresponding to sink_rr_inode
    VTR_ASSERT(sink_rt_node);
    return sink_rt_node;
}
t_rt_node* find_sink_rt_node_recurr(t_rt_node* node, int sink_rr_inode) {
    if (node->inode == sink_rr_inode) { //check if current node matches sink_rr_inode
        return node;
    }

    for (t_linked_rt_edge* edge = node->u.child_list; edge != nullptr; edge = edge->next) {
        t_rt_node* found_node = find_sink_rt_node_recurr(edge->child, sink_rr_inode); //process each of the children
        if (found_node && found_node->inode == sink_rr_inode) {
            //If the sink has been found downstream in the branch, we would like to immediately exit the search
            return found_node;
        }
    }
    return nullptr; //We have not reached the sink node
}<|MERGE_RESOLUTION|>--- conflicted
+++ resolved
@@ -265,13 +265,8 @@
 void add_route_tree_to_rr_node_lookup(t_rt_node* node) {
     if (node) {
         auto& device_ctx = g_vpr_ctx.device();
-<<<<<<< HEAD
         const auto& rr_graph = device_ctx.rr_graph;
         if (rr_graph.node_type(RRNodeId(node->inode)) == SINK) {
-=======
-        //ESR API Access (get type of node)
-        if (device_ctx.rr_nodes[node->inode].type() == SINK) { //ESR keep iterating until you get to a sink?
->>>>>>> f6c1dca5
             VTR_ASSERT(rr_node_to_rt_node[node->inode] == nullptr || rr_node_to_rt_node[node->inode]->inode == node->inode);
         } else {
             VTR_ASSERT(rr_node_to_rt_node[node->inode] == nullptr || rr_node_to_rt_node[node->inode] == node);
@@ -357,12 +352,7 @@
 
         rr_node_to_rt_node[inode] = rt_node;
 
-<<<<<<< HEAD
         if (rr_graph.node_type(RRNodeId(inode)) == IPIN) {
-=======
-        //ESR API Access (get type of node)
-        if (device_ctx.rr_nodes[inode].type() == IPIN) {
->>>>>>> f6c1dca5
             rt_node->re_expand = false;
         } else {
             rt_node->re_expand = true;
@@ -421,13 +411,8 @@
                 rt_node->u.child_list = nullptr;
                 rt_node->inode = rr_node;
                 rt_node->net_pin_index = OPEN;
-<<<<<<< HEAD
 
                 if (rr_graph.node_type(RRNodeId(rr_node)) == IPIN) {
-=======
-                //ESR API Access (get type of node)
-                if (device_ctx.rr_nodes[rr_node].type() == IPIN) {
->>>>>>> f6c1dca5
                     rt_node->re_expand = false;
                 } else {
                     rt_node->re_expand = true;
@@ -825,12 +810,7 @@
         // In some cases, the same sink node is put into the tree multiple times in a single route.
         // So it is possible to hit the same node index multiple times during traceback. Create a
         // separate rt_node for each sink with the same node index.
-<<<<<<< HEAD
         if (itr == rr_node_to_rt.end() || rr_graph.node_type(RRNodeId(inode)) == SINK) {
-=======
-        //ESR API Access (Get node's type)
-        if (itr == rr_node_to_rt.end() || device_ctx.rr_nodes[inode].type() == SINK) {
->>>>>>> f6c1dca5
             //Create
 
             //Initialize route tree node
@@ -842,13 +822,8 @@
             node->R_upstream = std::numeric_limits<float>::quiet_NaN();
             node->C_downstream = std::numeric_limits<float>::quiet_NaN();
             node->Tdel = std::numeric_limits<float>::quiet_NaN();
-<<<<<<< HEAD
 
             auto node_type = rr_graph.node_type(RRNodeId(inode));
-=======
-            //ESR API Access (Get node's type)
-            auto node_type = device_ctx.rr_nodes[inode].type();
->>>>>>> f6c1dca5
             if (node_type == IPIN || node_type == SINK)
                 node->re_expand = false;
             else
@@ -989,12 +964,7 @@
         nodes.insert(trace->index);
 
         //Sanity check that number of sinks match expected
-<<<<<<< HEAD
         if (rr_graph.node_type(RRNodeId(trace->index)) == SINK) {
-=======
-        //ESR API Access (Get node's type)
-        if (device_ctx.rr_nodes[trace->index].type() == SINK) {
->>>>>>> f6c1dca5
             num_trace_sinks += 1;
         }
     }
@@ -1077,13 +1047,8 @@
             edge = edge->next;
         }
     }
-<<<<<<< HEAD
 
     if (rr_graph.node_type(RRNodeId(node->inode)) == SINK) {
-=======
-    //ESR API Access (Get node's type)
-    if (device_ctx.rr_nodes[node->inode].type() == SINK) {
->>>>>>> f6c1dca5
         if (!force_prune) {
             //Valid path to sink
 
@@ -1219,15 +1184,9 @@
     auto& device_ctx = g_vpr_ctx.device();
     const auto& rr_graph = device_ctx.rr_graph;
     auto& route_ctx = g_vpr_ctx.routing();
-<<<<<<< HEAD
 
     VTR_ASSERT_MSG(rr_graph.node_type(RRNodeId(rt_root->inode)) == SOURCE, "Root of route tree must be SOURCE");
 
-=======
-    //ESR API Access (Get node's type)
-    VTR_ASSERT_MSG(device_ctx.rr_nodes[rt_root->inode].type() == SOURCE, "Root of route tree must be SOURCE");
-    //ESR API Access (Get node's capacity) 
->>>>>>> f6c1dca5
     VTR_ASSERT_MSG(route_ctx.rr_node_route_inf[rt_root->inode].occ() <= device_ctx.rr_nodes[rt_root->inode].capacity(),
                    "Route tree root/SOURCE should never be congested");
 
@@ -1312,12 +1271,7 @@
     const auto& rr_graph = device_ctx.rr_graph;
 
     int inode = rt_node->inode;
-<<<<<<< HEAD
     t_rr_type node_type = rr_graph.node_type(RRNodeId(inode));
-=======
-    //ESR API Access (Get node's type)
-    t_rr_type node_type = device_ctx.rr_nodes[inode].type();
->>>>>>> f6c1dca5
     VTR_LOG("%5.1e %5.1e %2d%6s|%-6d-> ", rt_node->C_downstream, rt_node->R_upstream,
             rt_node->re_expand, rr_node_typename[node_type], inode);
 }
