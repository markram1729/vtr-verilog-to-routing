
#include "check_route.h"

#include "describe_rr_node.h"
#include "physical_types_util.h"
#include "route_common.h"
#include "vpr_utils.h"
#include "vtr_assert.h"
#include "vtr_log.h"
#include "vtr_time.h"

#include "vpr_types.h"
#include "vpr_error.h"

#include "globals.h"

#include "rr_graph.h"
#include "check_rr_graph.h"
#include "route_tree.h"

/******************** Subroutines local to this module **********************/
static void check_node_and_range(RRNodeId inode,
                                 enum e_route_type route_type,
                                 bool is_flat);
static void check_source(const Netlist<>& net_list,
                         RRNodeId inode,
                         ParentNetId net_id,
                         bool is_flat);
static void check_sink(const Netlist<>& net_list,
                       RRNodeId inode,
                       int net_pin_index,
                       ParentNetId net_id,
                       bool* pin_done);

static void check_switch(const RouteTreeNode& rt_node, size_t num_switch);

/**
 * @brief Checks if two RR nodes are physically adjacent and legally connected.
 *
 * Verifies whether `to_node` is reachable from `from_node` based on spatial proximity and RR node types.
 *
 * Special cases:
 * - Direct OPIN to IPIN connections are allowed even if not physically adjacent (e.g., carry chains).
 * - In flat routing, intra-cluster OPIN/IPIN connections are allowed.
 *
 * @param from_node The source RR node.
 * @param to_node   The destination RR node.
 * @param is_flat   Whether routing is flat (affects intra-cluster pin checks).
 * @return true if nodes are legally adjacent, false otherwise.
 */
static bool check_adjacent(RRNodeId from_node, RRNodeId to_node, bool is_flat);

static void check_locally_used_clb_opins(const t_clb_opins_used& clb_opins_used_locally,
                                         enum e_route_type route_type,
                                         bool is_flat);

/**
 * Checks that all non-configurable edges are in a legal configuration.
 * @param net_list The netlist whose routing is to be checked.
 * @param is_flat True if flat routing is enabled; otherwise false.
 */
static void check_all_non_configurable_edges(const Netlist<>& net_list, bool is_flat);

/**
 * @brief Checks that the specified routing is legal with respect to non-configurable edges.
 * For routing to be valid, if any non-configurable edge is used, all  nodes in the same set
 * and the required connecting edges in the set must also be used.
 *
 * @param net_list A reference to the netlist.
 * @param net The net id for which the check is done.
 * @param non_configurable_rr_sets Node and edge sets that constitute non-configurable RR sets.
 * @param rrnode_set_id Specifies which RR sets each RR node is part of. These indices can be used to
 * access elements of node_sets and edge_sets in non_configurable_rr_sets.
 * @param is_flat Indicates whether flat routing is enabled.
 * @return True if check is done successfully; otherwise false.
 */
static bool check_non_configurable_edges(const Netlist<>& net_list,
                                         ParentNetId net,
                                         const t_non_configurable_rr_sets& non_configurable_rr_sets,
                                         const vtr::vector<RRNodeId, int>& rrnode_set_id,
                                         bool is_flat);

static void check_net_for_stubs(const Netlist<>& net_list,
                                ParentNetId net,
                                bool is_flat);

/************************ Subroutine definitions ****************************/

void check_route(const Netlist<>& net_list,
                 enum e_route_type route_type,
                 e_check_route_option check_route_option,
                 bool is_flat) {
    /* This routine checks that a routing:  (1) Describes a properly         *
     * connected path for each net, (2) this path connects all the           *
     * pins spanned by that net, and (3) that no routing resources are       *
     * oversubscribed (the occupancy of everything is recomputed from        *
     * scratch).                                                             */

    if (check_route_option == e_check_route_option::OFF) {
        VTR_LOG_WARN("The user disabled the check route step.");
        return;
    }

    const auto& device_ctx = g_vpr_ctx.device();
    const auto& rr_graph = device_ctx.rr_graph;
    const auto& route_ctx = g_vpr_ctx.routing();

    const size_t num_switches = rr_graph.num_rr_switches();

    VTR_LOG("\n");
    VTR_LOG("Checking to ensure routing is legal...\n");

    /* Recompute the occupancy from scratch and check for overuse of routing *
     * resources.  This was already checked in order to determine that this  *
     * is a successful routing, but I want to double check it here.          */

    recompute_occupancy_from_scratch(net_list, is_flat);
    const bool valid = feasible_routing();
    if (!valid) {
        VPR_ERROR(VPR_ERROR_ROUTE,
                  "Error in check_route -- routing resources are overused.\n");
    }

    if (!is_flat) {
        check_locally_used_clb_opins(route_ctx.clb_opins_used_locally,
                                     route_type,
                                     is_flat);
    }

    int max_pins = 0;
    for (auto net_id : net_list.nets())
        max_pins = std::max(max_pins, (int)net_list.net_pins(net_id).size());

    auto pin_done = std::make_unique<bool[]>(max_pins);

    /* Now check that all nets are indeed connected. */
    for (auto net_id : net_list.nets()) {
        if (net_list.net_is_ignored(net_id) || net_list.net_sinks(net_id).size() == 0) /* Skip ignored nets. */
            continue;

        std::fill_n(pin_done.get(), net_list.net_pins(net_id).size(), false);

        if (!route_ctx.route_trees[net_id]) {
            VPR_FATAL_ERROR(VPR_ERROR_ROUTE,
                            "in check_route: net %d has no routing.\n", size_t(net_id));
        }

        /* Check the SOURCE of the net. */
        RRNodeId source_inode = route_ctx.route_trees[net_id].value().root().inode;
        check_node_and_range(source_inode, route_type, is_flat);
        check_source(net_list, source_inode, net_id, is_flat);

        pin_done[0] = true;

        /* Check the rest of the net */
        size_t num_sinks = 0;
        for (const RouteTreeNode& rt_node : route_ctx.route_trees[net_id].value().all_nodes()) {
            RRNodeId inode = rt_node.inode;
            int net_pin_index = rt_node.net_pin_index;
            check_node_and_range(inode, route_type, is_flat);
            check_switch(rt_node, num_switches);

            if (rt_node.parent()) {
                bool connects = check_adjacent(rt_node.parent()->inode, rt_node.inode, is_flat);
                if (!connects) {
                    VPR_ERROR(VPR_ERROR_ROUTE,
                              "in check_route: found non-adjacent segments in traceback while checking net %d:\n"
                              "  %s\n"
                              "  %s\n",
                              size_t(net_id),
                              describe_rr_node(rr_graph, device_ctx.grid, device_ctx.rr_indexed_data, rt_node.parent()->inode, is_flat).c_str(),
                              describe_rr_node(rr_graph, device_ctx.grid, device_ctx.rr_indexed_data, inode, is_flat).c_str());
                }
            }

            if (rr_graph.node_type(inode) == e_rr_type::SINK) {
                check_sink(net_list, inode, net_pin_index, net_id, pin_done.get());
                num_sinks += 1;
            }
        }

        if (num_sinks != net_list.net_sinks(net_id).size()) {
            VPR_FATAL_ERROR(VPR_ERROR_ROUTE,
                            "in check_route: net %zu (%s) has %zu SINKs (expected %zu).\n",
                            size_t(net_id), net_list.net_name(net_id).c_str(),
                            num_sinks, net_list.net_sinks(net_id).size());
        }

        for (size_t ipin = 0; ipin < net_list.net_pins(net_id).size(); ipin++) {
            if (!pin_done[ipin]) {
                VPR_FATAL_ERROR(VPR_ERROR_ROUTE,
                                "in check_route: net %zu does not connect to pin %d.\n", size_t(net_id), ipin);
            }
        }

        check_net_for_stubs(net_list, net_id, is_flat);
    } /* End for each net */

    if (check_route_option == e_check_route_option::FULL) {
        check_all_non_configurable_edges(net_list, is_flat);
    } else {
        VTR_ASSERT(check_route_option == e_check_route_option::QUICK);
    }

    VTR_LOG("Completed routing consistency check successfully.\n");
    VTR_LOG("\n");
}

/* Checks that this SINK node is one of the terminals of inet, and marks   *
 * the appropriate pin as being reached.                                   */
static void check_sink(const Netlist<>& net_list,
                       RRNodeId inode,
                       int net_pin_index,
                       ParentNetId net_id,
                       bool* pin_done) {
    auto& device_ctx = g_vpr_ctx.device();
    const auto& rr_graph = device_ctx.rr_graph;

    VTR_ASSERT(rr_graph.node_type(inode) == e_rr_type::SINK);

    if (net_pin_index == OPEN) { /* If there is no legal net pin index associated with this sink node */
        VPR_FATAL_ERROR(VPR_ERROR_ROUTE,
                        "in check_sink: node %d does not connect to any terminal of net %s #%lu.\n"
                        "This error is usually caused by incorrectly specified logical equivalence in your architecture file.\n"
                        "You should try to respecify what pins are equivalent or turn logical equivalence off.\n",
                        inode, net_list.net_name(net_id).c_str(), size_t(net_id));
    }

    VTR_ASSERT(!pin_done[net_pin_index]); /* Should not have found a routed connection to it before */
    pin_done[net_pin_index] = true;
}

/* Checks that the node passed in is a valid source for this net. */
static void check_source(const Netlist<>& net_list,
                         RRNodeId inode,
                         ParentNetId net_id,
                         bool is_flat) {
    auto& device_ctx = g_vpr_ctx.device();
    const auto& rr_graph = device_ctx.rr_graph;

    e_rr_type rr_type = rr_graph.node_type(inode);
    if (rr_type != e_rr_type::SOURCE) {
        VPR_FATAL_ERROR(VPR_ERROR_ROUTE,
                        "in check_source: net %d begins with a node of type %d.\n", size_t(net_id), rr_type);
    }

    int i = rr_graph.node_xlow(inode);
    int j = rr_graph.node_ylow(inode);
    /* for sinks and sources, ptc_num is class */
    int ptc_num = rr_graph.node_class_num(inode);
    /* First node_block for net is the source */
    ParentBlockId blk_id = net_list.net_driver_block(net_id);

    t_block_loc blk_loc;
    blk_loc = get_block_loc(blk_id, is_flat);
    if (blk_loc.loc.x != i || blk_loc.loc.y != j) {
        VPR_FATAL_ERROR(VPR_ERROR_ROUTE,
                        "in check_source: net SOURCE is in wrong location (%d,%d).\n", i, j);
    }

    //Get the driver pin's index in the block
    int iclass = get_block_pin_class_num(blk_id, net_list.net_pin(net_id, 0), is_flat);

    if (ptc_num != iclass) {
        VPR_FATAL_ERROR(VPR_ERROR_ROUTE,
                        "in check_source: net SOURCE is of wrong class (%d).\n", ptc_num);
    }
}

static void check_switch(const RouteTreeNode& rt_node, size_t num_switch) {
    /* Checks that the switch leading to this rt_node is a legal switch type. */
    if (!rt_node.parent())
        return;

    if (size_t(rt_node.parent_switch) >= num_switch) {
        VPR_FATAL_ERROR(VPR_ERROR_ROUTE,
                        "in check_switch: rr_node %d left via switch type %d.\n"
                        "\tSwitch type is out of range.\n",
                        size_t(rt_node.inode), size_t(rt_node.parent_switch));
    }
}

static bool check_adjacent(RRNodeId from_node, RRNodeId to_node, bool is_flat) {
    /* This routine checks if the rr_node to_node is reachable from from_node.   *
     * It returns true if is reachable and false if it is not.  Check_node has   *
     * already been used to verify that both nodes are valid rr_nodes, so only   *
     * adjacency is checked here.
     * Special case: direct OPIN to IPIN connections need not be adjacent.  These
     * represent specially-crafted connections such as carry-chains or more advanced
     * blocks where adjacency is overridden by the architect */
    auto& device_ctx = g_vpr_ctx.device();
    const auto& rr_graph = device_ctx.rr_graph;

    bool reached = false;

    for (t_edge_size iconn = 0; iconn < rr_graph.num_edges(RRNodeId(from_node)); iconn++) {
        if (size_t(rr_graph.edge_sink_node(from_node, iconn)) == size_t(to_node)) {
            reached = true;
            break;
        }
    }

    if (!reached) {
        return false;
    }

    /* Now we know the rr graph says these two nodes are adjacent.  Double  *
     * check that this makes sense, to verify the rr graph.                 */
    VTR_ASSERT(reached);

    int num_adj = 0;

    auto from_rr = RRNodeId(from_node);
    auto to_rr = RRNodeId(to_node);
    e_rr_type from_type = rr_graph.node_type(from_rr);
    int from_layer = rr_graph.node_layer(from_rr);
    int from_xlow = rr_graph.node_xlow(from_rr);
    int from_ylow = rr_graph.node_ylow(from_rr);
    int from_xhigh = rr_graph.node_xhigh(from_rr);
    int from_yhigh = rr_graph.node_yhigh(from_rr);
    int from_ptc = rr_graph.node_ptc_num(from_rr);
    e_rr_type to_type = rr_graph.node_type(to_rr);
    int to_layer = rr_graph.node_layer(to_rr);
    int to_xlow = rr_graph.node_xlow(to_rr);
    int to_ylow = rr_graph.node_ylow(to_rr);
    int to_xhigh = rr_graph.node_xhigh(to_rr);
    int to_yhigh = rr_graph.node_yhigh(to_rr);
    int to_ptc = rr_graph.node_ptc_num(to_rr);

    // If to_node is a SINK, it could be anywhere within its containing device grid tile, and it is reasonable for
    // any input pins or within-cluster pins to reach it. Hence, treat its size as that of its containing tile.
    if (to_type == e_rr_type::SINK) {
        vtr::Rect<int> tile_bb = device_ctx.grid.get_tile_bb({to_xlow, to_ylow, to_layer});

        to_xlow = tile_bb.xmin();
        to_ylow = tile_bb.ymin();
        to_xhigh = tile_bb.xmax();
        to_yhigh = tile_bb.ymax();
    }

    t_physical_tile_type_ptr from_grid_type, to_grid_type;

    // Layer numbers are should not be more than one layer apart for connected nodes
    VTR_ASSERT(abs(from_layer - to_layer) <= 1);
    switch (from_type) {
        case e_rr_type::SOURCE:
            VTR_ASSERT(to_type == e_rr_type::OPIN);

            //The OPIN should be contained within the bounding box of it's connected source
            if (from_xlow <= to_xlow && from_ylow <= to_ylow && from_xhigh >= to_xhigh && from_yhigh >= to_yhigh) {
                from_grid_type = device_ctx.grid.get_physical_type({from_xlow, from_ylow, from_layer});
                to_grid_type = device_ctx.grid.get_physical_type({to_xlow, to_ylow, to_layer});
                VTR_ASSERT(from_grid_type == to_grid_type);

                int iclass = get_class_num_from_pin_physical_num(to_grid_type, to_ptc);
                if (iclass == from_ptc)
                    num_adj++;
            }
            break;

        case e_rr_type::SINK:
            /* SINKS are adjacent to not connected */
            break;

        case e_rr_type::OPIN:
            from_grid_type = device_ctx.grid.get_physical_type({from_xlow, from_ylow, from_layer});
            if (to_type == e_rr_type::CHANX || to_type == e_rr_type::CHANY || to_type == e_rr_type::MUX) {
                num_adj += 1; //adjacent
            } else if (is_flat) {
                VTR_ASSERT(to_type == e_rr_type::OPIN || to_type == e_rr_type::IPIN); // If pin is located inside a cluster
                return true;
            } else {
                VTR_ASSERT(to_type == e_rr_type::IPIN); /* direct OPIN to IPIN connections not necessarily adjacent */
                return true;                            /* Special case, direct OPIN to IPIN connections need not be adjacent */
            }

            break;

        case e_rr_type::IPIN:
            from_grid_type = device_ctx.grid.get_physical_type({from_xlow, from_ylow, from_layer});
            if (is_flat) {
                VTR_ASSERT(to_type == e_rr_type::OPIN || to_type == e_rr_type::IPIN || to_type == e_rr_type::SINK);
            } else {
                VTR_ASSERT(to_type == e_rr_type::SINK);
            }

            //An IPIN should be contained within the bounding box of its connected sink's tile
            if (to_type == e_rr_type::SINK) {
                if (from_xlow >= to_xlow
                    && from_ylow >= to_ylow
                    && from_xhigh <= to_xhigh
                    && from_yhigh <= to_yhigh) {
                    from_grid_type = device_ctx.grid.get_physical_type({from_xlow, from_ylow, from_layer});
                    to_grid_type = device_ctx.grid.get_physical_type({to_xlow, to_ylow, to_layer});
                    VTR_ASSERT(from_grid_type == to_grid_type);
                    int iclass = get_class_num_from_pin_physical_num(from_grid_type, from_ptc);
                    if (iclass == to_ptc)
                        num_adj++;
                }
            } else {
                from_grid_type = device_ctx.grid.get_physical_type({from_xlow, from_ylow, from_layer});
                to_grid_type = device_ctx.grid.get_physical_type({to_xlow, to_ylow, to_layer});
                VTR_ASSERT(from_grid_type == to_grid_type);
                int from_root_x = from_xlow - device_ctx.grid.get_width_offset({from_xlow, from_ylow, from_layer});
                int from_root_y = from_ylow - device_ctx.grid.get_height_offset({from_xlow, from_ylow, from_layer});
                int to_root_x = to_xlow - device_ctx.grid.get_width_offset({to_xlow, to_ylow, to_layer});
                int to_root_y = to_ylow - device_ctx.grid.get_height_offset({to_xlow, to_ylow, to_layer});

                if (from_root_x == to_root_x && from_root_y == to_root_y) {
                    num_adj++;
                }
            }
            break;

        case e_rr_type::CHANX:
            if (to_type == e_rr_type::IPIN) {
<<<<<<< HEAD
                num_adj += 1; //adjacent
            } else if (to_type == e_rr_type::CHANX) {
                from_xhigh = rr_graph.node_xhigh(from_node);
                to_xhigh = rr_graph.node_xhigh(to_node);
                if (from_ylow == to_ylow) {
                    /* UDSD Modification by WMF Begin */
                    /*For Fs > 3, can connect to overlapping wire segment */
                    if (to_xhigh == from_xlow - 1 || from_xhigh == to_xlow - 1) {
                        num_adj++;
                    }
                    /* Overlapping */
                    else {
                        int i;

                        for (i = from_xlow; i <= from_xhigh; i++) {
                            if (i >= to_xlow && i <= to_xhigh) {
                                num_adj++;
                                break;
                            }
                        }
                    }
                    /* UDSD Modification by WMF End */
                }
            } else if (to_type == e_rr_type::CHANY) {
                num_adj += chanx_chany_adjacent(from_node, to_node);
            } else if (to_type == e_rr_type::MUX) {
                num_adj += 1;
=======
                num_adj += 1; // adjacent
            } else if (to_type == e_rr_type::CHANX || to_type == e_rr_type::CHANY || to_type == e_rr_type::CHANZ) {
                num_adj += rr_graph.chan_nodes_are_adjacent(from_node, to_node);
>>>>>>> 5bd2d04e
            } else {
                VPR_FATAL_ERROR(VPR_ERROR_ROUTE,
                                "in check_adjacent: %d and %d are not adjacent", from_node, to_node);
            }
            break;

        case e_rr_type::CHANY:
            if (to_type == e_rr_type::IPIN) {
<<<<<<< HEAD
                num_adj += 1; //adjacent
            } else if (to_type == e_rr_type::CHANY) {
                from_yhigh = rr_graph.node_yhigh(from_node);
                to_yhigh = rr_graph.node_yhigh(to_node);
                if (from_xlow == to_xlow) {
                    /* UDSD Modification by WMF Begin */
                    if (to_yhigh == from_ylow - 1 || from_yhigh == to_ylow - 1) {
                        num_adj++;
                    }
                    /* Overlapping */
                    else {
                        int j;

                        for (j = from_ylow; j <= from_yhigh; j++) {
                            if (j >= to_ylow && j <= to_yhigh) {
                                num_adj++;
                                break;
                            }
                        }
                    }
                    /* UDSD Modification by WMF End */
                }
            } else if (to_type == e_rr_type::CHANX) {
                num_adj += chanx_chany_adjacent(to_node, from_node);
            } else if (to_type == e_rr_type::MUX) {
                num_adj += 1;
=======
                num_adj += 1; // adjacent
            } else if (to_type == e_rr_type::CHANX || to_type == e_rr_type::CHANY || to_type == e_rr_type::CHANZ) {
                num_adj += rr_graph.chan_nodes_are_adjacent(from_node, to_node);
            } else {
                VPR_FATAL_ERROR(VPR_ERROR_ROUTE,
                                "in check_adjacent: %d and %d are not adjacent", from_node, to_node);
            }
            break;

        case e_rr_type::CHANZ:
            if (to_type == e_rr_type::CHANX || to_type == e_rr_type::CHANY || to_type == e_rr_type::CHANZ) {
                num_adj += rr_graph.chan_nodes_are_adjacent(from_node, to_node);
>>>>>>> 5bd2d04e
            } else {
                VPR_FATAL_ERROR(VPR_ERROR_ROUTE,
                                "in check_adjacent: %d and %d are not adjacent", from_node, to_node);
            }
            break;

        case e_rr_type::MUX:
            if (to_type == e_rr_type::CHANX || to_type == e_rr_type::CHANY || to_type == e_rr_type::MUX) {
                num_adj += 1; //adjacent
            } else if (is_flat) {
                VTR_ASSERT(to_type == e_rr_type::OPIN || to_type == e_rr_type::IPIN); // If pin is located inside a cluster
                return true;
            } else {
                VTR_ASSERT(to_type == e_rr_type::IPIN);
                num_adj += 1;
            }

            break;

        default:
            VPR_ERROR(VPR_ERROR_ROUTE,
                      "in check_adjacent: Unknown RR type.\n");
            break;
    }

    if (num_adj == 1)
        return (true);
    else if (num_adj == 0)
        return (false);

    VPR_ERROR(VPR_ERROR_ROUTE,
              "in check_adjacent: num_adj = %d. Expected 0 or 1.\n", num_adj);
    return false; // Should not reach here once thrown
}

void recompute_occupancy_from_scratch(const Netlist<>& net_list, bool is_flat) {
    /*
     * This routine updates the occ field in the route_ctx.rr_node_route_inf structure
     * according to the resource usage of the current routing.  It does a
     * brute force recompute from scratch that is useful for sanity checking.
     */
    auto& route_ctx = g_vpr_ctx.mutable_routing();
    auto& device_ctx = g_vpr_ctx.device();
    auto& block_locs = g_vpr_ctx.placement().block_locs();

    /* First set the occupancy of everything to zero. */
    for (RRNodeId inode : device_ctx.rr_graph.nodes())
        route_ctx.rr_node_route_inf[inode].set_occ(0);

    /* Now go through each net and count the tracks and pins used everywhere */

    for (auto net_id : net_list.nets()) {
        if (!route_ctx.route_trees[net_id])
            continue;

        if (net_list.net_is_ignored(net_id)) /* Skip ignored nets. */
            continue;

        for (auto& rt_node : route_ctx.route_trees[net_id].value().all_nodes()) {
            RRNodeId inode = rt_node.inode;
            route_ctx.rr_node_route_inf[inode].set_occ(route_ctx.rr_node_route_inf[inode].occ() + 1);
        }
    }

    /* We only need to reserve output pins if flat routing is not enabled */
    if (!is_flat) {
        /* Now update the occupancy of each of the "locally used" OPINs on each CLB *
         * (CLB outputs used up by being directly wired to subblocks used only      *
         * locally).                                                                */
        for (auto blk_id : net_list.blocks()) {
            ClusterBlockId cluster_blk_id = convert_to_cluster_block_id(blk_id);
            t_pl_loc block_loc = block_locs[cluster_blk_id].loc;
            for (int iclass = 0; iclass < (int)physical_tile_type(block_loc)->class_inf.size(); iclass++) {
                int num_local_opins = route_ctx.clb_opins_used_locally[cluster_blk_id][iclass].size();
                /* Will always be 0 for pads or SINK classes. */
                for (int ipin = 0; ipin < num_local_opins; ipin++) {
                    RRNodeId inode = route_ctx.clb_opins_used_locally[cluster_blk_id][iclass][ipin];
                    VTR_ASSERT(inode && size_t(inode) < device_ctx.rr_graph.num_nodes());
                    route_ctx.rr_node_route_inf[inode].set_occ(route_ctx.rr_node_route_inf[inode].occ() + 1);
                }
            }
        }
    }
}

static void check_locally_used_clb_opins(const t_clb_opins_used& clb_opins_used_locally,
                                         enum e_route_type route_type,
                                         bool is_flat) {
    /* Checks that enough OPINs on CLBs have been set aside (used up) to make a *
     * legal routing if subblocks connect to OPINs directly.                    */
    e_rr_type rr_type;

    auto& cluster_ctx = g_vpr_ctx.clustering();
    auto& device_ctx = g_vpr_ctx.device();
    const auto& rr_graph = device_ctx.rr_graph;
    auto& block_locs = g_vpr_ctx.placement().block_locs();

    for (ClusterBlockId blk_id : cluster_ctx.clb_nlist.blocks()) {
        t_pl_loc block_loc = block_locs[blk_id].loc;
        for (int iclass = 0; iclass < (int)physical_tile_type(block_loc)->class_inf.size(); iclass++) {
            int num_local_opins = clb_opins_used_locally[blk_id][iclass].size();
            /* Always 0 for pads and for SINK classes */

            for (int ipin = 0; ipin < num_local_opins; ipin++) {
                RRNodeId inode = clb_opins_used_locally[blk_id][iclass][ipin];
                check_node_and_range(RRNodeId(inode), route_type, is_flat); /* Node makes sense? */

                /* Now check that node is an OPIN of the right type. */

                rr_type = rr_graph.node_type(RRNodeId(inode));
                if (rr_type != e_rr_type::OPIN) {
                    VPR_FATAL_ERROR(VPR_ERROR_ROUTE,
                                    "in check_locally_used_opins: block #%lu (%s)\n"
                                    "\tClass %d local OPIN is wrong rr_type -- rr_node #%d of type %d.\n",
                                    size_t(blk_id), cluster_ctx.clb_nlist.block_name(blk_id).c_str(), iclass, inode, rr_type);
                }

                ipin = rr_graph.node_pin_num(RRNodeId(inode));
                if (get_class_num_from_pin_physical_num(physical_tile_type(block_loc), ipin) != iclass) {
                    VPR_FATAL_ERROR(VPR_ERROR_ROUTE,
                                    "in check_locally_used_opins: block #%lu (%s):\n"
                                    "\tExpected class %d local OPIN has class %d -- rr_node #: %d.\n",
                                    size_t(blk_id), cluster_ctx.clb_nlist.block_name(blk_id).c_str(), iclass, get_class_num_from_pin_physical_num(physical_tile_type(block_loc), ipin), inode);
                }
            }
        }
    }
}

static void check_node_and_range(RRNodeId inode,
                                 enum e_route_type route_type,
                                 bool is_flat) {
    /* Checks that inode is within the legal range, then calls check_node to    *
     * check that everything else about the node is OK.                         */

    auto& device_ctx = g_vpr_ctx.device();

    if (size_t(inode) >= device_ctx.rr_graph.num_nodes()) {
        VPR_FATAL_ERROR(VPR_ERROR_ROUTE,
                        "in check_node_and_range: rr_node #%zu is out of legal range (0 to %d).\n", size_t(inode), device_ctx.rr_graph.num_nodes() - 1);
    }
    check_rr_node(device_ctx.rr_graph,
                  device_ctx.rr_indexed_data,
                  device_ctx.grid,
                  device_ctx.vib_grid,
                  device_ctx.chan_width,
                  route_type,
                  size_t(inode),
                  is_flat);
}

static void check_all_non_configurable_edges(const Netlist<>& net_list, bool is_flat) {
    const auto& rr_graph = g_vpr_ctx.device().rr_graph;

    vtr::ScopedStartFinishTimer timer("Checking to ensure non-configurable edges are legal");
    const t_non_configurable_rr_sets non_configurable_rr_sets = identify_non_configurable_rr_sets();

    // Specifies which RR set each node is part of.
    vtr::vector<RRNodeId, int> rrnode_set_ids(rr_graph.num_nodes(), -1);

    const size_t num_non_cfg_rr_sets = non_configurable_rr_sets.node_sets.size();

    // Populate rrnode_set_ids
    for (size_t non_cfg_rr_set_id = 0; non_cfg_rr_set_id < num_non_cfg_rr_sets; non_cfg_rr_set_id++) {
        const std::set<RRNodeId>& node_set = non_configurable_rr_sets.node_sets[non_cfg_rr_set_id];
        for (const RRNodeId node_id : node_set) {
            VTR_ASSERT_SAFE(rrnode_set_ids[node_id] == -1);
            rrnode_set_ids[node_id] = (int)non_cfg_rr_set_id;
        }
    }

    for (auto net_id : net_list.nets()) {
        check_non_configurable_edges(net_list,
                                     net_id,
                                     non_configurable_rr_sets,
                                     rrnode_set_ids,
                                     is_flat);
    }
}

static bool check_non_configurable_edges(const Netlist<>& net_list,
                                         ParentNetId net,
                                         const t_non_configurable_rr_sets& non_configurable_rr_sets,
                                         const vtr::vector<RRNodeId, int>& rrnode_set_id,
                                         bool is_flat) {
    const auto& device_ctx = g_vpr_ctx.device();
    const auto& route_ctx = g_vpr_ctx.routing();

    if (!route_ctx.route_trees[net]) // no routing
        return true;

    // Collect all the nodes, edges, and non-configurable RR set ids used by this net's routing
    std::set<t_node_edge> routing_edges;
    std::set<RRNodeId> routing_nodes;
    std::set<int> routing_non_configurable_rr_set_ids;
    for (const RouteTreeNode& rt_node : route_ctx.route_trees[net].value().all_nodes()) {
        routing_nodes.insert(rt_node.inode);
        if (!rt_node.parent())
            continue;
        t_node_edge edge = {rt_node.parent()->inode, rt_node.inode};
        routing_edges.insert(edge);

        if (rrnode_set_id[rt_node.inode] >= 0) { // The node belongs to a non-configurable RR set
            routing_non_configurable_rr_set_ids.insert(rrnode_set_id[rt_node.inode]);
        }
    }

    // Copy used non-configurable RR sets
    // This is done to check legality only for used non-configurable RR sets. If a non-configurable RR set
    // is not used by a net's routing, it cannot violate the requirements of using that non-configurable RR set.
    t_non_configurable_rr_sets used_non_configurable_rr_sets;
    used_non_configurable_rr_sets.node_sets.reserve(routing_non_configurable_rr_set_ids.size());
    used_non_configurable_rr_sets.edge_sets.reserve(routing_non_configurable_rr_set_ids.size());
    for (const int set_idx : routing_non_configurable_rr_set_ids) {
        used_non_configurable_rr_sets.node_sets.emplace_back(non_configurable_rr_sets.node_sets[set_idx]);
        used_non_configurable_rr_sets.edge_sets.emplace_back(non_configurable_rr_sets.edge_sets[set_idx]);
    }

    //We need to perform two types of checks:
    //
    // 1) That all nodes in a non-configurable set are included
    // 2) That all (required) non-configurable edges are used
    //
    //We need to check (2) in addition to (1) to ensure that (1) did not pass
    //because the nodes 'happened' to be connected together by configurable
    //routing (to be legal, by definition, they must be connected by
    //non-configurable routing).

    //Check that all nodes in each non-configurable set are fully included if any element
    //within a set is used by the routing
    for (const auto& rr_nodes : used_non_configurable_rr_sets.node_sets) {
        //Compute the intersection of the routing and current non-configurable nodes set
        std::vector<RRNodeId> intersection;
        std::set_intersection(routing_nodes.begin(), routing_nodes.end(),
                              rr_nodes.begin(), rr_nodes.end(),
                              std::back_inserter(intersection));

        //If the intersection is non-empty then the current routing uses
        //at least one non-configurable edge in this set
        if (!intersection.empty()) {
            //To be legal *all* the nodes must be included in the routing
            if (intersection.size() != rr_nodes.size()) {
                //Illegal

                //Compute the difference to identify the missing nodes
                //for detailed error reporting -- the nodes
                //which are in rr_nodes but not in routing_nodes.
                std::vector<RRNodeId> difference;
                std::set_difference(rr_nodes.begin(), rr_nodes.end(),
                                    routing_nodes.begin(), routing_nodes.end(),
                                    std::back_inserter(difference));

                VTR_ASSERT(!difference.empty());
                std::string msg = vtr::string_fmt(
                    "Illegal routing for net '%s' (#%zu) some "
                    "required non-configurably connected nodes are missing:\n",
                    net_list.net_name(net).c_str(), size_t(net));

                for (auto inode : difference) {
                    msg += vtr::string_fmt("  Missing %s\n", describe_rr_node(device_ctx.rr_graph, device_ctx.grid, device_ctx.rr_indexed_data, inode, is_flat).c_str());
                }

                VPR_FATAL_ERROR(VPR_ERROR_ROUTE, msg.c_str());
            }
        }
    }

    //Check that any sets of non-configurable RR graph edges are fully included
    //in the routing, if any of a set's edges are used
    for (const auto& rr_edges : used_non_configurable_rr_sets.edge_sets) {
        //Compute the intersection of the routing and current non-configurable edge set
        std::vector<t_node_edge> intersection;
        std::set_intersection(routing_edges.begin(), routing_edges.end(),
                              rr_edges.begin(), rr_edges.end(),
                              std::back_inserter(intersection));

        //If the intersection is non-empty then the current routing uses
        //at least one non-configurable edge in this set
        if (!intersection.empty()) {
            //Since at least one non-configurable edge is used, to be legal
            //the full set of non-configurably connected edges must be used.
            //
            //This is somewhat complicated by the fact that non-configurable edges
            //are sometimes bi-directional (e.g. electrical shorts) and so appear
            //in rr_edges twice (once forward, once backward). Only one of the
            //paired edges need appear to be correct.

            //To figure out which edges are missing we compute
            //the difference from rr_edges to routing_edges -- the nodes
            //which are in rr_edges but not in routing_edges.
            std::vector<t_node_edge> difference;
            std::set_difference(rr_edges.begin(), rr_edges.end(),
                                routing_edges.begin(), routing_edges.end(),
                                std::back_inserter(difference));

            //Next we remove edges in the difference if there is a reverse
            //edge in rr_edges and the forward edge is found in routing (or vice-versa).
            //It is OK if there is an unused reverse/forward edge provided the
            //forward/reverse edge is used.
            std::vector<t_node_edge> dedupped_difference;
            std::copy_if(difference.begin(), difference.end(),
                         std::back_inserter(dedupped_difference),
                         [&](t_node_edge forward_edge) {
                             VTR_ASSERT_MSG(!routing_edges.count(forward_edge), "Difference should not contain used routing edges");

                             t_node_edge reverse_edge = {forward_edge.to_node, forward_edge.from_node};

                             //Check whether the reverse edge was used
                             if (rr_edges.count(reverse_edge) && routing_edges.count(reverse_edge)) {
                                 //The reverse edge exists in the set of rr_edges, and was used
                                 //by the routing.
                                 //
                                 //We can therefore safely ignore the fact that this (forward) edge is un-used
                                 return false; //Drop from difference
                             } else {
                                 return true; //Keep, this edge should have been used
                             }
                         });

            //At this point only valid missing node pairs are in the set
            if (!dedupped_difference.empty()) {
                std::string msg = vtr::string_fmt("Illegal routing for net '%s' (#%zu) some required non-configurable edges are missing:\n",
                                                  net_list.net_name(net).c_str(), size_t(net));

                for (t_node_edge missing_edge : dedupped_difference) {
                    msg += vtr::string_fmt("  Expected RR Node: %d and RR Node: %d to be non-configurably connected, but edge missing from routing:\n",
                                           missing_edge.from_node, missing_edge.to_node);
                    msg += vtr::string_fmt("    %s\n", describe_rr_node(device_ctx.rr_graph,
                                                                        device_ctx.grid,
                                                                        device_ctx.rr_indexed_data,
                                                                        RRNodeId(missing_edge.from_node),
                                                                        is_flat)
                                                           .c_str());
                    msg += vtr::string_fmt("    %s\n", describe_rr_node(device_ctx.rr_graph,
                                                                        device_ctx.grid,
                                                                        device_ctx.rr_indexed_data,
                                                                        RRNodeId(missing_edge.to_node),
                                                                        is_flat)
                                                           .c_str());
                }

                VPR_FATAL_ERROR(VPR_ERROR_ROUTE, msg.c_str());
            }

            //TODO: verify that the switches used in trace are actually non-configurable
        }
    }

    return true;
}

// StubFinder traverses a net definition and find ensures that all nodes that
// are children of a configurable node have at least one sink.
class StubFinder {
  public:
    StubFinder() {}

    // Checks specified net for stubs, return true if at least one stub is
    // found.
    bool CheckNet(ParentNetId net);

    // Returns set of stub nodes.
    const std::set<int>& stub_nodes() {
        return stub_nodes_;
    }

  private:
    bool RecurseTree(const RouteTreeNode& rt_node);

    // Set of stub nodes
    // Note this is an ordered set so that node output is sorted by node
    // id.
    std::set<int> stub_nodes_;
};

//Checks for stubs in a net's routing.
//
//Stubs (routing branches which don't connect to SINKs) serve no purpose, and only chew up wiring unnecessarily.
//The only exception are stubs required by non-configurable switches (e.g. shorts).
//
//We treat any configurable stubs as an error.
void check_net_for_stubs(const Netlist<>& net_list,
                         ParentNetId net,
                         bool is_flat) {
    StubFinder stub_finder;

    bool any_stubs = stub_finder.CheckNet(net);
    if (any_stubs) {
        const auto& device_ctx = g_vpr_ctx.device();
        std::string msg = vtr::string_fmt("Route tree for net '%s' (#%zu) contains stub branches rooted at:\n",
                                          net_list.net_name(net).c_str(), size_t(net));
        for (int inode : stub_finder.stub_nodes()) {
            msg += vtr::string_fmt("    %s\n", describe_rr_node(device_ctx.rr_graph,
                                                                device_ctx.grid,
                                                                device_ctx.rr_indexed_data,
                                                                RRNodeId(inode),
                                                                is_flat)
                                                   .c_str());
        }

        VPR_THROW(VPR_ERROR_ROUTE, msg.c_str());
    }
}

bool StubFinder::CheckNet(ParentNetId net) {
    auto& route_ctx = g_vpr_ctx.mutable_routing();
    stub_nodes_.clear();

    if (!route_ctx.route_trees[net])
        return false;

    RecurseTree(route_ctx.route_trees[net].value().root());

    return !stub_nodes_.empty();
}

// Returns true if this node is a stub.
bool StubFinder::RecurseTree(const RouteTreeNode& rt_node) {
    auto& device_ctx = g_vpr_ctx.device();
    const auto& rr_graph = device_ctx.rr_graph;

    if (rt_node.is_leaf()) {
        //If a leaf of the route tree is not a SINK, then it is a stub
        if (rr_graph.node_type(rt_node.inode) != e_rr_type::SINK) {
            return true; //It is the current root of this stub
        } else {
            return false;
        }
    }

    bool is_stub = true;
    for (auto& child_node : rt_node.child_nodes()) {
        bool driver_switch_configurable = rr_graph.rr_switch_inf(child_node.parent_switch).configurable();
        bool child_is_stub = RecurseTree(child_node);
        if (!child_is_stub) {
            // Because the child was not a stub, this node is not a stub.
            is_stub = false;
        } else if (driver_switch_configurable) {
            // This child was stub, and we drove it from a configurable
            // edge, this is an error.
            stub_nodes_.insert(size_t(child_node.inode));
        }
    }

    return is_stub;
}<|MERGE_RESOLUTION|>--- conflicted
+++ resolved
@@ -414,75 +414,6 @@
 
         case e_rr_type::CHANX:
             if (to_type == e_rr_type::IPIN) {
-<<<<<<< HEAD
-                num_adj += 1; //adjacent
-            } else if (to_type == e_rr_type::CHANX) {
-                from_xhigh = rr_graph.node_xhigh(from_node);
-                to_xhigh = rr_graph.node_xhigh(to_node);
-                if (from_ylow == to_ylow) {
-                    /* UDSD Modification by WMF Begin */
-                    /*For Fs > 3, can connect to overlapping wire segment */
-                    if (to_xhigh == from_xlow - 1 || from_xhigh == to_xlow - 1) {
-                        num_adj++;
-                    }
-                    /* Overlapping */
-                    else {
-                        int i;
-
-                        for (i = from_xlow; i <= from_xhigh; i++) {
-                            if (i >= to_xlow && i <= to_xhigh) {
-                                num_adj++;
-                                break;
-                            }
-                        }
-                    }
-                    /* UDSD Modification by WMF End */
-                }
-            } else if (to_type == e_rr_type::CHANY) {
-                num_adj += chanx_chany_adjacent(from_node, to_node);
-            } else if (to_type == e_rr_type::MUX) {
-                num_adj += 1;
-=======
-                num_adj += 1; // adjacent
-            } else if (to_type == e_rr_type::CHANX || to_type == e_rr_type::CHANY || to_type == e_rr_type::CHANZ) {
-                num_adj += rr_graph.chan_nodes_are_adjacent(from_node, to_node);
->>>>>>> 5bd2d04e
-            } else {
-                VPR_FATAL_ERROR(VPR_ERROR_ROUTE,
-                                "in check_adjacent: %d and %d are not adjacent", from_node, to_node);
-            }
-            break;
-
-        case e_rr_type::CHANY:
-            if (to_type == e_rr_type::IPIN) {
-<<<<<<< HEAD
-                num_adj += 1; //adjacent
-            } else if (to_type == e_rr_type::CHANY) {
-                from_yhigh = rr_graph.node_yhigh(from_node);
-                to_yhigh = rr_graph.node_yhigh(to_node);
-                if (from_xlow == to_xlow) {
-                    /* UDSD Modification by WMF Begin */
-                    if (to_yhigh == from_ylow - 1 || from_yhigh == to_ylow - 1) {
-                        num_adj++;
-                    }
-                    /* Overlapping */
-                    else {
-                        int j;
-
-                        for (j = from_ylow; j <= from_yhigh; j++) {
-                            if (j >= to_ylow && j <= to_yhigh) {
-                                num_adj++;
-                                break;
-                            }
-                        }
-                    }
-                    /* UDSD Modification by WMF End */
-                }
-            } else if (to_type == e_rr_type::CHANX) {
-                num_adj += chanx_chany_adjacent(to_node, from_node);
-            } else if (to_type == e_rr_type::MUX) {
-                num_adj += 1;
-=======
                 num_adj += 1; // adjacent
             } else if (to_type == e_rr_type::CHANX || to_type == e_rr_type::CHANY || to_type == e_rr_type::CHANZ) {
                 num_adj += rr_graph.chan_nodes_are_adjacent(from_node, to_node);
@@ -492,10 +423,20 @@
             }
             break;
 
+        case e_rr_type::CHANY:
+            if (to_type == e_rr_type::IPIN) {
+                num_adj += 1; // adjacent
+            } else if (to_type == e_rr_type::CHANX || to_type == e_rr_type::CHANY || to_type == e_rr_type::CHANZ) {
+                num_adj += rr_graph.chan_nodes_are_adjacent(from_node, to_node);
+            } else {
+                VPR_FATAL_ERROR(VPR_ERROR_ROUTE,
+                                "in check_adjacent: %d and %d are not adjacent", from_node, to_node);
+            }
+            break;
+
         case e_rr_type::CHANZ:
             if (to_type == e_rr_type::CHANX || to_type == e_rr_type::CHANY || to_type == e_rr_type::CHANZ) {
                 num_adj += rr_graph.chan_nodes_are_adjacent(from_node, to_node);
->>>>>>> 5bd2d04e
             } else {
                 VPR_FATAL_ERROR(VPR_ERROR_ROUTE,
                                 "in check_adjacent: %d and %d are not adjacent", from_node, to_node);
