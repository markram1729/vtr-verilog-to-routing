/********************************************************************
 * This file includes functions that are used to annotate routing results
 * from VPR to OpenFPGA. (i.e. create a mapping from RRNodeIds to ClusterNetIds)
 *******************************************************************/

#include "vpr_error.h"
#include "vtr_assert.h"
#include "vtr_time.h"
#include "vtr_log.h"

#include "route_utils.h"
#include "rr_graph.h"

#include "annotate_routing.h"

vtr::vector<RRNodeId, ClusterNetId> annotate_rr_node_nets(const ClusteringContext& cluster_ctx,
<<<<<<< HEAD
                                                         const DeviceContext& device_ctx,
                                                         const AtomContext& atom_ctx,
                                                         const bool& verbose) {
=======
                                                          const DeviceContext& device_ctx,
                                                          const bool& verbose) {
>>>>>>> 1e479b90
    size_t counter = 0;
    vtr::ScopedStartFinishTimer timer("Annotating rr_node with routed nets");

    const auto& rr_graph = device_ctx.rr_graph;
    auto& atom_lookup = atom_ctx.lookup;

    auto& netlist = cluster_ctx.clb_nlist;
    vtr::vector<RRNodeId, ClusterNetId> rr_node_nets;
    rr_node_nets.resize(rr_graph.num_nodes(), ClusterNetId::INVALID());

    for (auto net_id : netlist.nets()) {
        if (netlist.net_is_ignored(net_id)) {
            continue;
        }
        /* Ignore used in local cluster only, reserved one CLB pin */
        if (netlist.net_sinks(net_id).empty()) {
            continue;
        }

        auto& tree = get_route_tree_from_cluster_net_id(net_id);
        if (!tree)
            continue;

        for (auto& rt_node : tree->all_nodes()) {
            const RRNodeId rr_node = rt_node.inode;
            /* Ignore source and sink nodes, they are the common node multiple starting and ending points */
            if ((SOURCE != rr_graph.node_type(rr_node))
                && (SINK != rr_graph.node_type(rr_node))) {
                /* Sanity check: ensure we do not revoke any net mapping
                 * In some routing architectures, node capacity is more than 1
                 * which allows a node to be mapped by multiple nets
                 * Therefore, the sanity check should focus on the nodes
                 * whose capacity is 1.
                 * Flat routing may create two clustered nets from a single
                 * atom net if the atom net ended up exiting the block through
                 * different pins. Those clustered nets will point to the same
                 * atom net routing. Ignore clashes if that is the case. */
                AtomNetId my_atom = atom_lookup.atom_net(net_id);
                AtomNetId existing_atom = atom_lookup.atom_net(rr_node_nets[rr_node]);
                if ((rr_node_nets[rr_node])
                    && (1 == rr_graph.node_capacity(rr_node))
                    && (net_id != rr_node_nets[rr_node])
                    && (my_atom != existing_atom)) {
                    VPR_FATAL_ERROR(VPR_ERROR_ANALYSIS,
                                    "Detect two nets '%s' and '%s' that are mapped to the same rr_node '%ld'!\n%s\n",
                                    netlist.net_name(net_id).c_str(),
                                    netlist.net_name(rr_node_nets[rr_node]).c_str(),
                                    size_t(rr_node),
                                    describe_rr_node(rr_graph,
                                                     device_ctx.grid,
                                                     device_ctx.rr_indexed_data,
                                                     rr_node,
                                                     false)
                                        .c_str());
                } else {
                    rr_node_nets[rr_node] = net_id;
                }
                counter++;
            }
        }
    }

    VTR_LOGV(verbose, "Done with %d nodes mapping\n", counter);

    return rr_node_nets;
}<|MERGE_RESOLUTION|>--- conflicted
+++ resolved
@@ -14,19 +14,14 @@
 #include "annotate_routing.h"
 
 vtr::vector<RRNodeId, ClusterNetId> annotate_rr_node_nets(const ClusteringContext& cluster_ctx,
-<<<<<<< HEAD
                                                          const DeviceContext& device_ctx,
                                                          const AtomContext& atom_ctx,
                                                          const bool& verbose) {
-=======
-                                                          const DeviceContext& device_ctx,
-                                                          const bool& verbose) {
->>>>>>> 1e479b90
     size_t counter = 0;
     vtr::ScopedStartFinishTimer timer("Annotating rr_node with routed nets");
 
     const auto& rr_graph = device_ctx.rr_graph;
-    auto& atom_lookup = atom_ctx.lookup;
+    auto& atom_lookup = atom_ctx.lookup();
 
     auto& netlist = cluster_ctx.clb_nlist;
     vtr::vector<RRNodeId, ClusterNetId> rr_node_nets;
