--- conflicted
+++ resolved
@@ -13,15 +13,11 @@
     RouterDelayProfiler(const Netlist<>& net_list,
                         const RouterLookahead* lookahead,
                         bool is_flat);
-<<<<<<< HEAD
-    bool calculate_delay(int source_node,
-                         int sink_node,
+    bool calculate_delay(RRNodeId source_node,
+                         RRNodeId sink_node,
                          const t_router_opts& router_opts,
                          float* net_delay,
                          int layer_num);
-=======
-    bool calculate_delay(RRNodeId source_node, RRNodeId sink_node, const t_router_opts& router_opts, float* net_delay);
->>>>>>> a0dd712f
 
   private:
     const Netlist<>& net_list_;
