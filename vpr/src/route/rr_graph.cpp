--- conflicted
+++ resolved
@@ -681,7 +681,6 @@
             }
         } else {
             free_rr_graph();
-<<<<<<< HEAD
             if (GRAPH_UNIDIR_TILEABLE != graph_type) {
                 build_rr_graph(graph_type,
                                block_types,
@@ -693,6 +692,7 @@
                                segment_inf,
                                det_routing_arch->global_route_switch,
                                det_routing_arch->wire_to_arch_ipin_switch,
+                               det_routing_arch->wire_to_arch_ipin_switch_between_dice,
                                det_routing_arch->delayless_switch,
                                det_routing_arch->R_minW_nmos,
                                det_routing_arch->R_minW_pmos,
@@ -724,28 +724,6 @@
                                                false,                                                              /* Do not allow passing tracks to be wired to the same routing channels */
                                                Warnings);
             }
-=======
-            build_rr_graph(graph_type,
-                           block_types,
-                           grid,
-                           nodes_per_chan,
-                           det_routing_arch->switch_block_type,
-                           det_routing_arch->Fs,
-                           det_routing_arch->switchblocks,
-                           segment_inf,
-                           det_routing_arch->global_route_switch,
-                           det_routing_arch->wire_to_arch_ipin_switch,
-                           det_routing_arch->wire_to_arch_ipin_switch_between_dice,
-                           det_routing_arch->delayless_switch,
-                           det_routing_arch->R_minW_nmos,
-                           det_routing_arch->R_minW_pmos,
-                           router_opts.base_cost_type,
-                           router_opts.clock_modeling,
-                           directs, num_directs,
-                           &det_routing_arch->wire_to_rr_ipin_switch,
-                           is_flat,
-                           Warnings);
->>>>>>> f2783e2f
         }
     }
 
