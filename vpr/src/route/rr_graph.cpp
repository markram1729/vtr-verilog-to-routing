--- conflicted
+++ resolved
@@ -416,7 +416,6 @@
         }
 
         free_rr_graph();
-<<<<<<< HEAD
         if (GRAPH_UNIDIR_TILEABLE != graph_type) {
             build_rr_graph(graph_type,
                            block_types,
@@ -436,6 +435,7 @@
                            router_opts.clock_modeling,
                            directs, num_directs,
                            &det_routing_arch->wire_to_rr_ipin_switch,
+                           is_flat,
                            Warnings);
         } else {
             /* We do not support dedicated network for clocks in tileable rr_graph generation */
@@ -460,28 +460,6 @@
                                            Warnings);
         }
         /* Reorder nodes upon needs in algorithms and router options */
-=======
-        build_rr_graph(graph_type,
-                       block_types,
-                       grid,
-                       nodes_per_chan,
-                       det_routing_arch->switch_block_type,
-                       det_routing_arch->Fs,
-                       det_routing_arch->switchblocks,
-                       num_arch_switches,
-                       segment_inf,
-                       det_routing_arch->global_route_switch,
-                       det_routing_arch->wire_to_arch_ipin_switch,
-                       det_routing_arch->delayless_switch,
-                       det_routing_arch->R_minW_nmos,
-                       det_routing_arch->R_minW_pmos,
-                       router_opts.base_cost_type,
-                       router_opts.clock_modeling,
-                       directs, num_directs,
-                       &det_routing_arch->wire_to_rr_ipin_switch,
-                       is_flat,
-                       Warnings);
->>>>>>> 8593839c
         if (router_opts.reorder_rr_graph_nodes_algorithm != DONT_REORDER) {
             mutable_device_ctx.rr_graph_builder.reorder_nodes(router_opts.reorder_rr_graph_nodes_algorithm,
                                                               router_opts.reorder_rr_graph_nodes_threshold,
