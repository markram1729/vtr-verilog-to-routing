--- conflicted
+++ resolved
@@ -11,16 +11,10 @@
 
 static t_rt_node* setup_routing_resources_no_net(int source_node);
 
-<<<<<<< HEAD
 RouterDelayProfiler::RouterDelayProfiler(const Netlist<>& net_list,
                                          const RouterLookahead* lookahead,
                                          bool is_flat)
     : net_list_(net_list), router_(
-=======
-RouterDelayProfiler::RouterDelayProfiler(
-    const RouterLookahead* lookahead, bool is_flat)
-    : router_(
->>>>>>> c1b695af
           g_vpr_ctx.device().grid,
           *lookahead,
           g_vpr_ctx.device().rr_graph.rr_nodes(),
@@ -28,11 +22,7 @@
           g_vpr_ctx.device().rr_rc_data,
           g_vpr_ctx.device().rr_graph.rr_switch(),
           g_vpr_ctx.mutable_routing().rr_node_route_inf,
-<<<<<<< HEAD
           is_flat), is_flat_(is_flat) {}
-=======
-          is_flat) {}
->>>>>>> c1b695af
 
 bool RouterDelayProfiler::calculate_delay(int source_node, int sink_node, const t_router_opts& router_opts, float* net_delay) {
     /* Returns true as long as found some way to hook up this net, even if that *
@@ -131,13 +121,8 @@
     /* This function is called during placement. Thus, the flat routing option should be disabled. */
     auto router_lookahead = make_router_lookahead(e_router_lookahead::NO_OP,
                                                   /*write_lookahead=*/"", /*read_lookahead=*/"",
-<<<<<<< HEAD
-                                                  /*segment_inf=*/{}, false);
-    // This router is used during placement - Thus, we is_flat is set to false.
-=======
                                                   /*segment_inf=*/{},
                                                   is_flat);
->>>>>>> c1b695af
     ConnectionRouter<BinaryHeap> router(
         device_ctx.grid,
         *router_lookahead,
@@ -146,11 +131,7 @@
         device_ctx.rr_rc_data,
         device_ctx.rr_graph.rr_switch(),
         routing_ctx.rr_node_route_inf,
-<<<<<<< HEAD
-        false);
-=======
         is_flat);
->>>>>>> c1b695af
     RouterStats router_stats;
 
     std::vector<t_heap> shortest_paths = router.timing_driven_find_all_shortest_paths_from_route_tree(rt_root,
