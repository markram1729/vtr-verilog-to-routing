--- conflicted
+++ resolved
@@ -103,10 +103,7 @@
                                      -1,
                                      false,
                                      std::unordered_map<RRNodeId, int>());
-<<<<<<< HEAD
-
-=======
->>>>>>> 634f6b98
+                                     
     std::tie(found_path, std::ignore, cheapest) = router_.timing_driven_route_connection_from_route_tree(
         tree.root(),
         sink_node,
