/**
 * @file place_timing_update.cpp
 * @brief Defines the routines declared in place_timing_update.h.
 */

#include "vtr_time.h"

#include "place_timing_update.h"
<<<<<<< HEAD
#include "placer_context.h"
=======
#include "placer_state.h"
>>>>>>> 33a82f1c

/* Routines local to place_timing_update.cpp */
static double comp_td_connection_cost(const PlaceDelayModel* delay_model,
                                      const PlacerCriticalities& place_crit,
<<<<<<< HEAD
                                      PlacerContext& placer_ctx,
=======
                                      PlacerState& placer_state,
>>>>>>> 33a82f1c
                                      ClusterNetId net,
                                      int ipin);

static double sum_td_net_cost(ClusterNetId net,
<<<<<<< HEAD
                              PlacerContext& placer_ctx);

static double sum_td_costs(const PlacerContext& placer_ctx);
=======
                              PlacerState& placer_state);

static double sum_td_costs(const PlacerState& placer_state);
>>>>>>> 33a82f1c

///@brief Use an incremental approach to updating timing costs after re-computing criticalities
static constexpr bool INCR_COMP_TD_COSTS = true;

/**
 * @brief Initialize the timing information and structures in the placer.
 *
 * Perform first time update on the timing graph, and initialize the values within
 * PlacerCriticalities, PlacerSetupSlacks, and connection_timing_cost.
 */
void initialize_timing_info(const PlaceCritParams& crit_params,
                            const PlaceDelayModel* delay_model,
                            PlacerCriticalities* criticalities,
                            PlacerSetupSlacks* setup_slacks,
                            NetPinTimingInvalidator* pin_timing_invalidator,
                            SetupTimingInfo* timing_info,
                            t_placer_costs* costs,
<<<<<<< HEAD
                            PlacerContext& placer_ctx) {
=======
                            PlacerState& placer_state) {
>>>>>>> 33a82f1c
    const auto& cluster_ctx = g_vpr_ctx.clustering();
    const auto& clb_nlist = cluster_ctx.clb_nlist;

    //As a safety measure, for the first time update,
    //invalidate all timing edges via the pin invalidator
    //by passing in all the clb sink pins
    for (ClusterNetId net_id : clb_nlist.nets()) {
        for (ClusterPinId pin_id : clb_nlist.net_sinks(net_id)) {
            pin_timing_invalidator->invalidate_connection(pin_id, timing_info);
        }
    }

    //Perform first time update for all timing related classes
    perform_full_timing_update(crit_params,
                               delay_model,
                               criticalities,
                               setup_slacks,
                               pin_timing_invalidator,
                               timing_info,
                               costs,
<<<<<<< HEAD
                               placer_ctx);
=======
                               placer_state);
>>>>>>> 33a82f1c

    //Don't warn again about unconstrained nodes again during placement
    timing_info->set_warn_unconstrained(false);

    //Clear all update_td_costs() runtime stat variables
<<<<<<< HEAD
    auto& p_runtime_ctx = placer_ctx.mutable_runtime();
=======
    auto& p_runtime_ctx = placer_state.mutable_runtime();
>>>>>>> 33a82f1c
    p_runtime_ctx.f_update_td_costs_connections_elapsed_sec = 0.f;
    p_runtime_ctx.f_update_td_costs_nets_elapsed_sec = 0.f;
    p_runtime_ctx.f_update_td_costs_sum_nets_elapsed_sec = 0.f;
    p_runtime_ctx.f_update_td_costs_total_elapsed_sec = 0.f;
}

/**
 * @brief Updates every timing related classes, variables and structures.
 *
 * This routine exists to reduce code duplication, as the placer routines
 * often require updating every timing related stuff.
 *
 * Updates: SetupTimingInfo, PlacerCriticalities, PlacerSetupSlacks,
 *          timing_cost, connection_setup_slack.
 */
void perform_full_timing_update(const PlaceCritParams& crit_params,
                                const PlaceDelayModel* delay_model,
                                PlacerCriticalities* criticalities,
                                PlacerSetupSlacks* setup_slacks,
                                NetPinTimingInvalidator* pin_timing_invalidator,
                                SetupTimingInfo* timing_info,
                                t_placer_costs* costs,
<<<<<<< HEAD
                                PlacerContext& placer_ctx) {
=======
                                PlacerState& placer_state) {
>>>>>>> 33a82f1c
    /* Update all timing related classes. */
    criticalities->enable_update();
    setup_slacks->enable_update();
    update_timing_classes(crit_params,
                          timing_info,
                          criticalities,
                          setup_slacks,
                          pin_timing_invalidator,
<<<<<<< HEAD
                          placer_ctx);
=======
                          placer_state);
>>>>>>> 33a82f1c

    /* Update the timing cost with new connection criticalities. */
    update_timing_cost(delay_model,
                       criticalities,
<<<<<<< HEAD
                       placer_ctx,
                       &costs->timing_cost);

    /* Commit the setup slacks since they are updated. */
    commit_setup_slacks(setup_slacks, placer_ctx);
=======
                       placer_state,
                       &costs->timing_cost);

    /* Commit the setup slacks since they are updated. */
    commit_setup_slacks(setup_slacks, placer_state);
>>>>>>> 33a82f1c
}

/**
 * @brief Update timing information based on the current block positions.
 *
 * Run STA to update the timing info class.
 *
 * Update the values stored in PlacerCriticalities and PlacerSetupSlacks
 * if they are enabled to update. To enable updating, call their respective
 * enable_update() method. See their documentation for more detailed info.
 *
 * If criticalities are updated, the timing driven costs should be updated
 * as well by calling update_timing_cost(). Calling this routine to update
 * timing_cost will produce round-off error in the long run due to its
 * incremental nature, so the timing cost value will be recomputed once in
 * a while, via other timing driven routines.
 *
 * If setup slacks are updated, then normally they should be committed to
 * `connection_setup_slack` via commit_setup_slacks() routine. However,
 * sometimes new setup slack values are not committed immediately if we
 * expect to revert the current timing update in the near future, or if
 * we wish to compare the new slack values to the original ones.
 *
 * All the pins with changed connection delays have already been added into
 * the NetPinTimingInvalidator to allow incremental STA update. These
 * changed connection delays are a direct result of moved blocks in try_swap().
 */
void update_timing_classes(const PlaceCritParams& crit_params,
                           SetupTimingInfo* timing_info,
                           PlacerCriticalities* criticalities,
                           PlacerSetupSlacks* setup_slacks,
                           NetPinTimingInvalidator* pin_timing_invalidator,
<<<<<<< HEAD
                           PlacerContext& placer_ctx) {
=======
                           PlacerState& placer_state) {
>>>>>>> 33a82f1c
    /* Run STA to update slacks and adjusted/relaxed criticalities. */
    timing_info->update();

    /* Update the placer's criticalities (e.g. sharpen with crit_exponent). */
<<<<<<< HEAD
    criticalities->update_criticalities(timing_info, crit_params, placer_ctx);
=======
    criticalities->update_criticalities(timing_info, crit_params, placer_state);
>>>>>>> 33a82f1c

    /* Update the placer's raw setup slacks. */
    setup_slacks->update_setup_slacks(timing_info);

    /* Clear invalidation state. */
    pin_timing_invalidator->reset();
}

/**
 * @brief Update the timing driven (td) costs.
 *
 * This routine either uses incremental update_td_costs(), or updates
 * from scratch using comp_td_costs(). By default, it is incremental
 * by iterating over the set of clustered netlist connections/pins
 * returned by PlacerCriticalities::pins_with_modified_criticality().
 *
 * Hence, this routine should always be called when PlacerCriticalities
 * is enabled to be updated in update_timing_classes(). Otherwise, the
 * incremental method will no longer be correct.
 */
void update_timing_cost(const PlaceDelayModel* delay_model,
                        const PlacerCriticalities* criticalities,
<<<<<<< HEAD
                        PlacerContext& placer_ctx,
=======
                        PlacerState& placer_state,
>>>>>>> 33a82f1c
                        double* timing_cost) {
#ifdef INCR_COMP_TD_COSTS
    update_td_costs(delay_model, *criticalities, block_locs, timing_cost);
#else
<<<<<<< HEAD
    comp_td_costs(delay_model, *criticalities, placer_ctx, timing_cost);
=======
    comp_td_costs(delay_model, *criticalities, placer_state, timing_cost);
>>>>>>> 33a82f1c
#endif
}

/**
 * @brief Commit all the setup slack values from the PlacerSetupSlacks
 *        class to `connection_setup_slack`.
 *
 * This routine is incremental since it relies on the pins_with_modified_setup_slack()
 * to detect which pins need to be updated and which pins do not.
 *
 * Therefore, it is assumed that this routine is always called immediately after
 * each time update_timing_classes() is called with setup slack update enabled.
 * Otherwise, pins_with_modified_setup_slack() cannot accurately account for all
 * the pins that have their setup slacks changed, making this routine incorrect.
 *
 * Currently, the only exception to the rule above is when setup slack analysis is used
 * during the placement quench. The new setup slacks might be either accepted or
 * rejected, so for efficiency reasons, this routine is not called if the slacks are
 * rejected in the end. For more detailed info, see the try_swap() routine.
 */
void commit_setup_slacks(const PlacerSetupSlacks* setup_slacks,
<<<<<<< HEAD
                         PlacerContext& placer_ctx) {
    const auto& clb_nlist = g_vpr_ctx.clustering().clb_nlist;
    auto& connection_setup_slack = placer_ctx.mutable_timing().connection_setup_slack;
=======
                         PlacerState& placer_state) {
    const auto& clb_nlist = g_vpr_ctx.clustering().clb_nlist;
    auto& connection_setup_slack = placer_state.mutable_timing().connection_setup_slack;
>>>>>>> 33a82f1c

    /* Incremental: only go through sink pins with modified setup slack */
    auto clb_pins_modified = setup_slacks->pins_with_modified_setup_slack();
    for (ClusterPinId pin_id : clb_pins_modified) {
        ClusterNetId net_id = clb_nlist.pin_net(pin_id);
        size_t pin_index_in_net = clb_nlist.pin_net_index(pin_id);

        connection_setup_slack[net_id][pin_index_in_net] = setup_slacks->setup_slack(net_id, pin_index_in_net);
    }
}

/**
 * @brief Verify that the values in `connection_setup_slack` matches PlacerSetupSlacks.
 *
 * Return true if all connection values are identical. Otherwise, return false.
 *
 * Currently, this routine is called to check if the timing update has been successfully
 * reverted after a proposed move is rejected when applying setup slack analysis during
 * the placement quench. If successful, the setup slacks in PlacerSetupSlacks should be
 * the same as the values in `connection_setup_slack` without running commit_setup_slacks().
 * For more detailed info, see the try_swap() routine.
 */
bool verify_connection_setup_slacks(const PlacerSetupSlacks* setup_slacks,
<<<<<<< HEAD
                                    const PlacerContext& placer_ctx) {
    const auto& clb_nlist = g_vpr_ctx.clustering().clb_nlist;
    const auto& connection_setup_slack = placer_ctx.timing().connection_setup_slack;
=======
                                    const PlacerState& placer_state) {
    const auto& clb_nlist = g_vpr_ctx.clustering().clb_nlist;
    const auto& connection_setup_slack = placer_state.timing().connection_setup_slack;
>>>>>>> 33a82f1c

    /* Go through every single sink pin to check that the slack values are the same */
    for (ClusterNetId net_id : clb_nlist.nets()) {
        for (size_t ipin = 1; ipin < clb_nlist.net_pins(net_id).size(); ++ipin) {
            if (connection_setup_slack[net_id][ipin] != setup_slacks->setup_slack(net_id, ipin)) {
                return false;
            }
        }
    }
    return true;
}

/**
 * @brief Incrementally updates timing cost based on the current delays and criticality estimates.
 *
 * Unlike comp_td_costs(), this only updates connections who's criticality has changed.
 * This is a superset of those connections whose connection delay has changed. For a
 * from-scratch recalculation, refer to comp_td_cost().
 *
 * We must be careful calculating the total timing cost incrementally, due to limited
 * floating point precision, so that we get a bit-identical result matching the one
 * calculated by comp_td_costs().
 *
 * In particular, we can not simply calculate the incremental delta's caused by changed
 * connection timing costs and adjust the timing cost. Due to limited precision, the results
 * of floating point math operations are order dependant and we would get a different result.
 *
 * To get around this, we calculate the timing costs hierarchically, to ensure that we
 * calculate the sum with the same order of operations as comp_td_costs().
 *
 * See PlacerTimingCosts object used to represent connection_timing_costs for details.
 */
void update_td_costs(const PlaceDelayModel* delay_model,
                     const PlacerCriticalities& place_crit,
<<<<<<< HEAD
                     PlacerContext& placer_ctx,
=======
                     PlacerState& placer_state,
>>>>>>> 33a82f1c
                     double* timing_cost) {
    vtr::Timer t;
    auto& cluster_ctx = g_vpr_ctx.clustering();
    auto& clb_nlist = cluster_ctx.clb_nlist;

<<<<<<< HEAD
    auto& p_timing_ctx = placer_ctx.mutable_timing();
    auto& p_runtime_ctx = placer_ctx.mutable_runtime();
=======
    auto& p_timing_ctx = placer_state.mutable_timing();
    auto& p_runtime_ctx = placer_state.mutable_runtime();
>>>>>>> 33a82f1c
    auto& connection_timing_cost = p_timing_ctx.connection_timing_cost;

    //Update the modified pin timing costs
    {
        vtr::Timer timer;
        auto clb_pins_modified = place_crit.pins_with_modified_criticality();
        for (ClusterPinId clb_pin : clb_pins_modified) {
            if (clb_nlist.pin_type(clb_pin) == PinType::DRIVER) continue;

            ClusterNetId clb_net = clb_nlist.pin_net(clb_pin);
            VTR_ASSERT_SAFE(clb_net);

            if (cluster_ctx.clb_nlist.net_is_ignored(clb_net)) continue;

            int ipin = clb_nlist.pin_net_index(clb_pin);
            VTR_ASSERT_SAFE(ipin >= 1 && ipin < int(clb_nlist.net_pins(clb_net).size()));

<<<<<<< HEAD
            double new_timing_cost = comp_td_connection_cost(delay_model, place_crit, placer_ctx, clb_net, ipin);
=======
            double new_timing_cost = comp_td_connection_cost(delay_model, place_crit, placer_state, clb_net, ipin);
>>>>>>> 33a82f1c

            //Record new value
            connection_timing_cost[clb_net][ipin] = new_timing_cost;
        }

        p_runtime_ctx.f_update_td_costs_connections_elapsed_sec += timer.elapsed_sec();
    }

    //Re-total timing costs of all nets
    {
        vtr::Timer timer;
        *timing_cost = connection_timing_cost.total_cost();
        p_runtime_ctx.f_update_td_costs_sum_nets_elapsed_sec += timer.elapsed_sec();
    }

#ifdef VTR_ASSERT_DEBUG_ENABLED
    double check_timing_cost = 0.;
    comp_td_costs(delay_model, place_crit, &check_timing_cost);
    VTR_ASSERT_DEBUG_MSG(check_timing_cost == *timing_cost,
                         "Total timing cost calculated incrementally in update_td_costs() is "
                         "not consistent with value calculated from scratch in comp_td_costs()");
#endif
    p_runtime_ctx.f_update_td_costs_total_elapsed_sec += t.elapsed_sec();
}

/**
 * @brief Recomputes timing cost from scratch based on the current delays and criticality estimates.
 *
 * Computes the cost (from scratch) from the delays and criticalities of all point to point
 * connections, we define the timing cost of each connection as criticality * delay.
 *
 * We calculate the timing cost in a hierarchical manner (first connection, then nets, then
 * sum of nets) in order to allow it to be incremental while avoiding round-off effects.
 *
 * For a more efficient incremental update, see update_td_costs().
 */
void comp_td_costs(const PlaceDelayModel* delay_model,
                   const PlacerCriticalities& place_crit,
<<<<<<< HEAD
                   PlacerContext& placer_ctx,
                   double* timing_cost) {
    auto& cluster_ctx = g_vpr_ctx.clustering();
    auto& p_timing_ctx = placer_ctx.mutable_timing();
=======
                   PlacerState& placer_state,
                   double* timing_cost) {
    auto& cluster_ctx = g_vpr_ctx.clustering();
    auto& p_timing_ctx = placer_state.mutable_timing();
>>>>>>> 33a82f1c

    auto& connection_timing_cost = p_timing_ctx.connection_timing_cost;
    auto& net_timing_cost = p_timing_ctx.net_timing_cost;

    for (ClusterNetId net_id : cluster_ctx.clb_nlist.nets()) {
        if (cluster_ctx.clb_nlist.net_is_ignored(net_id)) continue;

        for (size_t ipin = 1; ipin < cluster_ctx.clb_nlist.net_pins(net_id).size(); ipin++) {
<<<<<<< HEAD
            float conn_timing_cost = comp_td_connection_cost(delay_model, place_crit, placer_ctx, net_id, ipin);
=======
            float conn_timing_cost = comp_td_connection_cost(delay_model, place_crit, placer_state, net_id, ipin);
>>>>>>> 33a82f1c

            /* Record new value */
            connection_timing_cost[net_id][ipin] = conn_timing_cost;
        }
        /* Store net timing cost for more efficient incremental updating */
<<<<<<< HEAD
        net_timing_cost[net_id] = sum_td_net_cost(net_id, placer_ctx);
    }
    /* Make sure timing cost does not go above MIN_TIMING_COST. */
    *timing_cost = sum_td_costs(placer_ctx);
=======
        net_timing_cost[net_id] = sum_td_net_cost(net_id, placer_state);
    }
    /* Make sure timing cost does not go above MIN_TIMING_COST. */
    *timing_cost = sum_td_costs(placer_state);
>>>>>>> 33a82f1c
}

/**
 * @brief Calculates the timing cost of the specified connection.
 *
 * This routine assumes that it is only called either compt_td_cost() or
 * update_td_costs(). Otherwise, various assertions below would fail.
 */
static double comp_td_connection_cost(const PlaceDelayModel* delay_model,
                                      const PlacerCriticalities& place_crit,
<<<<<<< HEAD
                                      PlacerContext& placer_ctx,
                                      ClusterNetId net,
                                      int ipin) {
    const auto& p_timing_ctx = placer_ctx.timing();
    const auto& block_locs = placer_ctx.block_locs();
=======
                                      PlacerState& placer_state,
                                      ClusterNetId net,
                                      int ipin) {
    const auto& p_timing_ctx = placer_state.timing();
    const auto& block_locs = placer_state.block_locs();
>>>>>>> 33a82f1c

    VTR_ASSERT_SAFE_MSG(ipin > 0, "Shouldn't be calculating connection timing cost for driver pins");

    VTR_ASSERT_SAFE_MSG(p_timing_ctx.connection_delay[net][ipin] == comp_td_single_connection_delay(delay_model, block_locs, net, ipin),
                        "Connection delays should already be updated");

    double conn_timing_cost = place_crit.criticality(net, ipin) * p_timing_ctx.connection_delay[net][ipin];

    VTR_ASSERT_SAFE_MSG(std::isnan(p_timing_ctx.proposed_connection_delay[net][ipin]),
                        "Proposed connection delay should already be invalidated");

    VTR_ASSERT_SAFE_MSG(std::isnan(p_timing_ctx.proposed_connection_timing_cost[net][ipin]),
                        "Proposed connection timing cost should already be invalidated");

    return conn_timing_cost;
}

///@brief Returns the timing cost of the specified 'net' based on the values in connection_timing_cost.
static double sum_td_net_cost(ClusterNetId net,
<<<<<<< HEAD
                              PlacerContext& placer_ctx) {
    const auto& cluster_ctx = g_vpr_ctx.clustering();
    auto& p_timing_ctx = placer_ctx.timing();
=======
                              PlacerState& placer_state) {
    const auto& cluster_ctx = g_vpr_ctx.clustering();
    auto& p_timing_ctx = placer_state.timing();
>>>>>>> 33a82f1c
    auto& connection_timing_cost = p_timing_ctx.connection_timing_cost;

    double net_td_cost = 0;
    for (unsigned ipin = 1; ipin < cluster_ctx.clb_nlist.net_pins(net).size(); ipin++) {
        net_td_cost += connection_timing_cost[net][ipin];
    }

    return net_td_cost;
}

///@brief Returns the total timing cost across all nets based on the values in net_timing_cost.
<<<<<<< HEAD
static double sum_td_costs(const PlacerContext& placer_ctx) {
    const auto& cluster_ctx = g_vpr_ctx.clustering();
    const auto& p_timing_ctx = placer_ctx.timing();
=======
static double sum_td_costs(const PlacerState& placer_state) {
    const auto& cluster_ctx = g_vpr_ctx.clustering();
    const auto& p_timing_ctx = placer_state.timing();
>>>>>>> 33a82f1c
    const auto& net_timing_cost = p_timing_ctx.net_timing_cost;

    double td_cost = 0;
    for (ClusterNetId net_id : cluster_ctx.clb_nlist.nets()) {
        if (cluster_ctx.clb_nlist.net_is_ignored(net_id)) {
            continue;
        }
        td_cost += net_timing_cost[net_id];
    }

    return td_cost;
}<|MERGE_RESOLUTION|>--- conflicted
+++ resolved
@@ -6,33 +6,19 @@
 #include "vtr_time.h"
 
 #include "place_timing_update.h"
-<<<<<<< HEAD
-#include "placer_context.h"
-=======
 #include "placer_state.h"
->>>>>>> 33a82f1c
 
 /* Routines local to place_timing_update.cpp */
 static double comp_td_connection_cost(const PlaceDelayModel* delay_model,
                                       const PlacerCriticalities& place_crit,
-<<<<<<< HEAD
-                                      PlacerContext& placer_ctx,
-=======
                                       PlacerState& placer_state,
->>>>>>> 33a82f1c
                                       ClusterNetId net,
                                       int ipin);
 
 static double sum_td_net_cost(ClusterNetId net,
-<<<<<<< HEAD
-                              PlacerContext& placer_ctx);
-
-static double sum_td_costs(const PlacerContext& placer_ctx);
-=======
                               PlacerState& placer_state);
 
 static double sum_td_costs(const PlacerState& placer_state);
->>>>>>> 33a82f1c
 
 ///@brief Use an incremental approach to updating timing costs after re-computing criticalities
 static constexpr bool INCR_COMP_TD_COSTS = true;
@@ -50,11 +36,7 @@
                             NetPinTimingInvalidator* pin_timing_invalidator,
                             SetupTimingInfo* timing_info,
                             t_placer_costs* costs,
-<<<<<<< HEAD
-                            PlacerContext& placer_ctx) {
-=======
                             PlacerState& placer_state) {
->>>>>>> 33a82f1c
     const auto& cluster_ctx = g_vpr_ctx.clustering();
     const auto& clb_nlist = cluster_ctx.clb_nlist;
 
@@ -75,21 +57,13 @@
                                pin_timing_invalidator,
                                timing_info,
                                costs,
-<<<<<<< HEAD
-                               placer_ctx);
-=======
                                placer_state);
->>>>>>> 33a82f1c
 
     //Don't warn again about unconstrained nodes again during placement
     timing_info->set_warn_unconstrained(false);
 
     //Clear all update_td_costs() runtime stat variables
-<<<<<<< HEAD
-    auto& p_runtime_ctx = placer_ctx.mutable_runtime();
-=======
     auto& p_runtime_ctx = placer_state.mutable_runtime();
->>>>>>> 33a82f1c
     p_runtime_ctx.f_update_td_costs_connections_elapsed_sec = 0.f;
     p_runtime_ctx.f_update_td_costs_nets_elapsed_sec = 0.f;
     p_runtime_ctx.f_update_td_costs_sum_nets_elapsed_sec = 0.f;
@@ -112,11 +86,7 @@
                                 NetPinTimingInvalidator* pin_timing_invalidator,
                                 SetupTimingInfo* timing_info,
                                 t_placer_costs* costs,
-<<<<<<< HEAD
-                                PlacerContext& placer_ctx) {
-=======
                                 PlacerState& placer_state) {
->>>>>>> 33a82f1c
     /* Update all timing related classes. */
     criticalities->enable_update();
     setup_slacks->enable_update();
@@ -125,28 +95,16 @@
                           criticalities,
                           setup_slacks,
                           pin_timing_invalidator,
-<<<<<<< HEAD
-                          placer_ctx);
-=======
                           placer_state);
->>>>>>> 33a82f1c
 
     /* Update the timing cost with new connection criticalities. */
     update_timing_cost(delay_model,
                        criticalities,
-<<<<<<< HEAD
-                       placer_ctx,
-                       &costs->timing_cost);
-
-    /* Commit the setup slacks since they are updated. */
-    commit_setup_slacks(setup_slacks, placer_ctx);
-=======
                        placer_state,
                        &costs->timing_cost);
 
     /* Commit the setup slacks since they are updated. */
     commit_setup_slacks(setup_slacks, placer_state);
->>>>>>> 33a82f1c
 }
 
 /**
@@ -179,20 +137,12 @@
                            PlacerCriticalities* criticalities,
                            PlacerSetupSlacks* setup_slacks,
                            NetPinTimingInvalidator* pin_timing_invalidator,
-<<<<<<< HEAD
-                           PlacerContext& placer_ctx) {
-=======
                            PlacerState& placer_state) {
->>>>>>> 33a82f1c
     /* Run STA to update slacks and adjusted/relaxed criticalities. */
     timing_info->update();
 
     /* Update the placer's criticalities (e.g. sharpen with crit_exponent). */
-<<<<<<< HEAD
-    criticalities->update_criticalities(timing_info, crit_params, placer_ctx);
-=======
     criticalities->update_criticalities(timing_info, crit_params, placer_state);
->>>>>>> 33a82f1c
 
     /* Update the placer's raw setup slacks. */
     setup_slacks->update_setup_slacks(timing_info);
@@ -215,20 +165,12 @@
  */
 void update_timing_cost(const PlaceDelayModel* delay_model,
                         const PlacerCriticalities* criticalities,
-<<<<<<< HEAD
-                        PlacerContext& placer_ctx,
-=======
                         PlacerState& placer_state,
->>>>>>> 33a82f1c
                         double* timing_cost) {
 #ifdef INCR_COMP_TD_COSTS
     update_td_costs(delay_model, *criticalities, block_locs, timing_cost);
 #else
-<<<<<<< HEAD
-    comp_td_costs(delay_model, *criticalities, placer_ctx, timing_cost);
-=======
     comp_td_costs(delay_model, *criticalities, placer_state, timing_cost);
->>>>>>> 33a82f1c
 #endif
 }
 
@@ -250,15 +192,9 @@
  * rejected in the end. For more detailed info, see the try_swap() routine.
  */
 void commit_setup_slacks(const PlacerSetupSlacks* setup_slacks,
-<<<<<<< HEAD
-                         PlacerContext& placer_ctx) {
-    const auto& clb_nlist = g_vpr_ctx.clustering().clb_nlist;
-    auto& connection_setup_slack = placer_ctx.mutable_timing().connection_setup_slack;
-=======
                          PlacerState& placer_state) {
     const auto& clb_nlist = g_vpr_ctx.clustering().clb_nlist;
     auto& connection_setup_slack = placer_state.mutable_timing().connection_setup_slack;
->>>>>>> 33a82f1c
 
     /* Incremental: only go through sink pins with modified setup slack */
     auto clb_pins_modified = setup_slacks->pins_with_modified_setup_slack();
@@ -282,15 +218,9 @@
  * For more detailed info, see the try_swap() routine.
  */
 bool verify_connection_setup_slacks(const PlacerSetupSlacks* setup_slacks,
-<<<<<<< HEAD
-                                    const PlacerContext& placer_ctx) {
-    const auto& clb_nlist = g_vpr_ctx.clustering().clb_nlist;
-    const auto& connection_setup_slack = placer_ctx.timing().connection_setup_slack;
-=======
                                     const PlacerState& placer_state) {
     const auto& clb_nlist = g_vpr_ctx.clustering().clb_nlist;
     const auto& connection_setup_slack = placer_state.timing().connection_setup_slack;
->>>>>>> 33a82f1c
 
     /* Go through every single sink pin to check that the slack values are the same */
     for (ClusterNetId net_id : clb_nlist.nets()) {
@@ -325,23 +255,14 @@
  */
 void update_td_costs(const PlaceDelayModel* delay_model,
                      const PlacerCriticalities& place_crit,
-<<<<<<< HEAD
-                     PlacerContext& placer_ctx,
-=======
                      PlacerState& placer_state,
->>>>>>> 33a82f1c
                      double* timing_cost) {
     vtr::Timer t;
     auto& cluster_ctx = g_vpr_ctx.clustering();
     auto& clb_nlist = cluster_ctx.clb_nlist;
 
-<<<<<<< HEAD
-    auto& p_timing_ctx = placer_ctx.mutable_timing();
-    auto& p_runtime_ctx = placer_ctx.mutable_runtime();
-=======
     auto& p_timing_ctx = placer_state.mutable_timing();
     auto& p_runtime_ctx = placer_state.mutable_runtime();
->>>>>>> 33a82f1c
     auto& connection_timing_cost = p_timing_ctx.connection_timing_cost;
 
     //Update the modified pin timing costs
@@ -359,11 +280,7 @@
             int ipin = clb_nlist.pin_net_index(clb_pin);
             VTR_ASSERT_SAFE(ipin >= 1 && ipin < int(clb_nlist.net_pins(clb_net).size()));
 
-<<<<<<< HEAD
-            double new_timing_cost = comp_td_connection_cost(delay_model, place_crit, placer_ctx, clb_net, ipin);
-=======
             double new_timing_cost = comp_td_connection_cost(delay_model, place_crit, placer_state, clb_net, ipin);
->>>>>>> 33a82f1c
 
             //Record new value
             connection_timing_cost[clb_net][ipin] = new_timing_cost;
@@ -402,17 +319,10 @@
  */
 void comp_td_costs(const PlaceDelayModel* delay_model,
                    const PlacerCriticalities& place_crit,
-<<<<<<< HEAD
-                   PlacerContext& placer_ctx,
-                   double* timing_cost) {
-    auto& cluster_ctx = g_vpr_ctx.clustering();
-    auto& p_timing_ctx = placer_ctx.mutable_timing();
-=======
                    PlacerState& placer_state,
                    double* timing_cost) {
     auto& cluster_ctx = g_vpr_ctx.clustering();
     auto& p_timing_ctx = placer_state.mutable_timing();
->>>>>>> 33a82f1c
 
     auto& connection_timing_cost = p_timing_ctx.connection_timing_cost;
     auto& net_timing_cost = p_timing_ctx.net_timing_cost;
@@ -421,27 +331,16 @@
         if (cluster_ctx.clb_nlist.net_is_ignored(net_id)) continue;
 
         for (size_t ipin = 1; ipin < cluster_ctx.clb_nlist.net_pins(net_id).size(); ipin++) {
-<<<<<<< HEAD
-            float conn_timing_cost = comp_td_connection_cost(delay_model, place_crit, placer_ctx, net_id, ipin);
-=======
             float conn_timing_cost = comp_td_connection_cost(delay_model, place_crit, placer_state, net_id, ipin);
->>>>>>> 33a82f1c
 
             /* Record new value */
             connection_timing_cost[net_id][ipin] = conn_timing_cost;
         }
         /* Store net timing cost for more efficient incremental updating */
-<<<<<<< HEAD
-        net_timing_cost[net_id] = sum_td_net_cost(net_id, placer_ctx);
-    }
-    /* Make sure timing cost does not go above MIN_TIMING_COST. */
-    *timing_cost = sum_td_costs(placer_ctx);
-=======
         net_timing_cost[net_id] = sum_td_net_cost(net_id, placer_state);
     }
     /* Make sure timing cost does not go above MIN_TIMING_COST. */
     *timing_cost = sum_td_costs(placer_state);
->>>>>>> 33a82f1c
 }
 
 /**
@@ -452,19 +351,11 @@
  */
 static double comp_td_connection_cost(const PlaceDelayModel* delay_model,
                                       const PlacerCriticalities& place_crit,
-<<<<<<< HEAD
-                                      PlacerContext& placer_ctx,
-                                      ClusterNetId net,
-                                      int ipin) {
-    const auto& p_timing_ctx = placer_ctx.timing();
-    const auto& block_locs = placer_ctx.block_locs();
-=======
                                       PlacerState& placer_state,
                                       ClusterNetId net,
                                       int ipin) {
     const auto& p_timing_ctx = placer_state.timing();
     const auto& block_locs = placer_state.block_locs();
->>>>>>> 33a82f1c
 
     VTR_ASSERT_SAFE_MSG(ipin > 0, "Shouldn't be calculating connection timing cost for driver pins");
 
@@ -484,15 +375,9 @@
 
 ///@brief Returns the timing cost of the specified 'net' based on the values in connection_timing_cost.
 static double sum_td_net_cost(ClusterNetId net,
-<<<<<<< HEAD
-                              PlacerContext& placer_ctx) {
-    const auto& cluster_ctx = g_vpr_ctx.clustering();
-    auto& p_timing_ctx = placer_ctx.timing();
-=======
                               PlacerState& placer_state) {
     const auto& cluster_ctx = g_vpr_ctx.clustering();
     auto& p_timing_ctx = placer_state.timing();
->>>>>>> 33a82f1c
     auto& connection_timing_cost = p_timing_ctx.connection_timing_cost;
 
     double net_td_cost = 0;
@@ -504,15 +389,9 @@
 }
 
 ///@brief Returns the total timing cost across all nets based on the values in net_timing_cost.
-<<<<<<< HEAD
-static double sum_td_costs(const PlacerContext& placer_ctx) {
-    const auto& cluster_ctx = g_vpr_ctx.clustering();
-    const auto& p_timing_ctx = placer_ctx.timing();
-=======
 static double sum_td_costs(const PlacerState& placer_state) {
     const auto& cluster_ctx = g_vpr_ctx.clustering();
     const auto& p_timing_ctx = placer_state.timing();
->>>>>>> 33a82f1c
     const auto& net_timing_cost = p_timing_ctx.net_timing_cost;
 
     double td_cost = 0;
