--- conflicted
+++ resolved
@@ -256,17 +256,12 @@
     }
 }
 
-<<<<<<< HEAD
-void initial_noc_placement(const t_noc_opts& noc_opts, int seed) {
-    vtr::ScopedStartFinishTimer timer("Initial NoC Placement");
-=======
 void initial_noc_placement(const t_noc_opts& noc_opts, const t_placer_opts& placer_opts) {
->>>>>>> 9dd5ff66
+	vtr::ScopedStartFinishTimer timer("Initial NoC Placement");
     auto& noc_ctx = g_vpr_ctx.noc();
 
     // Get all the router clusters
     const std::vector<ClusterBlockId>& router_blk_ids = noc_ctx.noc_traffic_flows_storage.get_router_clusters_in_netlist();
-//
     // Holds all the routers that are not fixed into a specific location by constraints
     std::vector<ClusterBlockId> unfixed_routers;
 
