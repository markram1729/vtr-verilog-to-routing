--- conflicted
+++ resolved
@@ -172,14 +172,7 @@
     }
 
     // Iterate over all the NoC links whose bandwidth utilization was affected by the proposed move
-<<<<<<< HEAD
     for (const NocLink& link : noc_ctx.noc_model.get_noc_links(affected_noc_links)) {
-=======
-    for (auto link_id : affected_noc_links) {
-        // get the affected link
-        const auto& link = noc_ctx.noc_model.get_single_noc_link(link_id);
-
->>>>>>> 817a9563
         // commit the new link congestion cost
         link_congestion_costs[link] = proposed_link_congestion_costs[link];
 
