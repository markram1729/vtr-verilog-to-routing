#include <cstdio>
#include <cmath>
#include <memory>
#include <fstream>
#include <iostream>
#include <numeric>
#include <chrono>
#include <optional>

#include "NetPinTimingInvalidator.h"
#include "vtr_assert.h"
#include "vtr_log.h"
#include "vtr_util.h"
#include "vtr_random.h"
#include "vtr_geometry.h"
#include "vtr_time.h"
#include "vtr_math.h"
#include "vtr_ndmatrix.h"

#include "vpr_types.h"
#include "vpr_error.h"
#include "vpr_utils.h"
#include "vpr_net_pins_matrix.h"

#include "globals.h"
#include "place.h"
#include "placer_globals.h"
#include "read_place.h"
#include "draw.h"
#include "place_and_route.h"
#include "net_delay.h"
#include "timing_place_lookup.h"
#include "timing_place.h"
#include "read_xml_arch_file.h"
#include "echo_files.h"
#include "place_macro.h"
#include "histogram.h"
#include "place_util.h"
#include "analytic_placer.h"
#include "initial_placement.h"
#include "place_delay_model.h"
#include "place_timing_update.h"
#include "move_transactions.h"
#include "move_utils.h"
#include "read_place.h"
#include "place_constraints.h"
#include "manual_moves.h"
#include "buttons.h"

#include "static_move_generator.h"
#include "simpleRL_move_generator.h"
#include "manual_move_generator.h"

#include "PlacementDelayCalculator.h"
#include "VprTimingGraphResolver.h"
#include "timing_util.h"
#include "timing_info.h"
#include "concrete_timing_info.h"
#include "tatum/echo_writer.hpp"
#include "tatum/TimingReporter.hpp"

#include "placer_breakpoint.h"
#include "RL_agent_util.h"
#include "place_checkpoint.h"

#include "clustered_netlist_utils.h"

#include "cluster_placement.h"

#include "noc_place_utils.h"

#include "net_cost_handler.h"

/*  define the RL agent's reward function factor constant. This factor controls the weight of bb cost *
 *  compared to the timing cost in the agent's reward function. The reward is calculated as           *
 * -1*(1.5-REWARD_BB_TIMING_RELATIVE_WEIGHT)*timing_cost + (1+REWARD_BB_TIMING_RELATIVE_WEIGHT)*bb_cost)
 */

static constexpr float REWARD_BB_TIMING_RELATIVE_WEIGHT = 0.4;

#ifdef VTR_ENABLE_DEBUG_LOGGING
#    include "draw_types.h"
#    include "draw_global.h"
#    include "draw_color.h"
#endif

using std::max;
using std::min;

/************** Types and defines local to place.c ***************************/

/* This defines the error tolerance for floating points variables used in *
 * cost computation. 0.01 means that there is a 1% error tolerance.       */
static constexpr double ERROR_TOL = .01;

/* This defines the maximum number of swap attempts before invoking the   *
 * once-in-a-while placement legality check as well as floating point     *
 * variables round-offs check.                                            */
static constexpr int MAX_MOVES_BEFORE_RECOMPUTE = 500000;

constexpr float INVALID_DELAY = std::numeric_limits<float>::quiet_NaN();
constexpr float INVALID_COST = std::numeric_limits<double>::quiet_NaN();

/********************** Variables local to place.c ***************************/

/* These file-scoped variables keep track of the number of swaps       *
 * rejected, accepted or aborted. The total number of swap attempts    *
 * is the sum of the three number.                                     */
static int num_swap_rejected = 0;
static int num_swap_accepted = 0;
static int num_swap_aborted = 0;
static int num_ts_called = 0;

<<<<<<< HEAD
/* Expected crossing counts for nets with different #'s of pins.  From *
 * ICCAD 94 pp. 690 - 695 (with linear interpolation applied by me).   *
 * Multiplied to bounding box of a net to better estimate wire length  *
 * for higher fanout nets. Each entry is the correction factor for the *
 * fanout index-1                                                      */
static const float cross_count[50] = {/* [0..49] */ 1.0, 1.0, 1.0, 1.0828,
                                      1.1536, 1.2206, 1.2823, 1.3385, 1.3991, 1.4493, 1.4974, 1.5455, 1.5937,
                                      1.6418, 1.6899, 1.7304, 1.7709, 1.8114, 1.8519, 1.8924, 1.9288, 1.9652,
                                      2.0015, 2.0379, 2.0743, 2.1061, 2.1379, 2.1698, 2.2016, 2.2334, 2.2646,
                                      2.2958, 2.3271, 2.3583, 2.3895, 2.4187, 2.4479, 2.4772, 2.5064, 2.5356,
                                      2.5610, 2.5864, 2.6117, 2.6371, 2.6625, 2.6887, 2.7148, 2.7410, 2.7671,
                                      2.7933};

double cong_matrix[400][400];
double cong_matrix_new[400][400];

float congestion_tradeoff = 1.0;

=======
>>>>>>> 51bd666e
std::unique_ptr<FILE, decltype(&vtr::fclose)> f_move_stats_file(nullptr,
                                                                vtr::fclose);

#ifdef VTR_ENABLE_DEBUG_LOGGIING
#    define LOG_MOVE_STATS_HEADER()                               \
        do {                                                      \
            if (f_move_stats_file) {                              \
                fprintf(f_move_stats_file.get(),                  \
                        "temp,from_blk,to_blk,from_type,to_type," \
                        "blk_count,"                              \
                        "delta_cost,delta_bb_cost,delta_td_cost," \
                        "outcome,reason\n");                      \
            }                                                     \
        } while (false)

#    define LOG_MOVE_STATS_PROPOSED(t, affected_blocks)                                        \
        do {                                                                                   \
            if (f_move_stats_file) {                                                           \
                auto& place_ctx = g_vpr_ctx.placement();                                       \
                auto& cluster_ctx = g_vpr_ctx.clustering();                                    \
                ClusterBlockId b_from = affected_blocks.moved_blocks[0].block_num;             \
                                                                                               \
                t_pl_loc to = affected_blocks.moved_blocks[0].new_loc;                         \
                ClusterBlockId b_to = place_ctx.grid_blocks[to.x][to.y].blocks[to.sub_tile];   \
                                                                                               \
                t_logical_block_type_ptr from_type = cluster_ctx.clb_nlist.block_type(b_from); \
                t_logical_block_type_ptr to_type = nullptr;                                    \
                if (b_to) {                                                                    \
                    to_type = cluster_ctx.clb_nlist.block_type(b_to);                          \
                }                                                                              \
                                                                                               \
                fprintf(f_move_stats_file.get(),                                               \
                        "%g,"                                                                  \
                        "%d,%d,"                                                               \
                        "%s,%s,"                                                               \
                        "%d,",                                                                 \
                        t,                                                                     \
                        int(b_from), int(b_to),                                                \
                        from_type->name, (to_type ? to_type->name : "EMPTY"),                  \
                        affected_blocks.moved_blocks.size());                                  \
            }                                                                                  \
        } while (false)

#    define LOG_MOVE_STATS_OUTCOME(delta_cost, delta_bb_cost, delta_td_cost, \
                                   outcome, reason)                          \
        do {                                                                 \
            if (f_move_stats_file) {                                         \
                fprintf(f_move_stats_file.get(),                             \
                        "%g,%g,%g,"                                          \
                        "%s,%s\n",                                           \
                        delta_cost, delta_bb_cost, delta_td_cost,            \
                        outcome, reason);                                    \
            }                                                                \
        } while (false)

#else

#    define LOG_MOVE_STATS_HEADER()                      \
        do {                                             \
            fprintf(f_move_stats_file.get(),             \
                    "VTR_ENABLE_DEBUG_LOGGING disabled " \
                    "-- No move stats recorded\n");      \
        } while (false)

#    define LOG_MOVE_STATS_PROPOSED(t, blocks_affected) \
        do {                                            \
        } while (false)

#    define LOG_MOVE_STATS_OUTCOME(delta_cost, delta_bb_cost, delta_td_cost, \
                                   outcome, reason)                          \
        do {                                                                 \
        } while (false)

#endif

/********************* Static subroutines local to place.c *******************/
#ifdef VERBOSE
void print_clb_placement(const char* fname);
#endif

/**
 * @brief determine the type of the bounding box used by the placer to predict the wirelength
 *
 * @param place_bb_mode The bounding box mode passed by the CLI
 * @param rr_graph The routing resource graph
 */
static bool is_cube_bb(const e_place_bounding_box_mode place_bb_mode,
                       const RRGraphView& rr_graph);

static void alloc_and_load_placement_structs(float place_cost_exp,
                                             const t_placer_opts& placer_opts,
                                             const t_noc_opts& noc_opts,
                                             t_direct_inf* directs,
                                             int num_directs);

static void alloc_and_load_try_swap_structs(const bool cube_bb);
static void free_try_swap_structs();

static void free_placement_structs(const t_placer_opts& placer_opts, const t_noc_opts& noc_opts);

<<<<<<< HEAD
static void alloc_and_load_for_fast_cost_update(float place_cost_exp);

static void free_fast_cost_update();

static double comp_bb_cost(e_cost_methods method,const t_place_algorithm& place_algorithm);

static void update_move_nets(int num_nets_affected);
static void reset_move_nets(int num_nets_affected);

=======
>>>>>>> 51bd666e
static e_move_result try_swap(const t_annealing_state* state,
                              t_placer_costs* costs,
                              MoveGenerator& move_generator,
                              ManualMoveGenerator& manual_move_generator,
                              SetupTimingInfo* timing_info,
                              NetPinTimingInvalidator* pin_timing_invalidator,
                              t_pl_blocks_to_be_moved& blocks_affected,
                              const PlaceDelayModel* delay_model,
                              PlacerCriticalities* criticalities,
                              PlacerSetupSlacks* setup_slacks,
                              const t_placer_opts& placer_opts,
                              const t_noc_opts& noc_opts,
                              MoveTypeStat& move_type_stat,
                              const t_place_algorithm& place_algorithm,
                              float timing_bb_factor,
                              bool manual_move_enabled);

static void check_place(const t_placer_costs& costs,
                        const PlaceDelayModel* delay_model,
                        const PlacerCriticalities* criticalities,
                        const t_place_algorithm& place_algorithm,
                        const t_noc_opts& noc_opts);

static int check_placement_costs(const t_placer_costs& costs,
                                 const PlaceDelayModel* delay_model,
                                 const PlacerCriticalities* criticalities,
                                 const t_place_algorithm& place_algorithm);

static int check_placement_consistency();
static int check_block_placement_consistency();
static int check_macro_placement_consistency();

static float starting_t(const t_annealing_state* state,
                        t_placer_costs* costs,
                        t_annealing_sched annealing_sched,
                        const PlaceDelayModel* delay_model,
                        PlacerCriticalities* criticalities,
                        PlacerSetupSlacks* setup_slacks,
                        SetupTimingInfo* timing_info,
                        MoveGenerator& move_generator,
                        ManualMoveGenerator& manual_move_generator,
                        NetPinTimingInvalidator* pin_timing_invalidator,
                        t_pl_blocks_to_be_moved& blocks_affected,
                        const t_placer_opts& placer_opts,
                        const t_noc_opts& noc_opts,
                        MoveTypeStat& move_type_stat);

static int count_connections();

static void commit_td_cost(const t_pl_blocks_to_be_moved& blocks_affected);

static void revert_td_cost(const t_pl_blocks_to_be_moved& blocks_affected);

static void invalidate_affected_connections(
    const t_pl_blocks_to_be_moved& blocks_affected,
    NetPinTimingInvalidator* pin_tedges_invalidator,
    TimingInfo* timing_info);

static float analyze_setup_slack_cost(const PlacerSetupSlacks* setup_slacks);

static e_move_result assess_swap(double delta_c, double t,double cong_delta_c,double cost,const t_placer_opts& placer_opts);

<<<<<<< HEAD
static void get_non_updateable_bb(ClusterNetId net_id, t_bb* bb_coord_new);

static void update_bb(ClusterNetId net_id, t_bb* bb_coord_new, t_bb* bb_edge_new, int xold, int yold, int xnew, int ynew);

static int find_affected_nets_and_update_costs(
    const t_place_algorithm& place_algorithm,
    const PlaceDelayModel* delay_model,
    const PlacerCriticalities* criticalities,
    t_pl_blocks_to_be_moved& blocks_affected,
    double& bb_delta_c,
    double& timing_delta_c,
    double& bb_cong_c,
    const t_placer_opts& placer_opts);

static void record_affected_net(const ClusterNetId net, int& num_affected_nets);

static void update_net_bb(const ClusterNetId net,
                          const t_pl_blocks_to_be_moved& blocks_affected,
                          int iblk,
                          const ClusterBlockId blk,
                          const ClusterPinId blk_pin);
static void update_td_delta_costs(const PlaceDelayModel* delay_model,
                                  const PlacerCriticalities& criticalities,
                                  const ClusterNetId net,
                                  const ClusterPinId pin,
                                  t_pl_blocks_to_be_moved& blocks_affected,
                                  double& delta_timing_cost);

=======
>>>>>>> 51bd666e
static void update_placement_cost_normalization_factors(t_placer_costs* costs, const t_placer_opts& placer_opts, const t_noc_opts& noc_opts);

static double get_total_cost(t_placer_costs* costs, const t_placer_opts& placer_opts, const t_noc_opts& noc_opts);

<<<<<<< HEAD
static double get_net_cost(ClusterNetId net_id, t_bb* bb_ptr);
static double get_cong_cost(double chan_width);
static void get_cong_matrix(ClusterNetId net_id, t_bb* bb_ptr);
static void update_cong_matrix(ClusterNetId net_id, t_bb* bb_ptr_old, t_bb* bb_ptr_new);

static void get_bb_from_scratch(ClusterNetId net_id, t_bb* coords, t_bb* num_on_edges);

static double get_net_wirelength_estimate(ClusterNetId net_id, t_bb* bbptr);

=======
>>>>>>> 51bd666e
static void free_try_swap_arrays();

static void outer_loop_update_timing_info(const t_placer_opts& placer_opts,
                                          const t_noc_opts& noc_opts,
                                          t_placer_costs* costs,
                                          int num_connections,
                                          float crit_exponent,
                                          int* outer_crit_iter_count,
                                          const PlaceDelayModel* delay_model,
                                          PlacerCriticalities* criticalities,
                                          PlacerSetupSlacks* setup_slacks,
                                          NetPinTimingInvalidator* pin_timing_invalidator,
                                          SetupTimingInfo* timing_info);

static void placement_inner_loop(const t_annealing_state* state,
                                 const t_placer_opts& placer_opts,
                                 const t_noc_opts& noc_opts,
                                 int inner_recompute_limit,
                                 t_placer_statistics* stats,
                                 t_placer_costs* costs,
                                 int* moves_since_cost_recompute,
                                 NetPinTimingInvalidator* pin_timing_invalidator,
                                 const PlaceDelayModel* delay_model,
                                 PlacerCriticalities* criticalities,
                                 PlacerSetupSlacks* setup_slacks,
                                 MoveGenerator& move_generator,
                                 ManualMoveGenerator& manual_move_generator,
                                 t_pl_blocks_to_be_moved& blocks_affected,
                                 SetupTimingInfo* timing_info,
                                 const t_place_algorithm& place_algorithm,
                                 MoveTypeStat& move_type_stat,
                                 float timing_bb_factor);

static void generate_post_place_timing_reports(const t_placer_opts& placer_opts,
                                               const t_analysis_opts& analysis_opts,
                                               const SetupTimingInfo& timing_info,
                                               const PlacementDelayCalculator& delay_calc,
                                               bool is_flat);

//calculate the agent's reward and the total process outcome
static void calculate_reward_and_process_outcome(
    const t_placer_opts& placer_opts,
    const MoveOutcomeStats& move_outcome_stats,
    const double& delta_c,
    float timing_bb_factor,
    MoveGenerator& move_generator);

static void print_place_status_header(bool noc_enabled);

static void print_place_status(const t_annealing_state& state,
                               const t_placer_statistics& stats,
                               float elapsed_sec,
                               float cpd,
                               float sTNS,
                               float sWNS,
                               size_t tot_moves,
                               bool noc_enabled,
                               const NocCostTerms& noc_cost_terms);

static void print_resources_utilization();

static void print_placement_swaps_stats(const t_annealing_state& state);

static void print_placement_move_types_stats(const MoveTypeStat& move_type_stat);

/*****************************************************************************/
void try_place(const Netlist<>& net_list,
               const t_placer_opts& placer_opts,
               t_annealing_sched annealing_sched,
               const t_router_opts& router_opts,
               const t_analysis_opts& analysis_opts,
               const t_noc_opts& noc_opts,
               t_chan_width_dist chan_width_dist,
               t_det_routing_arch* det_routing_arch,
               std::vector<t_segment_inf>& segment_inf,
               t_direct_inf* directs,
               int num_directs,
               bool is_flat) {
    /* Does almost all the work of placing a circuit.  Width_fac gives the   *
     * width of the widest channel.  Place_cost_exp says what exponent the   *
     * width should be taken to when calculating costs.  This allows a       *
     * greater bias for anisotropic architectures.                           */
    
    /*
     * Currently, the functions that require is_flat as their parameter and are called during placement should
     * receive is_flat as false. For example, if the RR graph of router lookahead is built here, it should be as
     * if is_flat is false, even if is_flat is set to true from the command line.
     */
    VTR_ASSERT(!is_flat);
    auto& device_ctx = g_vpr_ctx.device();
    auto& atom_ctx = g_vpr_ctx.atom();
    auto& cluster_ctx = g_vpr_ctx.clustering();
    auto& place_move_ctx = g_placer_ctx.mutable_move();

    const auto& p_timing_ctx = g_placer_ctx.timing();
    const auto& p_runtime_ctx = g_placer_ctx.runtime();

    auto& timing_ctx = g_vpr_ctx.timing();
    auto pre_place_timing_stats = timing_ctx.stats;
    int tot_iter, moves_since_cost_recompute, num_connections,
        outer_crit_iter_count, inner_recompute_limit;
    float first_crit_exponent, first_rlim, first_t;
    int first_move_lim;

    t_placer_costs costs(placer_opts.place_algorithm);

    tatum::TimingPathInfo critical_path;
    float sTNS = NAN;
    float sWNS = NAN;

    char msg[vtr::bufsize];
    t_placer_statistics stats;

    t_placement_checkpoint placement_checkpoint;

    std::shared_ptr<SetupTimingInfo> timing_info;
    std::shared_ptr<PlacementDelayCalculator> placement_delay_calc;
    std::unique_ptr<PlaceDelayModel> place_delay_model;
    std::unique_ptr<MoveGenerator> move_generator;
    std::unique_ptr<MoveGenerator> move_generator2;
    std::unique_ptr<ManualMoveGenerator> manual_move_generator;
    std::unique_ptr<PlacerSetupSlacks> placer_setup_slacks;

    std::unique_ptr<PlacerCriticalities> placer_criticalities;
    std::unique_ptr<NetPinTimingInvalidator> pin_timing_invalidator;

    manual_move_generator = std::make_unique<ManualMoveGenerator>();

    t_pl_blocks_to_be_moved blocks_affected(
        net_list.blocks().size());

    /* init file scope variables */
    num_swap_rejected = 0;
    num_swap_accepted = 0;
    num_swap_aborted = 0;
    num_ts_called = 0;

    if (placer_opts.place_algorithm.is_timing_driven()) {
        /*do this before the initial placement to avoid messing up the initial placement */
        place_delay_model = alloc_lookups_and_delay_model(net_list,
                                                          chan_width_dist,
                                                          placer_opts,
                                                          router_opts,
                                                          det_routing_arch,
                                                          segment_inf,
                                                          directs,
                                                          num_directs,
                                                          is_flat);

        if (isEchoFileEnabled(E_ECHO_PLACEMENT_DELTA_DELAY_MODEL)) {
            place_delay_model->dump_echo(
                getEchoFileName(E_ECHO_PLACEMENT_DELTA_DELAY_MODEL));
        }
    }

    g_vpr_ctx.mutable_placement().cube_bb = is_cube_bb(placer_opts.place_bounding_box_mode,
                                                       device_ctx.rr_graph);
    const auto& cube_bb = g_vpr_ctx.placement().cube_bb;

    VTR_LOG("\n");
    VTR_LOG("Bounding box mode is %s\n", (cube_bb ? "Cube" : "Per-layer"));
    VTR_LOG("\n");

    int move_lim = 1;
    move_lim = (int)(annealing_sched.inner_num
                     * pow(net_list.blocks().size(), 1.3333));

    alloc_and_load_placement_structs(placer_opts.place_cost_exp, placer_opts, noc_opts, directs, num_directs);

    vtr::ScopedStartFinishTimer timer("Placement");

    if (noc_opts.noc) {
        normalize_noc_cost_weighting_factor(const_cast<t_noc_opts&>(noc_opts));
    }

    initial_placement(placer_opts,
                      placer_opts.constraints_file.c_str(),
                      noc_opts);

    //create the move generator based on the chosen strategy
    create_move_generators(move_generator, move_generator2, placer_opts, move_lim, noc_opts.noc_centroid_weight);

    if (!placer_opts.write_initial_place_file.empty()) {
        print_place(nullptr,
                    nullptr,
                    (placer_opts.write_initial_place_file + ".init.place").c_str());
    }

#ifdef ENABLE_ANALYTIC_PLACE
    /*
     * Analytic Placer:
     *  Passes in the initial_placement via vpr_context, and passes its placement back via locations marked on
     *  both the clb_netlist and the gird.
     *  Most of anneal is disabled later by setting initial temperature to 0 and only further optimizes in quench
     */
    if (placer_opts.enable_analytic_placer) {
        AnalyticPlacer{}.ap_place();
    }

#endif /* ENABLE_ANALYTIC_PLACE */

    // Update physical pin values
    for (auto block_id : cluster_ctx.clb_nlist.blocks()) {
        place_sync_external_block_connections(block_id);
    }

    const int width_fac = placer_opts.place_chan_width;
    init_draw_coords((float)width_fac);

    /* Allocated here because it goes into timing critical code where each memory allocation is expensive */
    IntraLbPbPinLookup pb_gpin_lookup(device_ctx.logical_block_types);
    //Enables fast look-up of atom pins connect to CLB pins
    ClusteredPinAtomPinsLookup netlist_pin_lookup(cluster_ctx.clb_nlist,
                                                  atom_ctx.nlist, pb_gpin_lookup);

    /* Gets initial cost and loads bounding boxes. */

    if (placer_opts.place_algorithm.is_timing_driven()) {
<<<<<<< HEAD
        costs.bb_cost = comp_bb_cost(NORMAL,placer_opts.place_algorithm);
=======
        if (cube_bb) {
            costs.bb_cost = comp_bb_cost(NORMAL);
        } else {
            VTR_ASSERT_SAFE(!cube_bb);
            costs.bb_cost = comp_layer_bb_cost(NORMAL);
        }
>>>>>>> 51bd666e

        if(placer_opts.place_algorithm == CONGESTION_AWARE_PLACE){
            costs.cong_cost = get_cong_cost(placer_opts.congestion_tradeoff);
        }
        // costs.cong_cost_norm = 1/ costs.cong_cost;
        first_crit_exponent = placer_opts.td_place_exp_first; /*this will be modified when rlim starts to change */

        num_connections = count_connections();
        VTR_LOG("\n");
        VTR_LOG("There are %d point to point connections in this circuit.\n",
                num_connections);
        VTR_LOG("\n");

        //Update the point-to-point delays from the initial placement
        comp_td_connection_delays(place_delay_model.get());

        /*
         * Initialize timing analysis
         */
        // For placement, we don't use flat-routing
        placement_delay_calc = std::make_shared<PlacementDelayCalculator>(atom_ctx.nlist,
                                                                          atom_ctx.lookup,
                                                                          p_timing_ctx.connection_delay,
                                                                          is_flat);
        placement_delay_calc->set_tsu_margin_relative(
            placer_opts.tsu_rel_margin);
        placement_delay_calc->set_tsu_margin_absolute(
            placer_opts.tsu_abs_margin);

        timing_info = make_setup_timing_info(placement_delay_calc,
                                             placer_opts.timing_update_type);

        placer_setup_slacks = std::make_unique<PlacerSetupSlacks>(
            cluster_ctx.clb_nlist, netlist_pin_lookup);

        placer_criticalities = std::make_unique<PlacerCriticalities>(
            cluster_ctx.clb_nlist, netlist_pin_lookup);

         pin_timing_invalidator = make_net_pin_timing_invalidator(
            placer_opts.timing_update_type,
            net_list,
            netlist_pin_lookup,
            atom_ctx.nlist,
            atom_ctx.lookup,
            *timing_info->timing_graph(),
            is_flat);

        //First time compute timing and costs, compute from scratch
        PlaceCritParams crit_params;
        crit_params.crit_exponent = first_crit_exponent;
        crit_params.crit_limit = placer_opts.place_crit_limit;

        initialize_timing_info(crit_params, place_delay_model.get(),
                               placer_criticalities.get(), placer_setup_slacks.get(),
                               pin_timing_invalidator.get(), timing_info.get(), &costs);

        critical_path = timing_info->least_slack_critical_path();

        /* Write out the initial timing echo file */
        if (isEchoFileEnabled(E_ECHO_INITIAL_PLACEMENT_TIMING_GRAPH)) {
            tatum::write_echo(
                getEchoFileName(E_ECHO_INITIAL_PLACEMENT_TIMING_GRAPH),
                *timing_ctx.graph, *timing_ctx.constraints,
                *placement_delay_calc, timing_info->analyzer());

            tatum::NodeId debug_tnode = id_or_pin_name_to_tnode(
                analysis_opts.echo_dot_timing_graph_node);
            write_setup_timing_graph_dot(
                getEchoFileName(E_ECHO_INITIAL_PLACEMENT_TIMING_GRAPH)
                    + std::string(".dot"),
                *timing_info, debug_tnode);
        }

        outer_crit_iter_count = 1;

        /* Initialize the normalization factors. Calling costs.update_norm_factors() *
         * here would fail the golden results of strong_sdc benchmark                */
        costs.timing_cost_norm = 1 / costs.timing_cost;
        costs.bb_cost_norm = 1 / costs.bb_cost;
    } else {
        VTR_ASSERT(placer_opts.place_algorithm == BOUNDING_BOX_PLACE);

        /* Total cost is the same as wirelength cost normalized*/
<<<<<<< HEAD
        costs.bb_cost = comp_bb_cost(NORMAL,placer_opts.place_algorithm);
=======
        if (cube_bb) {
            costs.bb_cost = comp_bb_cost(NORMAL);
        } else {
            VTR_ASSERT_SAFE(!cube_bb);
            costs.bb_cost = comp_layer_bb_cost(NORMAL);
        }
>>>>>>> 51bd666e
        costs.bb_cost_norm = 1 / costs.bb_cost;
        if(placer_opts.place_algorithm == CONGESTION_AWARE_PLACE){
            costs.cong_cost = get_cong_cost(placer_opts.congestion_tradeoff);
            costs.cong_cost_norm = 1/ costs.cong_cost;
        }
        /* Timing cost and normalization factors are not used */
        costs.timing_cost = INVALID_COST;
        costs.timing_cost_norm = INVALID_COST;

        /* Other initializations */
        outer_crit_iter_count = 0;
        num_connections = 0;
        first_crit_exponent = 0;
    }

    if (noc_opts.noc) {
        // get the costs associated with the NoC
        costs.noc_cost_terms.aggregate_bandwidth = comp_noc_aggregate_bandwidth_cost();
        std::tie(costs.noc_cost_terms.latency, costs.noc_cost_terms.latency_overrun) = comp_noc_latency_cost();
        costs.noc_cost_terms.congestion = comp_noc_congestion_cost();

        // initialize all the noc normalization factors
        update_noc_normalization_factors(costs);
    }

    // set the starting total placement cost
    costs.cost = get_total_cost(&costs, placer_opts, noc_opts);

    //Sanity check that initial placement is legal
    check_place(costs,
                place_delay_model.get(),
                placer_criticalities.get(),
                placer_opts.place_algorithm,
                noc_opts);

    //Initial placement statistics
    VTR_LOG("Initial placement cost: %g bb_cost: %g td_cost: %g\n", costs.cost,
            costs.bb_cost, costs.timing_cost);
    if (noc_opts.noc) {
        print_noc_costs("Initial NoC Placement Costs", costs, noc_opts);
    }
    if (placer_opts.place_algorithm.is_timing_driven()) {
        VTR_LOG(
            "Initial placement estimated Critical Path Delay (CPD): %g ns\n",
            1e9 * critical_path.delay());
        VTR_LOG(
            "Initial placement estimated setup Total Negative Slack (sTNS): %g ns\n",
            1e9 * timing_info->setup_total_negative_slack());
        VTR_LOG(
            "Initial placement estimated setup Worst Negative Slack (sWNS): %g ns\n",
            1e9 * timing_info->setup_worst_negative_slack());
        VTR_LOG("\n");

        VTR_LOG("Initial placement estimated setup slack histogram:\n");
        print_histogram(
            create_setup_slack_histogram(*timing_info->setup_analyzer()));
    }

    size_t num_macro_members = 0;
    for (auto& macro : g_vpr_ctx.placement().pl_macros) {
        num_macro_members += macro.members.size();
    }
    VTR_LOG(
        "Placement contains %zu placement macros involving %zu blocks (average macro size %f)\n",
        g_vpr_ctx.placement().pl_macros.size(), num_macro_members,
        float(num_macro_members) / g_vpr_ctx.placement().pl_macros.size());
    VTR_LOG("\n");

    sprintf(msg,
            "Initial Placement.  Cost: %g  BB Cost: %g  TD Cost %g \t Channel Factor: %d",
            costs.cost, costs.bb_cost, costs.timing_cost, width_fac);

    //Draw the initial placement
    update_screen(ScreenUpdatePriority::MAJOR, msg, PLACEMENT, timing_info);

    if (placer_opts.placement_saves_per_temperature >= 1) {
        std::string filename = vtr::string_fmt("placement_%03d_%03d.place", 0,
                                               0);
        VTR_LOG("Saving initial placement to file: %s\n", filename.c_str());
        print_place(nullptr, nullptr, filename.c_str());
    }

    first_move_lim = get_initial_move_lim(placer_opts, annealing_sched);

    if (placer_opts.inner_loop_recompute_divider != 0) {
        inner_recompute_limit = (int)(0.5
                                      + (float)first_move_lim
                                            / (float)placer_opts.inner_loop_recompute_divider);
    } else {
        /*don't do an inner recompute */
        inner_recompute_limit = first_move_lim + 1;
    }

    /* calculate the number of moves in the quench that we should recompute timing after based on the value of *
     * the commandline option quench_recompute_divider                                                         */
    int quench_recompute_limit;
    if (placer_opts.quench_recompute_divider != 0) {
        quench_recompute_limit = (int)(0.5
                                       + (float)move_lim
                                             / (float)placer_opts.quench_recompute_divider);
    } else {
        /*don't do an quench recompute */
        quench_recompute_limit = first_move_lim + 1;
    }

    //allocate helper vectors that are used by many move generators
    place_move_ctx.X_coord.resize(10, 0);
    place_move_ctx.Y_coord.resize(10, 0);
    place_move_ctx.layer_coord.resize(10, 0);

    //allocate move type statistics vectors
    MoveTypeStat move_type_stat;
    move_type_stat.blk_type_moves.resize({device_ctx.logical_block_types.size(), (int)e_move_type::NUMBER_OF_AUTO_MOVES}, 0);
    move_type_stat.accepted_moves.resize({device_ctx.logical_block_types.size(), (int)e_move_type::NUMBER_OF_AUTO_MOVES}, 0);
    move_type_stat.rejected_moves.resize({device_ctx.logical_block_types.size(), (int)e_move_type::NUMBER_OF_AUTO_MOVES}, 0);

    /* Get the first range limiter */
    first_rlim = (float)max(device_ctx.grid.width() - 1,
                            device_ctx.grid.height() - 1);
    place_move_ctx.first_rlim = first_rlim;

    /* Set the temperature low to ensure that initial placement quality will be preserved */
    first_t = EPSILON;

    t_annealing_state state(annealing_sched, 
                            first_t, 
                            first_rlim,
                            first_move_lim, 
                            first_crit_exponent,
                            device_ctx.grid.get_num_layers());

    /* Update the starting temperature for placement annealing to a more appropriate value */
    if(placer_opts.place_algorithm == CONGESTION_AWARE_PLACE){
        congestion_tradeoff = 1.0;
    }
    state.t = starting_t(&state, &costs, annealing_sched,
                         place_delay_model.get(), placer_criticalities.get(),
                         placer_setup_slacks.get(), timing_info.get(), *move_generator,
                         *manual_move_generator, pin_timing_invalidator.get(),
                         blocks_affected, placer_opts, noc_opts, move_type_stat);
                        
    if(placer_opts.place_algorithm == CONGESTION_AWARE_PLACE){
        congestion_tradeoff = 0.1;
    }
    double starting_tempreture = state.t ;
    if (!placer_opts.move_stats_file.empty()) {
        f_move_stats_file = std::unique_ptr<FILE, decltype(&vtr::fclose)>(
            vtr::fopen(placer_opts.move_stats_file.c_str(), "w"),
            vtr::fclose);
        LOG_MOVE_STATS_HEADER();
    }

    tot_iter = 0;
    moves_since_cost_recompute = 0;

    bool skip_anneal = false;

#ifdef ENABLE_ANALYTIC_PLACE
    // Analytic placer: When enabled, skip most of the annealing and go straight to quench
    // TODO: refactor goto label.
    if (placer_opts.enable_analytic_placer)
        skip_anneal = true;
#endif /* ENABLE_ANALYTIC_PLACE */

    //RL agent state definition
    e_agent_state agent_state = e_agent_state::EARLY_IN_THE_ANNEAL;

    std::unique_ptr<MoveGenerator> current_move_generator;

    //Define the timing bb weight factor for the agent's reward function
    float timing_bb_factor = REWARD_BB_TIMING_RELATIVE_WEIGHT;

    if (skip_anneal == false) {
        //Table header
        VTR_LOG("\n");
<<<<<<< HEAD
        print_place_status_header();
        bool congest_flag = false;
=======
        print_place_status_header(noc_opts.noc);
>>>>>>> 51bd666e

        /* Outer loop of the simulated annealing begins */
        do {
            if(get_cong_cost(placer_opts.congestion_tradeoff)<=20 && congest_flag==false && placer_opts.place_algorithm == CONGESTION_AWARE_PLACE){
                congest_flag = true;
                congestion_tradeoff = 1.0;
                state.t = starting_tempreture;
                // state.move_lim = state.move_lim_max;
            }
            vtr::Timer temperature_timer;

            outer_loop_update_timing_info(placer_opts, noc_opts, &costs, num_connections,
                                          state.crit_exponent, &outer_crit_iter_count,
                                          place_delay_model.get(), placer_criticalities.get(),
                                          placer_setup_slacks.get(), pin_timing_invalidator.get(),
                                          timing_info.get());

            if (placer_opts.place_algorithm.is_timing_driven()) {
                critical_path = timing_info->least_slack_critical_path();
                sTNS = timing_info->setup_total_negative_slack();
                sWNS = timing_info->setup_worst_negative_slack();

                //see if we should save the current placement solution as a checkpoint

                if (placer_opts.place_checkpointing
                    && agent_state == e_agent_state::LATE_IN_THE_ANNEAL) {
                    save_placement_checkpoint_if_needed(placement_checkpoint,
                                                        timing_info, costs, critical_path.delay());
                }
            }

            //move the appropriate move_generator to be the current used move generator
            assign_current_move_generator(move_generator, move_generator2,
                                          agent_state, placer_opts, false, current_move_generator);

            //do a complete inner loop iteration
            // VTR_LOG("cong_cost is:%5.5f\n",);

            placement_inner_loop(&state, placer_opts, noc_opts,
                                 inner_recompute_limit,
                                 &stats, &costs, &moves_since_cost_recompute,
                                 pin_timing_invalidator.get(), place_delay_model.get(),
                                 placer_criticalities.get(), placer_setup_slacks.get(),
                                 *current_move_generator, *manual_move_generator,
                                 blocks_affected, timing_info.get(),
                                 placer_opts.place_algorithm, move_type_stat,
                                 timing_bb_factor);

            //move the update used move_generator to its original variable
            update_move_generator(move_generator, move_generator2, agent_state,
                                  placer_opts, false, current_move_generator);

            tot_iter += state.move_lim;
            ++state.num_temps;

            print_place_status(state, stats, temperature_timer.elapsed_sec(),
                               critical_path.delay(), sTNS, sWNS, tot_iter,
                               noc_opts.noc, costs.noc_cost_terms);

            if (placer_opts.place_algorithm.is_timing_driven()
                && placer_opts.place_agent_multistate
                && agent_state == e_agent_state::EARLY_IN_THE_ANNEAL) {
                if (state.alpha < 0.85 && state.alpha > 0.6) {
                    agent_state = e_agent_state::LATE_IN_THE_ANNEAL;
                    VTR_LOG("Agent's 2nd state: \n");
                }
            }

            sprintf(msg, "Cost: %g  BB Cost %g  TD Cost %g  Temperature: %g",
                    costs.cost, costs.bb_cost, costs.timing_cost, state.t);
            update_screen(ScreenUpdatePriority::MINOR, msg, PLACEMENT,
                          timing_info);

            //#ifdef VERBOSE
            //            if (getEchoEnabled()) {
            //                print_clb_placement("first_iteration_clb_placement.echo");
            //            }
            //#endif
        } while (state.outer_loop_update(stats.success_rate, costs, placer_opts,
                                         annealing_sched));
        /* Outer loop of the simulated annealing ends */
    } //skip_anneal ends

    /* Start Quench */
    state.t = 0;                         //Freeze out: only accept solutions that improve placement.
    state.move_lim = state.move_lim_max; //Revert the move limit to initial value.

    auto pre_quench_timing_stats = timing_ctx.stats;
    { /* Quench */

        vtr::ScopedFinishTimer temperature_timer("Placement Quench");

        outer_loop_update_timing_info(placer_opts, noc_opts, &costs, num_connections,
                                      state.crit_exponent, &outer_crit_iter_count,
                                      place_delay_model.get(), placer_criticalities.get(),
                                      placer_setup_slacks.get(), pin_timing_invalidator.get(),
                                      timing_info.get());

        //move the appropriate move_generator to be the current used move generator
        assign_current_move_generator(move_generator, move_generator2,
                                      agent_state, placer_opts, true, current_move_generator);

        /* Run inner loop again with temperature = 0 so as to accept only swaps
         * which reduce the cost of the placement */
        placement_inner_loop(&state, placer_opts, noc_opts,
                             quench_recompute_limit,
                             &stats, &costs, &moves_since_cost_recompute,
                             pin_timing_invalidator.get(), place_delay_model.get(),
                             placer_criticalities.get(), placer_setup_slacks.get(),
                             *current_move_generator, *manual_move_generator,
                             blocks_affected, timing_info.get(),
                             placer_opts.place_quench_algorithm, move_type_stat,
                             timing_bb_factor);

        //move the update used move_generator to its original variable
        update_move_generator(move_generator, move_generator2, agent_state,
                              placer_opts, true, current_move_generator);

        tot_iter += state.move_lim;
        ++state.num_temps;

        if (placer_opts.place_quench_algorithm.is_timing_driven()) {
            critical_path = timing_info->least_slack_critical_path();
            sTNS = timing_info->setup_total_negative_slack();
            sWNS = timing_info->setup_worst_negative_slack();
        }

        print_place_status(state, stats, temperature_timer.elapsed_sec(),
                           critical_path.delay(), sTNS, sWNS, tot_iter,
                           noc_opts.noc, costs.noc_cost_terms);
    }
    auto post_quench_timing_stats = timing_ctx.stats;

    //Final timing analysis
    PlaceCritParams crit_params;
    crit_params.crit_exponent = state.crit_exponent;
    crit_params.crit_limit = placer_opts.place_crit_limit;

    if (placer_opts.place_algorithm.is_timing_driven()) {
        perform_full_timing_update(crit_params, place_delay_model.get(),
                                   placer_criticalities.get(), placer_setup_slacks.get(),
                                   pin_timing_invalidator.get(), timing_info.get(), &costs);
        VTR_LOG("post-quench CPD = %g (ns) \n",
                1e9 * timing_info->least_slack_critical_path().delay());
    }

    //See if our latest checkpoint is better than the current placement solution
    if (placer_opts.place_checkpointing)
        restore_best_placement(placement_checkpoint, timing_info, costs,
                               placer_criticalities, placer_setup_slacks, place_delay_model,
                               pin_timing_invalidator, crit_params, noc_opts);

    if (placer_opts.placement_saves_per_temperature >= 1) {
        std::string filename = vtr::string_fmt("placement_%03d_%03d.place",
                                               state.num_temps + 1, 0);
        VTR_LOG("Saving final placement to file: %s\n", filename.c_str());
        print_place(nullptr, nullptr, filename.c_str());
    }

    // TODO:
    // 1. add some subroutine hierarchy!  Too big!

    //#ifdef VERBOSE
    //    if (getEchoEnabled() && isEchoFileEnabled(E_ECHO_END_CLB_PLACEMENT)) {
    //        print_clb_placement(getEchoFileName(E_ECHO_END_CLB_PLACEMENT));
    //    }
    //#endif

    // Update physical pin values
    for (auto block_id : cluster_ctx.clb_nlist.blocks()) {
        place_sync_external_block_connections(block_id);
    }

    check_place(costs,
                place_delay_model.get(),
                placer_criticalities.get(),
                placer_opts.place_algorithm,
                noc_opts);

    //Some stats
    VTR_LOG("\n");
    VTR_LOG("Swaps called: %d\n", num_ts_called);
    report_aborted_moves();

    if (placer_opts.place_algorithm.is_timing_driven()) {
        //Final timing estimate
        VTR_ASSERT(timing_info);

        critical_path = timing_info->least_slack_critical_path();

        if (isEchoFileEnabled(E_ECHO_FINAL_PLACEMENT_TIMING_GRAPH)) {
            tatum::write_echo(
                getEchoFileName(E_ECHO_FINAL_PLACEMENT_TIMING_GRAPH),
                *timing_ctx.graph, *timing_ctx.constraints,
                *placement_delay_calc, timing_info->analyzer());

            tatum::NodeId debug_tnode = id_or_pin_name_to_tnode(
                analysis_opts.echo_dot_timing_graph_node);
            write_setup_timing_graph_dot(
                getEchoFileName(E_ECHO_FINAL_PLACEMENT_TIMING_GRAPH)
                    + std::string(".dot"),
                *timing_info, debug_tnode);
        }

        generate_post_place_timing_reports(placer_opts, analysis_opts,
                                           *timing_info, *placement_delay_calc, is_flat);

        /* Print critical path delay metrics */
        VTR_LOG("\n");
        print_setup_timing_summary(*timing_ctx.constraints,
                                   *timing_info->setup_analyzer(), "Placement estimated ", "");
    }

    sprintf(msg,
            "Placement. Cost: %g  bb_cost: %g td_cost: %g Channel Factor: %d",
            costs.cost, costs.bb_cost, costs.timing_cost, width_fac);
    VTR_LOG("Placement cost: %g, bb_cost: %g, td_cost: %g, \n", costs.cost,
            costs.bb_cost, costs.timing_cost);
    // print the noc costs info
    if (noc_opts.noc) {
        print_noc_costs("\nNoC Placement Costs", costs, noc_opts);

#ifdef ENABLE_NOC_SAT_ROUTING
        if (costs.noc_cost_terms.congestion > 0.0) {
            VTR_LOG("NoC routing configuration is congested. Invoking the SAT NoC router.\n");
            invoke_sat_router(costs, noc_opts, placer_opts.seed);
        }
#endif //ENABLE_NOC_SAT_ROUTING
    }

    update_screen(ScreenUpdatePriority::MAJOR, msg, PLACEMENT, timing_info);
    // Print out swap statistics
    print_resources_utilization();

    print_placement_swaps_stats(state);

    print_placement_move_types_stats(move_type_stat);

    if (noc_opts.noc) {
        write_noc_placement_file(noc_opts.noc_placement_file_name);
    }

    free_placement_structs(placer_opts, noc_opts);
    free_try_swap_arrays();

    print_timing_stats("Placement Quench", post_quench_timing_stats,
                       pre_quench_timing_stats);
    print_timing_stats("Placement Total ", timing_ctx.stats,
                       pre_place_timing_stats);

    VTR_LOG("update_td_costs: connections %g nets %g sum_nets %g total %g\n",
            p_runtime_ctx.f_update_td_costs_connections_elapsed_sec,
            p_runtime_ctx.f_update_td_costs_nets_elapsed_sec,
            p_runtime_ctx.f_update_td_costs_sum_nets_elapsed_sec,
            p_runtime_ctx.f_update_td_costs_total_elapsed_sec);
}

/* Function to update the setup slacks and criticalities before the inner loop of the annealing/quench */
static void outer_loop_update_timing_info(const t_placer_opts& placer_opts,
                                          const t_noc_opts& noc_opts,
                                          t_placer_costs* costs,
                                          int num_connections,
                                          float crit_exponent,
                                          int* outer_crit_iter_count,
                                          const PlaceDelayModel* delay_model,
                                          PlacerCriticalities* criticalities,
                                          PlacerSetupSlacks* setup_slacks,
                                          NetPinTimingInvalidator* pin_timing_invalidator,
                                          SetupTimingInfo* timing_info) {
    if (placer_opts.place_algorithm.is_timing_driven()) {
        /*at each temperature change we update these values to be used     */
        /*for normalizing the tradeoff between timing and wirelength (bb)  */
        if (*outer_crit_iter_count >= placer_opts.recompute_crit_iter
            || placer_opts.inner_loop_recompute_divider != 0) {
#ifdef VERBOSE
            VTR_LOG("Outer loop recompute criticalities\n");
#endif
            num_connections = std::max(num_connections, 1); //Avoid division by zero
            VTR_ASSERT(num_connections > 0);

            PlaceCritParams crit_params;
            crit_params.crit_exponent = crit_exponent;
            crit_params.crit_limit = placer_opts.place_crit_limit;

            //Update all timing related classes
            perform_full_timing_update(crit_params, delay_model, criticalities,
                                       setup_slacks, pin_timing_invalidator, timing_info, costs);

            *outer_crit_iter_count = 0;
        }
        (*outer_crit_iter_count)++;
    }

    /* Update the cost normalization factors */
    update_placement_cost_normalization_factors(costs, placer_opts, noc_opts);
}

/* Function which contains the inner loop of the simulated annealing */
static void placement_inner_loop(const t_annealing_state* state,
                                 const t_placer_opts& placer_opts,
                                 const t_noc_opts& noc_opts,
                                 int inner_recompute_limit,
                                 t_placer_statistics* stats,
                                 t_placer_costs* costs,
                                 int* moves_since_cost_recompute,
                                 NetPinTimingInvalidator* pin_timing_invalidator,
                                 const PlaceDelayModel* delay_model,
                                 PlacerCriticalities* criticalities,
                                 PlacerSetupSlacks* setup_slacks,
                                 MoveGenerator& move_generator,
                                 ManualMoveGenerator& manual_move_generator,
                                 t_pl_blocks_to_be_moved& blocks_affected,
                                 SetupTimingInfo* timing_info,
                                 const t_place_algorithm& place_algorithm,
                                 MoveTypeStat& move_type_stat,
                                 float timing_bb_factor) {
    int inner_crit_iter_count, inner_iter;

    int inner_placement_save_count = 0; //How many times have we dumped placement to a file this temperature?

    stats->reset();

    inner_crit_iter_count = 1;

    bool manual_move_enabled = false;

    /* Inner loop begins */
    for (inner_iter = 0; inner_iter < state->move_lim; inner_iter++) {
        e_move_result swap_result = try_swap(state, costs, move_generator,
                                             manual_move_generator, timing_info, pin_timing_invalidator,
                                             blocks_affected, delay_model, criticalities, setup_slacks,
                                             placer_opts, noc_opts, move_type_stat, place_algorithm,
                                             timing_bb_factor, manual_move_enabled);

        if (swap_result == ACCEPTED) {
            /* Move was accepted.  Update statistics that are useful for the annealing schedule. */
            stats->single_swap_update(*costs);
            num_swap_accepted++;
        } else if (swap_result == ABORTED) {
            num_swap_aborted++;
        } else { // swap_result == REJECTED
            num_swap_rejected++;
        }

        if (place_algorithm.is_timing_driven()) {
            /* Do we want to re-timing analyze the circuit to get updated slack and criticality values?
             * We do this only once in a while, since it is expensive.
             */
            if (inner_crit_iter_count >= inner_recompute_limit
                && inner_iter != state->move_lim - 1) { /*on last iteration don't recompute */

                inner_crit_iter_count = 0;
#ifdef VERBOSE
                VTR_LOG("Inner loop recompute criticalities\n");
#endif

                PlaceCritParams crit_params;
                crit_params.crit_exponent = state->crit_exponent;
                crit_params.crit_limit = placer_opts.place_crit_limit;

                //Update all timing related classes
                perform_full_timing_update(crit_params, delay_model,
                                           criticalities, setup_slacks, pin_timing_invalidator,
                                           timing_info, costs);
            }
            inner_crit_iter_count++;
        }
<<<<<<< HEAD
#ifdef VERBOSE
        VTR_LOG("t = %g  cost = %g   bb_cost = %g timing_cost = %g move = %d\n",
                state->t, costs->cost, costs->bb_cost, costs->timing_cost, inner_iter);
        if (fabs((costs->bb_cost) - comp_bb_cost(CHECK,placer_opts.place_algorithm)) > (costs->bb_cost) * ERROR_TOL)
            VPR_ERROR(VPR_ERROR_PLACE, "bb_cost is %g, comp_bb_cost is %g\n", costs->bb_cost, comp_bb_cost(CHECK,placer_opts.place_algorithm));
            //"fabs((*bb_cost) - comp_bb_cost(CHECK)) > (*bb_cost) * ERROR_TOL");
#endif
=======
>>>>>>> 51bd666e

        /* Lines below prevent too much round-off error from accumulating
         * in the cost over many iterations (due to incremental updates).
         * This round-off can lead to error checks failing because the cost
         * is different from what you get when you recompute from scratch.
         */
        ++(*moves_since_cost_recompute);
        if (*moves_since_cost_recompute > MAX_MOVES_BEFORE_RECOMPUTE) {
            //VTR_LOG("recomputing costs from scratch, old bb_cost is %g\n", costs->bb_cost);
            recompute_costs_from_scratch(placer_opts, noc_opts, delay_model,
                                         criticalities, costs);
            //VTR_LOG("new_bb_cost is %g\n", costs->bb_cost);
            *moves_since_cost_recompute = 0;
        }

        if (placer_opts.placement_saves_per_temperature >= 1 && inner_iter > 0
            && (inner_iter + 1)
                       % (state->move_lim
                          / placer_opts.placement_saves_per_temperature)
                   == 0) {
            std::string filename = vtr::string_fmt("placement_%03d_%03d.place",
                                                   state->num_temps + 1, inner_placement_save_count);
            VTR_LOG(
                "Saving placement to file at temperature move %d / %d: %s\n",
                inner_iter, state->move_lim, filename.c_str());
            print_place(nullptr, nullptr, filename.c_str());
            ++inner_placement_save_count;
        }
    }

    /* Calculate the success_rate and std_dev of the costs. */
    stats->calc_iteration_stats(*costs, state->move_lim);
}

<<<<<<< HEAD
static void recompute_costs_from_scratch(const t_placer_opts& placer_opts,
                                         const t_noc_opts& noc_opts,
                                         const PlaceDelayModel* delay_model,
                                         const PlacerCriticalities* criticalities,
                                         t_placer_costs* costs) {
    double new_bb_cost = recompute_bb_cost();
    double new_cong_cost = 0.0;
    if(placer_opts.place_algorithm == CONGESTION_AWARE_PLACE){
        new_cong_cost = get_cong_cost(placer_opts.congestion_tradeoff);
    }
    if (fabs(new_bb_cost - costs->bb_cost) > costs->bb_cost * ERROR_TOL) {
        std::string msg = vtr::string_fmt(
            "in recompute_costs_from_scratch: new_bb_cost = %g, old bb_cost = %g\n",
            new_bb_cost, costs->bb_cost);
        VPR_ERROR(VPR_ERROR_PLACE, msg.c_str());
    }
    costs->bb_cost = new_bb_cost;
    costs->cong_cost = new_cong_cost;
    if (placer_opts.place_algorithm.is_timing_driven()) {
        double new_timing_cost = 0.;
        comp_td_costs(delay_model, *criticalities, &new_timing_cost);
        if (fabs(
                new_timing_cost
                - costs->timing_cost)
            > costs->timing_cost * ERROR_TOL) {
            std::string msg = vtr::string_fmt(
                "in recompute_costs_from_scratch: new_timing_cost = %g, old timing_cost = %g, ERROR_TOL = %g\n",
                new_timing_cost, costs->timing_cost, ERROR_TOL);
            VPR_ERROR(VPR_ERROR_PLACE, msg.c_str());
        }
        costs->timing_cost = new_timing_cost;
    } else {
        VTR_ASSERT(placer_opts.place_algorithm == BOUNDING_BOX_PLACE);

        costs->cost = new_bb_cost * costs->bb_cost_norm;
    }

    if (noc_opts.noc) {
        double new_noc_aggregate_bandwidth_cost = 0.;
        double new_noc_latency_cost = 0.;
        recompute_noc_costs(new_noc_aggregate_bandwidth_cost, new_noc_latency_cost);

        if (fabs(
                new_noc_aggregate_bandwidth_cost
                - costs->noc_aggregate_bandwidth_cost)
            > costs->noc_aggregate_bandwidth_cost * ERROR_TOL) {
            std::string msg = vtr::string_fmt(
                "in recompute_costs_from_scratch: new_noc_aggregate_bandwidth_cost = %g, old noc_aggregate_bandwidth_cost = %g, ERROR_TOL = %g\n",
                new_noc_aggregate_bandwidth_cost, costs->noc_aggregate_bandwidth_cost, ERROR_TOL);
            VPR_ERROR(VPR_ERROR_PLACE, msg.c_str());
        }
        costs->noc_aggregate_bandwidth_cost = new_noc_aggregate_bandwidth_cost;

        // only check if the recomputed cost and the current noc latency cost are within the error tolerance if the cost is above 1 picosecond.
        // Otherwise, there is no need to check (we expect the latency cost to be above the threshold of 1 picosecond)
        if (new_noc_latency_cost > MIN_EXPECTED_NOC_LATENCY_COST) {
            if (fabs(
                    new_noc_latency_cost
                    - costs->noc_latency_cost)
                > costs->noc_latency_cost * ERROR_TOL) {
                std::string msg = vtr::string_fmt(
                    "in recompute_costs_from_scratch: new_noc_latency_cost = %g, old noc_latency_cost = %g, ERROR_TOL = %g\n",
                    new_noc_latency_cost, costs->noc_latency_cost, ERROR_TOL);
                VPR_ERROR(VPR_ERROR_PLACE, msg.c_str());
            }
        }
        costs->noc_latency_cost = new_noc_latency_cost;
    }
}

=======
>>>>>>> 51bd666e
/*only count non-global connections */
static int count_connections() {
    int count = 0;

    auto& cluster_ctx = g_vpr_ctx.clustering();
    for (auto net_id : cluster_ctx.clb_nlist.nets()) {
        if (cluster_ctx.clb_nlist.net_is_ignored(net_id))
            continue;

        count += cluster_ctx.clb_nlist.net_sinks(net_id).size();
    }

    return (count);
}

///@brief Find the starting temperature for the annealing loop.
static float starting_t(const t_annealing_state* state,
                        t_placer_costs* costs,
                        t_annealing_sched annealing_sched,
                        const PlaceDelayModel* delay_model,
                        PlacerCriticalities* criticalities,
                        PlacerSetupSlacks* setup_slacks,
                        SetupTimingInfo* timing_info,
                        MoveGenerator& move_generator,
                        ManualMoveGenerator& manual_move_generator,
                        NetPinTimingInvalidator* pin_timing_invalidator,
                        t_pl_blocks_to_be_moved& blocks_affected,
                        const t_placer_opts& placer_opts,
                        const t_noc_opts& noc_opts,
                        MoveTypeStat& move_type_stat) {
    if (annealing_sched.type == USER_SCHED) {
        return (annealing_sched.init_t);
    }

    auto& cluster_ctx = g_vpr_ctx.clustering();

    /* Use to calculate the average of cost when swap is accepted. */
    int num_accepted = 0;

    /* Use double types to avoid round off. */
    double av = 0., sum_of_squares = 0.;

    /* Determines the block swap loop count. */
    int move_lim = std::min(state->move_lim_max,
                            (int)cluster_ctx.clb_nlist.blocks().size());

    bool manual_move_enabled = false;

    for (int i = 0; i < move_lim; i++) {
#ifndef NO_GRAPHICS
        //Checks manual move flag for manual move feature
        t_draw_state* draw_state = get_draw_state_vars();
        if (draw_state->show_graphics) {
            manual_move_enabled = manual_move_is_selected();
        }
#endif /*NO_GRAPHICS*/

        //Will not deploy setup slack analysis, so omit crit_exponenet and setup_slack
        e_move_result swap_result = try_swap(state, costs, move_generator,
                                             manual_move_generator, timing_info, pin_timing_invalidator,
                                             blocks_affected, delay_model, criticalities, setup_slacks,
                                             placer_opts, noc_opts, move_type_stat, placer_opts.place_algorithm,
                                             REWARD_BB_TIMING_RELATIVE_WEIGHT, manual_move_enabled);

        if (swap_result == ACCEPTED) {
            num_accepted++;
            av += costs->cost;
            sum_of_squares += costs->cost * costs->cost;
            num_swap_accepted++;
        } else if (swap_result == ABORTED) {
            num_swap_aborted++;
        } else {
            num_swap_rejected++;
        }
    }

    /* Take the average of the accepted swaps' cost values. */
    av = num_accepted > 0 ? (av / num_accepted) : 0.;

    /* Get the standard deviation. */
    double std_dev = get_std_dev(num_accepted, sum_of_squares, av);

    /* Print warning if not all swaps are accepted. */
    if (num_accepted != move_lim) {
        VTR_LOG_WARN("Starting t: %d of %d configurations accepted.\n",
                     num_accepted, move_lim);
    }

#ifdef VERBOSE
    /* Print stats related to finding the initital temp. */
    VTR_LOG("std_dev: %g, average cost: %g, starting temp: %g\n", std_dev, av, 20. * std_dev);
#endif

    // Improved initial placement uses a fast SA for NoC routers and centroid placement
    // for other blocks. The temperature is reduced to prevent SA from destroying the initial placement
    float init_temp = std_dev / 64;

    return init_temp;
}

<<<<<<< HEAD
static void update_move_nets(int num_nets_affected) {
    /* update net cost functions and reset flags. */
    auto& cluster_ctx = g_vpr_ctx.clustering();
    auto& place_move_ctx = g_placer_ctx.mutable_move();
    auto& device_ctx = g_vpr_ctx.device();


    for (int inet_affected = 0; inet_affected < num_nets_affected;
         inet_affected++) {
        ClusterNetId net_id = ts_nets_to_update[inet_affected];

        place_move_ctx.bb_coords[net_id] = ts_bb_coord_new[net_id];
        if (cluster_ctx.clb_nlist.net_sinks(net_id).size() >= SMALL_NET)
            place_move_ctx.bb_num_on_edges[net_id] = ts_bb_edge_new[net_id];

        net_cost[net_id] = proposed_net_cost[net_id];

        /* negative proposed_net_cost value is acting as a flag. */
        proposed_net_cost[net_id] = -1;
        bb_updated_before[net_id] = NOT_UPDATED_YET;
    }

    for(int i=0;i<int(device_ctx.grid.width());i++){
        for(int j=0;j<int(device_ctx.grid.height());j++){
            cong_matrix[i][j] = cong_matrix_new[i][j];
        }
    }
}

static void reset_move_nets(int num_nets_affected) {
    // VTR_LOG("in reset:\n\n");
    auto& device_ctx = g_vpr_ctx.device();
    for(int i=0;i<int(device_ctx.grid.width());i++){
        for(int j=0;j<int(device_ctx.grid.height());j++){
            cong_matrix_new[i][j] = cong_matrix[i][j];
        }
    }
    /* Reset the net cost function flags first. */
    for (int inet_affected = 0; inet_affected < num_nets_affected;
         inet_affected++) {
        ClusterNetId net_id = ts_nets_to_update[inet_affected];
        proposed_net_cost[net_id] = -1;
        bb_updated_before[net_id] = NOT_UPDATED_YET;
    }
}

=======
>>>>>>> 51bd666e
/**
 * @brief Pick some block and moves it to another spot.
 *
 * If the new location is empty, directly move the block. If the new location
 * is occupied, switch the blocks. Due to the different sizes of the blocks,
 * this block switching may occur for multiple times. It might also cause the
 * current swap attempt to abort due to inability to find suitable locations
 * for moved blocks.
 *
 * The move generator will record all the switched blocks in the variable
 * `blocks_affected`. Afterwards, the move will be assessed by the chosen
 * cost formulation. Currently, there are three ways to assess move cost,
 * which are stored in the enum type `t_place_algorithm`.
 *
 * @return Whether the block swap is accepted, rejected or aborted.
 */
static e_move_result try_swap(const t_annealing_state* state,
                              t_placer_costs* costs,
                              MoveGenerator& move_generator,
                              ManualMoveGenerator& manual_move_generator,
                              SetupTimingInfo* timing_info,
                              NetPinTimingInvalidator* pin_timing_invalidator,
                              t_pl_blocks_to_be_moved& blocks_affected,
                              const PlaceDelayModel* delay_model,
                              PlacerCriticalities* criticalities,
                              PlacerSetupSlacks* setup_slacks,
                              const t_placer_opts& placer_opts,
                              const t_noc_opts& noc_opts,
                              MoveTypeStat& move_type_stat,
                              const t_place_algorithm& place_algorithm,
                              float timing_bb_factor,
                              bool manual_move_enabled) {
    /* Picks some block and moves it to another spot.  If this spot is   *
     * occupied, switch the blocks.  Assess the change in cost function. *
     * rlim is the range limiter.                                        *
     * Returns whether the swap is accepted, rejected or aborted.        *
     * Passes back the new value of the cost functions.                  */

    float rlim_escape_fraction = placer_opts.rlim_escape_fraction;
    float timing_tradeoff = placer_opts.timing_tradeoff;

    PlaceCritParams crit_params;
    crit_params.crit_exponent = state->crit_exponent;
    crit_params.crit_limit = placer_opts.place_crit_limit;

    // move type and block type chosen by the agent
    t_propose_action proposed_action{e_move_type::UNIFORM, -1};

    num_ts_called++;

    MoveOutcomeStats move_outcome_stats;

    /* I'm using negative values of proposed_net_cost as a flag, *
     * so DO NOT use cost functions that can go negative.        */

    double delta_c = 0;        //Change in cost due to this swap.
    double bb_delta_c = 0;     //Change in the bounding box (wiring) cost.
    double timing_delta_c = 0; //Change in the timing cost (delay * criticality).
    double cong_delta_c = 0;

    // Determine whether we need to force swap two router blocks
    bool router_block_move = false;
    if (noc_opts.noc) {
        router_block_move = check_for_router_swap(noc_opts.noc_swap_percentage);
    }

    /* Allow some fraction of moves to not be restricted by rlim, */
    /* in the hopes of better escaping local minima.              */
    float rlim;
    if (rlim_escape_fraction > 0. && vtr::frand() < rlim_escape_fraction) {
        rlim = std::numeric_limits<float>::infinity();
    } else {
        rlim = state->rlim;
    }

    e_create_move create_move_outcome = e_create_move::ABORT;

    //When manual move toggle button is active, the manual move window asks the user for input.
    if (manual_move_enabled) {
#ifndef NO_GRAPHICS
        create_move_outcome = manual_move_display_and_propose(manual_move_generator, blocks_affected, proposed_action.move_type, rlim, placer_opts, criticalities);
#else  //NO_GRAPHICS
       //Cast to void to explicitly avoid warning.
        (void)manual_move_generator;
#endif //NO_GRAPHICS
    } else if (router_block_move) {
        // generate a move where two random router blocks are swapped
        create_move_outcome = propose_router_swap(blocks_affected, rlim);
        proposed_action.move_type = e_move_type::UNIFORM;
    } else {
        //Generate a new move (perturbation) used to explore the space of possible placements
        create_move_outcome = move_generator.propose_move(blocks_affected, proposed_action, rlim, placer_opts, criticalities);
    }

    if (proposed_action.logical_blk_type_index != -1) { //if the agent proposed the block type, then collect the block type stat
        ++move_type_stat.blk_type_moves[proposed_action.logical_blk_type_index][(int)proposed_action.move_type];
    }
    LOG_MOVE_STATS_PROPOSED(t, blocks_affected);

    VTR_LOGV_DEBUG(g_vpr_ctx.placement().f_placer_debug, "\t\tBefore move Place cost %e, bb_cost %e, timing cost %e\n", costs->cost, costs->bb_cost, costs->timing_cost);

    e_move_result move_outcome = e_move_result::ABORTED;

    if (create_move_outcome == e_create_move::ABORT) {
        LOG_MOVE_STATS_OUTCOME(std::numeric_limits<float>::quiet_NaN(),
                               std::numeric_limits<float>::quiet_NaN(),
                               std::numeric_limits<float>::quiet_NaN(), "ABORTED",
                               "illegal move");

        move_outcome = ABORTED;

    } else {
        VTR_ASSERT(create_move_outcome == e_create_move::VALID);

        /*
         * To make evaluating the move simpler (e.g. calculating changed bounding box),
         * we first move the blocks to their new locations (apply the move to
         * place_ctx.block_locs) and then compute the change in cost. If the move
         * is accepted, the inverse look-up in place_ctx.grid_blocks is updated
         * (committing the move). If the move is rejected, the blocks are returned to
         * their original positions (reverting place_ctx.block_locs to its original state).
         *
         * Note that the inverse look-up place_ctx.grid_blocks is only updated after
         * move acceptance is determined, so it should not be used when evaluating a move.
         */

        /* Update the block positions */
        apply_move_blocks(blocks_affected);

        //Find all the nets affected by this swap and update the wiring costs.
        //This cost value doesn't depend on the timing info.
        //
        //Also find all the pins affected by the swap, and calculates new connection
        //delays and timing costs and store them in proposed_* data structures.
<<<<<<< HEAD
        int num_nets_affected = find_affected_nets_and_update_costs(
            place_algorithm, delay_model, criticalities, blocks_affected,
            bb_delta_c, timing_delta_c, cong_delta_c, placer_opts);
        // VTR_LOG("bb_delta_c = %5.5f, timing_delta_c = %5.5f,cong_delta_c = %5.5f\n",bb_delta_c, timing_delta_c,cong_delta_c,placer_opts);
=======
        find_affected_nets_and_update_costs(place_algorithm, delay_model, criticalities, 
                                            blocks_affected, bb_delta_c, timing_delta_c);

>>>>>>> 51bd666e
        //For setup slack analysis, we first do a timing analysis to get the newest
        //slack values resulted from the proposed block moves. If the move turns out
        //to be accepted, we keep the updated slack values and commit the block moves.
        //If rejected, we reject the proposed block moves and revert this timing analysis.
        if (place_algorithm == SLACK_TIMING_PLACE) {
            /* Invalidates timing of modified connections for incremental timing updates. */
            invalidate_affected_connections(blocks_affected,
                                            pin_timing_invalidator, timing_info);

            /* Update the connection_timing_cost and connection_delay *
             * values from the temporary values.                      */
            commit_td_cost(blocks_affected);

            /* Update timing information. Since we are analyzing setup slacks,   *
             * we only update those values and keep the criticalities stale      *
             * so as not to interfere with the original timing driven algorithm. *
             *
             * Note: the timing info must be updated after applying block moves  *
             * and committing the timing driven delays and costs.                *
             * If we wish to revert this timing update due to move rejection,    *
             * we need to revert block moves and restore the timing values.      */
            criticalities->disable_update();
            setup_slacks->enable_update();
            update_timing_classes(crit_params, timing_info, criticalities,
                                  setup_slacks, pin_timing_invalidator);

            /* Get the setup slack analysis cost */
            //TODO: calculate a weighted average of the slack cost and wiring cost
            delta_c = analyze_setup_slack_cost(setup_slacks) * costs->timing_cost_norm;
        } else if (place_algorithm == CRITICALITY_TIMING_PLACE) {
            /* Take delta_c as a combination of timing and wiring cost. In
             * addition to `timing_tradeoff`, we normalize the cost values */
            VTR_LOGV_DEBUG(g_vpr_ctx.placement().f_placer_debug,
                           "\t\tMove bb_delta_c %e, bb_cost_norm %e, timing_tradeoff %f, "
                           "timing_delta_c %e, timing_cost_norm %e\n",
                           bb_delta_c,
                           costs->bb_cost_norm,
                           timing_tradeoff,
                           timing_delta_c,
                           costs->timing_cost_norm);
            delta_c = (1 - timing_tradeoff) * bb_delta_c * costs->bb_cost_norm
                      + timing_tradeoff * timing_delta_c
                            * costs->timing_cost_norm;
        } else if (place_algorithm == CONGESTION_AWARE_PLACE) {
            /* Take delta_c as a combination of timing and wiring cost. In
             * addition to `timing_tradeoff`, we normalize the cost values */
            delta_c =(1 - congestion_tradeoff)*(cong_delta_c * costs->cong_cost_norm)+ ((1 - timing_tradeoff) * bb_delta_c * costs->bb_cost_norm
                      + timing_tradeoff * timing_delta_c
                            * costs->timing_cost_norm);
        } else {
            VTR_ASSERT_SAFE(place_algorithm == BOUNDING_BOX_PLACE);
            VTR_LOGV_DEBUG(g_vpr_ctx.placement().f_placer_debug,
                           "\t\tMove bb_delta_c %e, bb_cost_norm %e\n",
                           bb_delta_c,
                           costs->bb_cost_norm);
            delta_c = bb_delta_c * costs->bb_cost_norm;
        }

        NocCostTerms noc_delta_c; // change in NoC cost
        /* Update the NoC datastructure and costs*/
        if (noc_opts.noc) {
            find_affected_noc_routers_and_update_noc_costs(blocks_affected, noc_delta_c);

            // Include the NoC delta costs in the total cost change for this swap
            delta_c += calculate_noc_cost(noc_delta_c, costs->noc_cost_norm_factors, noc_opts);
        }

        /* 1 -> move accepted, 0 -> rejected. */
        if(placer_opts.place_algorithm == CONGESTION_AWARE_PLACE){
            move_outcome = assess_swap(delta_c, state->t, cong_delta_c, get_cong_cost(placer_opts.congestion_tradeoff), placer_opts);
        } else{
            move_outcome = assess_swap(delta_c, state->t, 0.0, 0.0, placer_opts);
        }

        //Updates the manual_move_state members and displays costs to the user to decide whether to ACCEPT/REJECT manual move.
#ifndef NO_GRAPHICS
        if (manual_move_enabled) {
            move_outcome = pl_do_manual_move(delta_c, timing_delta_c, bb_delta_c, move_outcome);
        }
#endif //NO_GRAPHICS

        if (move_outcome == ACCEPTED) {
            costs->cost += delta_c;
            costs->bb_cost += bb_delta_c;
            costs->cong_cost += cong_delta_c;

            if (place_algorithm == SLACK_TIMING_PLACE) {
                /* Update the timing driven cost as usual */
                costs->timing_cost += timing_delta_c;

                //Commit the setup slack information
                //The timing delay and cost values should be committed already
                commit_setup_slacks(setup_slacks);
            }

            if (place_algorithm == CRITICALITY_TIMING_PLACE || place_algorithm == CONGESTION_AWARE_PLACE) {
                costs->timing_cost += timing_delta_c;

                /* Invalidates timing of modified connections for incremental *
                 * timing updates. These invalidations are accumulated for a  *
                 * big timing update in the outer loop.                       */
                invalidate_affected_connections(blocks_affected,
                                                pin_timing_invalidator, timing_info);

                /* Update the connection_timing_cost and connection_delay *
                 * values from the temporary values.                      */
                commit_td_cost(blocks_affected);
            }

            /* Update net cost functions and reset flags. */
            update_move_nets();

            /* Update clb data structures since we kept the move. */
            commit_move_blocks(blocks_affected);

            if (proposed_action.logical_blk_type_index != -1) { //if the agent proposed the block type, then collect the block type stat
                ++move_type_stat.accepted_moves[proposed_action.logical_blk_type_index][(int)proposed_action.move_type];
            }
            if (noc_opts.noc) {
                commit_noc_costs();
                *costs += noc_delta_c;
            }

            //Highlights the new block when manual move is selected.
#ifndef NO_GRAPHICS
            if (manual_move_enabled) {
                manual_move_highlight_new_block_location();
            }
#endif //NO_GRAPHICS

        } else {
            VTR_ASSERT_SAFE(move_outcome == REJECTED);

            /* Reset the net cost function flags first. */
            reset_move_nets();

            /* Restore the place_ctx.block_locs data structures to their state before the move. */
            revert_move_blocks(blocks_affected);

            if (place_algorithm == SLACK_TIMING_PLACE) {
                /* Revert the timing delays and costs to pre-update values.       */
                /* These routines must be called after reverting the block moves. */
                //TODO: make this process incremental
                comp_td_connection_delays(delay_model);
                comp_td_costs(delay_model, *criticalities, &costs->timing_cost);

                /* Re-invalidate the affected sink pins since the proposed *
                 * move is rejected, and the same blocks are reverted to   *
                 * their original positions.                               */
                invalidate_affected_connections(blocks_affected,
                                                pin_timing_invalidator, timing_info);

                /* Revert the timing update */
                update_timing_classes(crit_params, timing_info, criticalities,
                                      setup_slacks, pin_timing_invalidator);

                VTR_ASSERT_SAFE_MSG(
                    verify_connection_setup_slacks(setup_slacks),
                    "The current setup slacks should be identical to the values before the try swap timing info update.");
            }

            if (place_algorithm == CRITICALITY_TIMING_PLACE || place_algorithm == CONGESTION_AWARE_PLACE) {
                /* Unstage the values stored in proposed_* data structures */
                revert_td_cost(blocks_affected);
            }

            if (proposed_action.logical_blk_type_index != -1) { //if the agent proposed the block type, then collect the block type stat
                ++move_type_stat.rejected_moves[proposed_action.logical_blk_type_index][(int)proposed_action.move_type];
            }
            /* Revert the traffic flow routes within the NoC*/
            if (noc_opts.noc) {
                revert_noc_traffic_flow_routes(blocks_affected);
            }
        }

        move_outcome_stats.delta_cost_norm = delta_c;
        move_outcome_stats.delta_bb_cost_norm = bb_delta_c
                                                * costs->bb_cost_norm;
        move_outcome_stats.delta_timing_cost_norm = timing_delta_c
                                                    * costs->timing_cost_norm;
        move_outcome_stats.delta_cong_cost_norm = cong_delta_c * costs->cong_cost_norm;

        move_outcome_stats.delta_bb_cost_abs = bb_delta_c;
        move_outcome_stats.delta_timing_cost_abs = timing_delta_c;
        move_outcome_stats.delta_cong_cost_abs = cong_delta_c;

        LOG_MOVE_STATS_OUTCOME(delta_c, bb_delta_c, timing_delta_c,
                               (move_outcome ? "ACCEPTED" : "REJECTED"), "");
    }
    move_outcome_stats.outcome = move_outcome;

    // If we force a router block move then it was not proposed by the
    // move generator so we should not calculate the reward and update
    // the move generators status since this outcome is not a direct
    // consequence of the move generator
    if (!router_block_move) {
        calculate_reward_and_process_outcome(placer_opts, move_outcome_stats,
                                             delta_c, timing_bb_factor, move_generator);
    }

#ifdef VTR_ENABLE_DEBUG_LOGGING
#    ifndef NO_GRAPHICS
    stop_placement_and_check_breakpoints(blocks_affected, move_outcome, delta_c, bb_delta_c, timing_delta_c);
#    endif
#endif

    /* Clear the data structure containing block move info */
    blocks_affected.clear_move_blocks();

    //VTR_ASSERT(check_macro_placement_consistency() == 0);
#if 0
    // Check that each accepted swap yields a valid placement. This will
    // greatly slow the placer, but can debug some issues.
    check_place(*costs, delay_model, criticalities, place_algorithm, noc_opts);
#endif
    VTR_LOGV_DEBUG(g_vpr_ctx.placement().f_placer_debug, "\t\tAfter move Place cost %e, bb_cost %e, timing cost %e\n", costs->cost, costs->bb_cost, costs->timing_cost);
    return move_outcome;
}

<<<<<<< HEAD
/**
 * @brief Find all the nets and pins affected by this swap and update costs.
 *
 * Find all the nets affected by this swap and update the bounding box (wiring)
 * costs. This cost function doesn't depend on the timing info.
 *
 * Find all the connections affected by this swap and update the timing cost.
 * For a connection to be affected, it not only needs to be on or driven by
 * a block, but it also needs to have its delay changed. Otherwise, it will
 * not be added to the affected_pins structure.
 *
 * For more, see update_td_delta_costs().
 *
 * The timing costs are calculated by getting the new connection delays,
 * multiplied by the connection criticalities returned by the timing
 * analyzer. These timing costs are stored in the proposed_* data structures.
 *
 * The change in the bounding box cost is stored in `bb_delta_c`.
 * The change in the timing cost is stored in `timing_delta_c`.
 *
 * @return The number of affected nets.
 */
static int find_affected_nets_and_update_costs(
    const t_place_algorithm& place_algorithm,
    const PlaceDelayModel* delay_model,
    const PlacerCriticalities* criticalities,
    t_pl_blocks_to_be_moved& blocks_affected,
    double& bb_delta_c,
    double& timing_delta_c,
    double& bb_cong_c,
    const t_placer_opts& placer_opts) {    

    VTR_ASSERT_SAFE(bb_delta_c == 0.);
    VTR_ASSERT_SAFE(timing_delta_c == 0.);
    auto& cluster_ctx = g_vpr_ctx.clustering();

    auto& place_move_ctx = g_placer_ctx.mutable_move();
    

    int num_affected_nets = 0;

    double before_cost = 0.0;

    if(place_algorithm == CONGESTION_AWARE_PLACE){
        before_cost = get_cong_cost(placer_opts.congestion_tradeoff);
    }
    for (int iblk = 0; iblk < blocks_affected.num_moved_blocks; iblk++) {
        ClusterBlockId blk = blocks_affected.moved_blocks[iblk].block_num;

        /* Go through all the pins in the moved block. */
        for (ClusterPinId blk_pin : cluster_ctx.clb_nlist.block_pins(blk)) {
            ClusterNetId net_id = cluster_ctx.clb_nlist.pin_net(blk_pin);
            VTR_ASSERT_SAFE_MSG(net_id,
                                "Only valid nets should be found in compressed netlist block pins");

            if (cluster_ctx.clb_nlist.net_is_ignored(net_id))
                //TODO: Do we require anyting special here for global nets?
                //"Global nets are assumed to span the whole chip, and do not effect costs."
                continue;

            /* Record effected nets */
            record_affected_net(net_id, num_affected_nets);

            /* Update the net bounding boxes. */
            update_net_bb(net_id, blocks_affected, iblk, blk, blk_pin);
            

            if (place_algorithm.is_timing_driven()) {
                /* Determine the change in connection delay and timing cost. */
                update_td_delta_costs(delay_model, *criticalities, net_id,
                                      blk_pin, blocks_affected, timing_delta_c);
            }
        }
    }

    /* Now update the bounding box costs (since the net bounding     *
     * boxes are up-to-date). The cost is only updated once per net. */
    for (int inet_affected = 0; inet_affected < num_affected_nets;
         inet_affected++) {
        ClusterNetId net_id = ts_nets_to_update[inet_affected];

        if(place_algorithm == CONGESTION_AWARE_PLACE){
            update_cong_matrix(net_id,&place_move_ctx.bb_coords[net_id],&ts_bb_coord_new[net_id]);
        }

        proposed_net_cost[net_id] = get_net_cost(net_id,
                                                 &ts_bb_coord_new[net_id]);
        bb_delta_c += proposed_net_cost[net_id] - net_cost[net_id];
    }

    // bb_delta_c = get_cong_cost()-before_cost;

    if(place_algorithm == CONGESTION_AWARE_PLACE){
        bb_cong_c = get_cong_cost(placer_opts.congestion_tradeoff)-before_cost;
    }
    // VTR_LOG("cong cost is= %0.3f\n",bb_cong_c);
    return num_affected_nets;
}

///@brief Record effected nets.
static void record_affected_net(const ClusterNetId net,
                                int& num_affected_nets) {
    /* Record effected nets. */
    if (proposed_net_cost[net] < 0.) {
        /* Net not marked yet. */
        ts_nets_to_update[num_affected_nets] = net;
        num_affected_nets++;

        /* Flag to say we've marked this net. */
        proposed_net_cost[net] = 1.;
    }
}

/**
 * @brief Update the net bounding boxes.
 *
 * Do not update the net cost here since it should only
 * be updated once per net, not once per pin.
 */
static void update_net_bb(const ClusterNetId net,
                          const t_pl_blocks_to_be_moved& blocks_affected,
                          int iblk,
                          const ClusterBlockId blk,
                          const ClusterPinId blk_pin) {
    auto& cluster_ctx = g_vpr_ctx.clustering();
=======
static bool is_cube_bb(const e_place_bounding_box_mode place_bb_mode,
                       const RRGraphView& rr_graph) {
    bool cube_bb;
    const int number_layers = g_vpr_ctx.device().grid.get_num_layers();
>>>>>>> 51bd666e

    // If the FPGA has only layer, then we can only use cube bounding box
    if (number_layers == 1) {
        cube_bb = true;
    } else {
        VTR_ASSERT(number_layers > 1);
        if (place_bb_mode == AUTO_BB) {
            // If the auto_bb is used, we analyze the RR graph to see whether is there any inter-layer connection that is not
            // originated from OPIN. If there is any, cube BB is chosen, otherwise, per-layer bb is chosen.
            if (inter_layer_connections_limited_to_opin(rr_graph)) {
                cube_bb = false;
            } else {
                cube_bb = true;
            }
        } else if (place_bb_mode == CUBE_BB) {
            // The user has specifically asked for CUBE_BB
            cube_bb = true;
        } else {
            // The user has specifically asked for PER_LAYER_BB
            VTR_ASSERT_SAFE(place_bb_mode == PER_LAYER_BB);
            cube_bb = false;
        }
    }

    return cube_bb;
}

/**
 * @brief Updates all the cost normalization factors during the outer
 * loop iteration of the placement. At each temperature change, these
 * values are updated so that we can balance the tradeoff between the
 * different placement cost components (timing, wirelength and NoC).
 * Depending on the placement mode the corresponding normalization factors are
 * updated.
 *
 * @param costs Contains the normalization factors which need to be updated
 * @param placer_opts Determines the placement mode
 * @param noc_opts Determines if placement includes the NoC
 */
static void update_placement_cost_normalization_factors(t_placer_costs* costs, const t_placer_opts& placer_opts, const t_noc_opts& noc_opts) {
    /* Update the cost normalization factors */
    costs->update_norm_factors();

    // update the noc normalization factors if the palcement includes the NoC
    if (noc_opts.noc) {
        update_noc_normalization_factors(*costs);
    }

    // update the current total placement cost
    costs->cost = get_total_cost(costs, placer_opts, noc_opts);

    return;
}

/**
 * @brief Compute the total normalized cost for a given placement. This
 * computation will vary depending on the placement modes.
 *
 * @param costs The current placement cost components and their normalization
 * factors
 * @param placer_opts Determines the placement mode
 * @param noc_opts Determines if placement includes the NoC
 * @return double The computed total cost of the current placement
 */
static double get_total_cost(t_placer_costs* costs, const t_placer_opts& placer_opts, const t_noc_opts& noc_opts) {
    double total_cost = 0.0;

    if (placer_opts.place_algorithm == BOUNDING_BOX_PLACE) {
        // in bounding box mode we only care about wirelength
        total_cost = costs->bb_cost * costs->bb_cost_norm;
    } else if (placer_opts.place_algorithm == CONGESTION_AWARE_PLACE) {
        // in timing mode we include both wirelength and timing costs
        total_cost =(1-congestion_tradeoff) * (costs->cong_cost * costs->cong_cost_norm) + ((1 - placer_opts.timing_tradeoff) * (costs->bb_cost * costs->bb_cost_norm) + (placer_opts.timing_tradeoff) * (costs->timing_cost * costs->timing_cost_norm));
    } else if (placer_opts.place_algorithm.is_timing_driven()) {
        // in timing mode we include both wirelength and timing costs
        total_cost = (1 - placer_opts.timing_tradeoff) * (costs->bb_cost * costs->bb_cost_norm) + (placer_opts.timing_tradeoff) * (costs->timing_cost * costs->timing_cost_norm);
    }  

    if (noc_opts.noc) {
        // in noc mode we include noc aggregate bandwidth and noc latency
        total_cost += calculate_noc_cost(costs->noc_cost_terms, costs->noc_cost_norm_factors, noc_opts);
    }

    return total_cost;
}

/**
 * @brief Check if the setup slack has gotten better or worse due to block swap.
 *
 * Get all the modified slack values via the PlacerSetupSlacks class, and compare
 * then with the original values at these connections. Sort them and compare them
 * one by one, and return the difference of the first different pair.
 *
 * If the new slack value is larger(better), than return a negative value so that
 * the move will be accepted. If the new slack value is smaller(worse), return a
 * positive value so that the move will be rejected.
 *
 * If no slack values have changed, then return an arbitrary positive number. A
 * move resulting in no change in the slack values should probably be unnecessary.
 *
 * The sorting is need to prevent in the unlikely circumstances that a bad slack
 * value suddenly got very good due to the block move, while a good slack value
 * got very bad, perhaps even worse than the original worse slack value.
 */
static float analyze_setup_slack_cost(const PlacerSetupSlacks* setup_slacks) {
    const auto& cluster_ctx = g_vpr_ctx.clustering();
    const auto& clb_nlist = cluster_ctx.clb_nlist;

    const auto& p_timing_ctx = g_placer_ctx.timing();
    const auto& connection_setup_slack = p_timing_ctx.connection_setup_slack;

    //Find the original/proposed setup slacks of pins with modified values
    std::vector<float> original_setup_slacks, proposed_setup_slacks;

    auto clb_pins_modified = setup_slacks->pins_with_modified_setup_slack();
    for (ClusterPinId clb_pin : clb_pins_modified) {
        ClusterNetId net_id = clb_nlist.pin_net(clb_pin);
        size_t ipin = clb_nlist.pin_net_index(clb_pin);

        original_setup_slacks.push_back(connection_setup_slack[net_id][ipin]);
        proposed_setup_slacks.push_back(
            setup_slacks->setup_slack(net_id, ipin));
    }

    //Sort in ascending order, from the worse slack value to the best
    std::stable_sort(original_setup_slacks.begin(), original_setup_slacks.end());
    std::stable_sort(proposed_setup_slacks.begin(), proposed_setup_slacks.end());

    //Check the first pair of slack values that are different
    //If found, return their difference
    for (size_t idiff = 0; idiff < original_setup_slacks.size(); ++idiff) {
        float slack_diff = original_setup_slacks[idiff]
                           - proposed_setup_slacks[idiff];

        if (slack_diff != 0) {
            return slack_diff;
        }
    }

    //If all slack values are identical (or no modified slack values),
    //reject this move by returning an arbitrary positive number as cost.
    return 1;
}

static e_move_result assess_swap(double delta_c, double t, double cong_delta_c, double cost, const t_placer_opts& placer_opts) {
    /* Returns: 1 -> move accepted, 0 -> rejected. */
<<<<<<< HEAD
    if (delta_c <= 0 && ((cong_delta_c <= 0) || (cost <= 20.0) || (placer_opts.place_algorithm != CONGESTION_AWARE_PLACE))) {
=======
    VTR_LOGV_DEBUG(g_vpr_ctx.placement().f_placer_debug, "\tTemperature is: %e delta_c is %e\n", t, delta_c);
    if (delta_c <= 0) {
        VTR_LOGV_DEBUG(g_vpr_ctx.placement().f_placer_debug, "\t\tMove is accepted(delta_c < 0)\n");
>>>>>>> 51bd666e
        return ACCEPTED;
    }

    if (t == 0.) {
        VTR_LOGV_DEBUG(g_vpr_ctx.placement().f_placer_debug, "\t\tMove is rejected(t == 0)\n");
        return REJECTED;
    }

    float fnum = vtr::frand();
    float prob_fac = std::exp(-delta_c / t);
<<<<<<< HEAD
    float prob_fac_cong = std::exp(-cong_delta_c / t);
    if (prob_fac > fnum && (prob_fac_cong>fnum || placer_opts.place_algorithm != CONGESTION_AWARE_PLACE)) {
=======
    if (prob_fac > fnum) {
        VTR_LOGV_DEBUG(g_vpr_ctx.placement().f_placer_debug, "\t\tMove is accepted(hill climbing)\n");
>>>>>>> 51bd666e
        return ACCEPTED;
    }
    VTR_LOGV_DEBUG(g_vpr_ctx.placement().f_placer_debug, "\t\tMove is rejected(hill climbing)\n");
    return REJECTED;
}

/**
 * @brief Update the connection_timing_cost values from the temporary
 *        values for all connections that have/haven't changed.
 *
 * All the connections have already been gathered by blocks_affected.affected_pins
 * after running the routine find_affected_nets_and_update_costs() in try_swap().
 */
static void commit_td_cost(const t_pl_blocks_to_be_moved& blocks_affected) {
    auto& cluster_ctx = g_vpr_ctx.clustering();
    auto& clb_nlist = cluster_ctx.clb_nlist;

    auto& p_timing_ctx = g_placer_ctx.mutable_timing();
    auto& connection_delay = p_timing_ctx.connection_delay;
    auto& proposed_connection_delay = p_timing_ctx.proposed_connection_delay;
    auto& connection_timing_cost = p_timing_ctx.connection_timing_cost;
    auto& proposed_connection_timing_cost = p_timing_ctx.proposed_connection_timing_cost;

    //Go through all the sink pins affected
    for (ClusterPinId pin_id : blocks_affected.affected_pins) {
        ClusterNetId net_id = clb_nlist.pin_net(pin_id);
        int ipin = clb_nlist.pin_net_index(pin_id);

        //Commit the timing delay and cost values
        connection_delay[net_id][ipin] = proposed_connection_delay[net_id][ipin];
        proposed_connection_delay[net_id][ipin] = INVALID_DELAY;
        connection_timing_cost[net_id][ipin] = proposed_connection_timing_cost[net_id][ipin];
        proposed_connection_timing_cost[net_id][ipin] = INVALID_DELAY;
    }
}

//Reverts modifications to proposed_connection_delay and proposed_connection_timing_cost based on
//the move proposed in blocks_affected
static void revert_td_cost(const t_pl_blocks_to_be_moved& blocks_affected) {
#ifndef VTR_ASSERT_SAFE_ENABLED
    static_cast<void>(blocks_affected);
#else
    //Invalidate temp delay & timing cost values to match sanity checks in
    //comp_td_connection_cost()
    auto& cluster_ctx = g_vpr_ctx.clustering();
    auto& clb_nlist = cluster_ctx.clb_nlist;

    auto& p_timing_ctx = g_placer_ctx.mutable_timing();
    auto& proposed_connection_delay = p_timing_ctx.proposed_connection_delay;
    auto& proposed_connection_timing_cost = p_timing_ctx.proposed_connection_timing_cost;

    for (ClusterPinId pin : blocks_affected.affected_pins) {
        ClusterNetId net = clb_nlist.pin_net(pin);
        int ipin = clb_nlist.pin_net_index(pin);
        proposed_connection_delay[net][ipin] = INVALID_DELAY;
        proposed_connection_timing_cost[net][ipin] = INVALID_DELAY;
    }
#endif
}

/**
 * @brief Invalidates the connections affected by the specified block moves.
 *
 * All the connections recorded in blocks_affected.affected_pins have different
 * values for `proposed_connection_delay` and `connection_delay`.
 *
 * Invalidate all the timing graph edges associated with these connections via
 * the NetPinTimingInvalidator class.
 */
static void invalidate_affected_connections(
    const t_pl_blocks_to_be_moved& blocks_affected,
    NetPinTimingInvalidator* pin_tedges_invalidator,
    TimingInfo* timing_info) {
    VTR_ASSERT_SAFE(timing_info);
    VTR_ASSERT_SAFE(pin_tedges_invalidator);

    /* Invalidate timing graph edges affected by the move */
    for (ClusterPinId pin : blocks_affected.affected_pins) {
        pin_tedges_invalidator->invalidate_connection(pin, timing_info);
    }
}

<<<<<<< HEAD
//Returns true if 'net' is driven by one of the blocks in 'blocks_affected'
static bool driven_by_moved_block(const ClusterNetId net,
                                  const t_pl_blocks_to_be_moved& blocks_affected) {
    auto& cluster_ctx = g_vpr_ctx.clustering();

    ClusterBlockId net_driver_block = cluster_ctx.clb_nlist.net_driver_block(
        net);
    for (int iblk = 0; iblk < blocks_affected.num_moved_blocks; iblk++) {
        if (net_driver_block == blocks_affected.moved_blocks[iblk].block_num) {
            return true;
        }
    }
    return false;
}

/* Finds the cost from scratch.  Done only when the placement   *
 * has been radically changed (i.e. after initial placement).   *
 * Otherwise find the cost change incrementally.  If method     *
 * check is NORMAL, we find bounding boxes that are updateable  *
 * for the larger nets.  If method is CHECK, all bounding boxes *
 * are found via the non_updateable_bb routine, to provide a    *
 * cost which can be used to check the correctness of the       *
 * other routine.                                               */
static double comp_bb_cost(e_cost_methods method, const t_place_algorithm& place_algorithm) {
    double cost = 0;
    double expected_wirelength = 0.0;
    auto& cluster_ctx = g_vpr_ctx.clustering();
    auto& place_move_ctx = g_placer_ctx.mutable_move();
    auto& device_ctx = g_vpr_ctx.device();
    // VTR_LOG("\n\n\nwidth = %d and height= %d\n\n\n",device_ctx.grid.width(), device_ctx.grid.height());
    if(place_algorithm == CONGESTION_AWARE_PLACE){
        for(int i = 0; i < int(device_ctx.grid.width()); i++){
            for(int j = 0; j < int(device_ctx.grid.height()); j++){
                cong_matrix[i][j] = 0.0;
                // cong_matrix_new[i][j] = 0.0;
            }
        }
    }

    for (auto net_id : cluster_ctx.clb_nlist.nets()) {       /* for each net ... */
        if (!cluster_ctx.clb_nlist.net_is_ignored(net_id)) { /* Do only if not ignored. */
            /* Small nets don't use incremental updating on their bounding boxes, *
             * so they can use a fast bounding box calculator.                    */
            if (cluster_ctx.clb_nlist.net_sinks(net_id).size() >= SMALL_NET
                && method == NORMAL) {
                get_bb_from_scratch(net_id, &place_move_ctx.bb_coords[net_id],
                                    &place_move_ctx.bb_num_on_edges[net_id]);
            } else {
                get_non_updateable_bb(net_id,
                                      &place_move_ctx.bb_coords[net_id]);
            }

            if(place_algorithm == CONGESTION_AWARE_PLACE){
                get_cong_matrix(net_id,&place_move_ctx.bb_coords[net_id]);
            }

            net_cost[net_id] = get_net_cost(net_id,
                                            &place_move_ctx.bb_coords[net_id]);
            cost += net_cost[net_id];
            if (method == CHECK)
                expected_wirelength += get_net_wirelength_estimate(net_id,
                                                                   &place_move_ctx.bb_coords[net_id]);
        }
    }

    if(place_algorithm == CONGESTION_AWARE_PLACE){
        for(int i = 0; i < int(device_ctx.grid.width()); i++){
            for(int j = 0; j < int(device_ctx.grid.height()); j++){
                cong_matrix_new[i][j] = cong_matrix[i][j];
            }
        }
    }

    // cost = get_cong_cost();
    if(place_algorithm == CONGESTION_AWARE_PLACE){
        for(int i=0;i<int(device_ctx.grid.width());i++){
            for(int j=0;j<int(device_ctx.grid.height());j++){
                VTR_LOG("%4.0f\t",cong_matrix[i][j]);
            }
            VTR_LOG("\n");
        }
    }
    if (method == CHECK) {
        VTR_LOG("\n");
        VTR_LOG("BB estimate of min-dist (placement) wire length: %.0f\n",
                expected_wirelength);
    }
    return cost;
}

=======
>>>>>>> 51bd666e
/* Allocates the major structures needed only by the placer, primarily for *
 * computing costs quickly and such.                                       */
static void alloc_and_load_placement_structs(float place_cost_exp,
                                             const t_placer_opts& placer_opts,
                                             const t_noc_opts& noc_opts,
                                             t_direct_inf* directs,
                                             int num_directs) {
    int max_pins_per_clb;
    unsigned int ipin;

    const auto& device_ctx = g_vpr_ctx.device();
    const auto& cluster_ctx = g_vpr_ctx.clustering();
    auto& place_ctx = g_vpr_ctx.mutable_placement();

    const auto& cube_bb = place_ctx.cube_bb;

    auto& p_timing_ctx = g_placer_ctx.mutable_timing();
    auto& place_move_ctx = g_placer_ctx.mutable_move();

    size_t num_nets = cluster_ctx.clb_nlist.nets().size();

    const int num_layers = device_ctx.grid.get_num_layers();

    init_placement_context();

    max_pins_per_clb = 0;
    for (const auto& type : device_ctx.physical_tile_types) {
        max_pins_per_clb = max(max_pins_per_clb, type.num_pins);
    }

    if (placer_opts.place_algorithm.is_timing_driven()) {
        /* Allocate structures associated with timing driven placement */
        /* [0..cluster_ctx.clb_nlist.nets().size()-1][1..num_pins-1]  */

        p_timing_ctx.connection_delay = make_net_pins_matrix<float>(
            (const Netlist<>&)cluster_ctx.clb_nlist, 0.f);
        p_timing_ctx.proposed_connection_delay = make_net_pins_matrix<float>(
            cluster_ctx.clb_nlist, 0.f);

        p_timing_ctx.connection_setup_slack = make_net_pins_matrix<float>(
            cluster_ctx.clb_nlist, std::numeric_limits<float>::infinity());

        p_timing_ctx.connection_timing_cost = PlacerTimingCosts(
            cluster_ctx.clb_nlist);
        p_timing_ctx.proposed_connection_timing_cost = make_net_pins_matrix<
            double>(cluster_ctx.clb_nlist, 0.);
        p_timing_ctx.net_timing_cost.resize(num_nets, 0.);

        for (auto net_id : cluster_ctx.clb_nlist.nets()) {
            for (ipin = 1; ipin < cluster_ctx.clb_nlist.net_pins(net_id).size();
                 ipin++) {
                p_timing_ctx.connection_delay[net_id][ipin] = 0;
                p_timing_ctx.proposed_connection_delay[net_id][ipin] = INVALID_DELAY;

                p_timing_ctx.proposed_connection_timing_cost[net_id][ipin] = INVALID_DELAY;

                if (cluster_ctx.clb_nlist.net_is_ignored(net_id))
                    continue;

                p_timing_ctx.connection_timing_cost[net_id][ipin] = INVALID_DELAY;
            }
        }
    }

    init_place_move_structs(num_nets);

    if (cube_bb) {
        place_move_ctx.bb_coords.resize(num_nets, t_bb());
        place_move_ctx.bb_num_on_edges.resize(num_nets, t_bb());
    } else {
        VTR_ASSERT_SAFE(!cube_bb);
        place_move_ctx.layer_bb_num_on_edges.resize(num_nets, std::vector<t_2D_bb>(num_layers, t_2D_bb()));
        place_move_ctx.layer_bb_coords.resize(num_nets, std::vector<t_2D_bb>(num_layers, t_2D_bb()));
    }

    place_move_ctx.num_sink_pin_layer.resize({num_nets, size_t(num_layers)});
    for (size_t flat_idx = 0; flat_idx < place_move_ctx.num_sink_pin_layer.size(); flat_idx++) {
        auto& elem = place_move_ctx.num_sink_pin_layer.get(flat_idx);
        elem = OPEN;
    }

    alloc_and_load_chan_w_factors_for_place_cost(place_cost_exp);

    alloc_and_load_try_swap_structs(cube_bb);

    place_ctx.pl_macros = alloc_and_load_placement_macros(directs, num_directs);

    if (noc_opts.noc) {
        allocate_and_load_noc_placement_structs();
    }
}

/* Frees the major structures needed by the placer (and not needed       *
 * elsewhere).   */
static void free_placement_structs(const t_placer_opts& placer_opts, const t_noc_opts& noc_opts) {
    auto& place_move_ctx = g_placer_ctx.mutable_move();

    if (placer_opts.place_algorithm.is_timing_driven()) {
        auto& p_timing_ctx = g_placer_ctx.mutable_timing();

        vtr::release_memory(p_timing_ctx.connection_timing_cost);
        vtr::release_memory(p_timing_ctx.connection_delay);
        vtr::release_memory(p_timing_ctx.connection_setup_slack);
        vtr::release_memory(p_timing_ctx.proposed_connection_timing_cost);
        vtr::release_memory(p_timing_ctx.proposed_connection_delay);
        vtr::release_memory(p_timing_ctx.net_timing_cost);
    }

    free_placement_macros_structs();

    free_place_move_structs();

    vtr::release_memory(place_move_ctx.bb_coords);
    vtr::release_memory(place_move_ctx.bb_num_on_edges);
    vtr::release_memory(place_move_ctx.bb_coords);

    vtr::release_memory(place_move_ctx.layer_bb_num_on_edges);
    vtr::release_memory(place_move_ctx.layer_bb_coords);

    place_move_ctx.num_sink_pin_layer.clear();

    free_chan_w_factors_for_place_cost();

    free_try_swap_structs();

    if (noc_opts.noc) {
        free_noc_placement_structs();
    }
}

static void alloc_and_load_try_swap_structs(const bool cube_bb) {
    /* Allocate the local bb_coordinate storage, etc. only once. */
    /* Allocate with size cluster_ctx.clb_nlist.nets().size() for any number of nets affected. */
    auto& cluster_ctx = g_vpr_ctx.clustering();

    size_t num_nets = cluster_ctx.clb_nlist.nets().size();

    init_try_swap_net_cost_structs(num_nets, cube_bb);

    auto& place_ctx = g_vpr_ctx.mutable_placement();
    place_ctx.compressed_block_grids = create_compressed_block_grids();
}

static void free_try_swap_structs() {
    free_try_swap_net_cost_structs();

    auto& place_ctx = g_vpr_ctx.mutable_placement();
    vtr::release_memory(place_ctx.compressed_block_grids);
}

<<<<<<< HEAD
/* This routine finds the bounding box of each net from scratch (i.e.   *
 * from only the block location information).  It updates both the       *
 * coordinate and number of pins on each edge information.  It           *
 * should only be called when the bounding box information is not valid. */
static void get_bb_from_scratch(ClusterNetId net_id, t_bb* coords, t_bb* num_on_edges) {
    int pnum, x, y, xmin, xmax, ymin, ymax;
    int xmin_edge, xmax_edge, ymin_edge, ymax_edge;

    auto& cluster_ctx = g_vpr_ctx.clustering();
    auto& place_ctx = g_vpr_ctx.placement();
    auto& device_ctx = g_vpr_ctx.device();
    auto& grid = device_ctx.grid;

    ClusterBlockId bnum = cluster_ctx.clb_nlist.net_driver_block(net_id);
    pnum = net_pin_to_tile_pin_index(net_id, 0);
    VTR_ASSERT(pnum >= 0);
    x = place_ctx.block_locs[bnum].loc.x
        + physical_tile_type(bnum)->pin_width_offset[pnum];
    y = place_ctx.block_locs[bnum].loc.y
        + physical_tile_type(bnum)->pin_height_offset[pnum];

    x = max(min<int>(x, grid.width() - 2), 1);
    y = max(min<int>(y, grid.height() - 2), 1);

    xmin = x;
    ymin = y;
    xmax = x;
    ymax = y;
    xmin_edge = 1;
    ymin_edge = 1;
    xmax_edge = 1;
    ymax_edge = 1;

    for (auto pin_id : cluster_ctx.clb_nlist.net_sinks(net_id)) {
        bnum = cluster_ctx.clb_nlist.pin_block(pin_id);
        pnum = tile_pin_index(pin_id);
        x = place_ctx.block_locs[bnum].loc.x
            + physical_tile_type(bnum)->pin_width_offset[pnum];
        y = place_ctx.block_locs[bnum].loc.y
            + physical_tile_type(bnum)->pin_height_offset[pnum];

        /* Code below counts IO blocks as being within the 1..grid.width()-2, 1..grid.height()-2 clb array. *
         * This is because channels do not go out of the 0..grid.width()-2, 0..grid.height()-2 range, and   *
         * I always take all channels impinging on the bounding box to be within   *
         * that bounding box.  Hence, this "movement" of IO blocks does not affect *
         * the which channels are included within the bounding box, and it         *
         * simplifies the code a lot.                                              */

        x = max(min<int>(x, grid.width() - 2), 1);  //-2 for no perim channels
        y = max(min<int>(y, grid.height() - 2), 1); //-2 for no perim channels

        if (x == xmin) {
            xmin_edge++;
        }
        if (x == xmax) { /* Recall that xmin could equal xmax -- don't use else */
            xmax_edge++;
        } else if (x < xmin) {
            xmin = x;
            xmin_edge = 1;
        } else if (x > xmax) {
            xmax = x;
            xmax_edge = 1;
        }

        if (y == ymin) {
            ymin_edge++;
        }
        if (y == ymax) {
            ymax_edge++;
        } else if (y < ymin) {
            ymin = y;
            ymin_edge = 1;
        } else if (y > ymax) {
            ymax = y;
            ymax_edge = 1;
        }
    }

    /* Copy the coordinates and number on edges information into the proper   *
     * structures.                                                            */
    coords->xmin = xmin;
    coords->xmax = xmax;
    coords->ymin = ymin;
    coords->ymax = ymax;

    num_on_edges->xmin = xmin_edge;
    num_on_edges->xmax = xmax_edge;
    num_on_edges->ymin = ymin_edge;
    num_on_edges->ymax = ymax_edge;
}

static double wirelength_crossing_count(size_t fanout) {
    /* Get the expected "crossing count" of a net, based on its number *
     * of pins.  Extrapolate for very large nets.                      */
    
    if (fanout > 50) {
        return 2.7933 + 0.02616 * (fanout - 50);
    } else {
        return cross_count[fanout - 1];
    }
}

static double get_net_wirelength_estimate(ClusterNetId net_id, t_bb* bbptr) {
    /* WMF: Finds the estimate of wirelength due to one net by looking at   *
     * its coordinate bounding box.                                         */

    double ncost, crossing;
    auto& cluster_ctx = g_vpr_ctx.clustering();

    crossing = wirelength_crossing_count(
        cluster_ctx.clb_nlist.net_pins(net_id).size());

    /* Could insert a check for xmin == xmax.  In that case, assume  *
     * connection will be made with no bends and hence no x-cost.    *
     * Same thing for y-cost.                                        */

    /* Cost = wire length along channel * cross_count / average      *
     * channel capacity.   Do this for x, then y direction and add.  */

    ncost = (bbptr->xmax - bbptr->xmin + 1) * crossing;

    ncost += (bbptr->ymax - bbptr->ymin + 1) * crossing;

    return (ncost);
}

static void update_cong_matrix(ClusterNetId net_id, t_bb* bb_ptr_old, t_bb* bb_ptr_new){
    /* Finds the cost due to one net by looking at its coordinate bounding  *
     * box.                                                                 */
    // auto& cluster_ctx = g_vpr_ctx.clustering();

    /* Could insert a check for xmin == xmax.  In that case, assume  *
     * connection will be made with no bends and hence no x-cost.    *
     * Same thing for y-cost.                                        */

    /* Cost = wire length along channel * cross_count / average      *
     * channel capacity.   Do this for x, then y direction and add.  */
    for(int i = bb_ptr_old->xmin; i < bb_ptr_old->xmax; i++){
        for(int j = bb_ptr_old->ymin; j < bb_ptr_old->ymax; j++){
            cong_matrix_new[i][j] -= get_net_wirelength_estimate(net_id,bb_ptr_old)/double((bb_ptr_old->xmax - bb_ptr_old->xmin + 1)*(bb_ptr_old->ymax - bb_ptr_old->ymin + 1));
        }
    }
    for(int i = bb_ptr_new->xmin; i < bb_ptr_new->xmax; i++){
        for(int j = bb_ptr_new->ymin; j < bb_ptr_new->ymax; j++){
            cong_matrix_new[i][j] +=  get_net_wirelength_estimate(net_id,bb_ptr_new)/double((bb_ptr_new->xmax - bb_ptr_new->xmin + 1)*(bb_ptr_new->ymax - bb_ptr_new->ymin + 1));
        }
    }
}


static void get_cong_matrix(ClusterNetId net_id, t_bb* bbptr) {
    /* Finds the cost due to one net by looking at its coordinate bounding  *
     * box.                                                                 */
    // auto& cluster_ctx = g_vpr_ctx.clustering();

    /* Could insert a check for xmin == xmax.  In that case, assume  *
     * connection will be made with no bends and hence no x-cost.    *
     * Same thing for y-cost.                                        */

    /* Cost = wire length along channel * cross_count / average      *
     * channel capacity.   Do this for x, then y direction and add.  */
    for(int i=bbptr->xmin;i<bbptr->xmax;i++){
        for(int j=bbptr->ymin;j<bbptr->ymax;j++){
            cong_matrix[i][j] +=  get_net_wirelength_estimate(net_id,bbptr)/double((bbptr->xmax - bbptr->xmin + 1)*(bbptr->ymax - bbptr->ymin + 1));
        }
    }
}


static double get_cong_cost(double chan_width) {
    auto& device_ctx = g_vpr_ctx.device();
    double max = 0.0;
    double avg = 1e-4,var=0.0;
    double num = 0.0;
    double max_width = chan_width;
    for(int i=0;i<int(device_ctx.grid.width());i++){
        for(int j=0;j<int(device_ctx.grid.height());j++){
            if(max<cong_matrix_new[i][j]){
                max = cong_matrix_new[i][j];
            }
        }
    }

    for(int i=0;i<int(device_ctx.grid.width());i++){
        for(int j=0;j<int(device_ctx.grid.height());j++){
            if(cong_matrix_new[i][j]>max_width){
                avg+=cong_matrix_new[i][j]-max_width;
                num+=1.0;
            }
        }
    }

    for(int i=0;i<int(device_ctx.grid.width());i++){
        for(int j=0;j<int(device_ctx.grid.height());j++){
            double var_var=cong_matrix_new[i][j]-avg;
            var_var = var_var*var_var;
            var += var_var;
        }
    }
    var = var/double((device_ctx.grid.width()*device_ctx.grid.height()));
    return avg;
}

static double get_net_cost(ClusterNetId net_id, t_bb* bbptr) {
    /* Finds the cost due to one net by looking at its coordinate bounding  *
     * box.                                                                 */

    double ncost, crossing;
    auto& cluster_ctx = g_vpr_ctx.clustering();

    crossing = wirelength_crossing_count(
        cluster_ctx.clb_nlist.net_pins(net_id).size());

    /* Could insert a check for xmin == xmax.  In that case, assume  *
     * connection will be made with no bends and hence no x-cost.    *
     * Same thing for y-cost.                                        */

    /* Cost = wire length along channel * cross_count / average      *
     * channel capacity.   Do this for x, then y direction and add.  */

    ncost = (bbptr->xmax - bbptr->xmin + 1) * crossing
            * chanx_place_cost_fac[bbptr->ymax][bbptr->ymin - 1];

    ncost += (bbptr->ymax - bbptr->ymin + 1) * crossing
             * chany_place_cost_fac[bbptr->xmax][bbptr->xmin - 1];

    return (ncost);
}

/* Finds the bounding box of a net and stores its coordinates in the  *
 * bb_coord_new data structure.  This routine should only be called   *
 * for small nets, since it does not determine enough information for *
 * the bounding box to be updated incrementally later.                *
 * Currently assumes channels on both sides of the CLBs forming the   *
 * edges of the bounding box can be used.  Essentially, I am assuming *
 * the pins always lie on the outside of the bounding box.            */
static void get_non_updateable_bb(ClusterNetId net_id, t_bb* bb_coord_new) {
    //TODO: account for multiple physical pin instances per logical pin

    int xmax, ymax, xmin, ymin, x, y;
    int pnum;

    auto& cluster_ctx = g_vpr_ctx.clustering();
    auto& place_ctx = g_vpr_ctx.placement();
    auto& device_ctx = g_vpr_ctx.device();

    ClusterBlockId bnum = cluster_ctx.clb_nlist.net_driver_block(net_id);
    pnum = net_pin_to_tile_pin_index(net_id, 0);

    x = place_ctx.block_locs[bnum].loc.x
        + physical_tile_type(bnum)->pin_width_offset[pnum];
    y = place_ctx.block_locs[bnum].loc.y
        + physical_tile_type(bnum)->pin_height_offset[pnum];

    xmin = x;
    ymin = y;
    xmax = x;
    ymax = y;

    for (auto pin_id : cluster_ctx.clb_nlist.net_sinks(net_id)) {
        bnum = cluster_ctx.clb_nlist.pin_block(pin_id);
        pnum = tile_pin_index(pin_id);
        x = place_ctx.block_locs[bnum].loc.x
            + physical_tile_type(bnum)->pin_width_offset[pnum];
        y = place_ctx.block_locs[bnum].loc.y
            + physical_tile_type(bnum)->pin_height_offset[pnum];

        if (x < xmin) {
            xmin = x;
        } else if (x > xmax) {
            xmax = x;
        }

        if (y < ymin) {
            ymin = y;
        } else if (y > ymax) {
            ymax = y;
        }
    }

    /* Now I've found the coordinates of the bounding box.  There are no *
     * channels beyond device_ctx.grid.width()-2 and                     *
     * device_ctx.grid.height() - 2, so I want to clip to that.  As well,*
     * since I'll always include the channel immediately below and the   *
     * channel immediately to the left of the bounding box, I want to    *
     * clip to 1 in both directions as well (since minimum channel index *
     * is 0).  See route_common.cpp for a channel diagram.               */

    bb_coord_new->xmin = max(min<int>(xmin, device_ctx.grid.width() - 2), 1);  //-2 for no perim channels
    bb_coord_new->ymin = max(min<int>(ymin, device_ctx.grid.height() - 2), 1); //-2 for no perim channels
    bb_coord_new->xmax = max(min<int>(xmax, device_ctx.grid.width() - 2), 1);  //-2 for no perim channels
    bb_coord_new->ymax = max(min<int>(ymax, device_ctx.grid.height() - 2), 1); //-2 for no perim channels
}

static void update_bb(ClusterNetId net_id, t_bb* bb_coord_new, t_bb* bb_edge_new, int xold, int yold, int xnew, int ynew) {
    /* Updates the bounding box of a net by storing its coordinates in    *
     * the bb_coord_new data structure and the number of blocks on each   *
     * edge in the bb_edge_new data structure.  This routine should only  *
     * be called for large nets, since it has some overhead relative to   *
     * just doing a brute force bounding box calculation.  The bounding   *
     * box coordinate and edge information for inet must be valid before  *
     * this routine is called.                                            *
     * Currently assumes channels on both sides of the CLBs forming the   *
     * edges of the bounding box can be used.  Essentially, I am assuming *
     * the pins always lie on the outside of the bounding box.            *
     * The x and y coordinates are the pin's x and y coordinates.         */
    /* IO blocks are considered to be one cell in for simplicity.         */
    //TODO: account for multiple physical pin instances per logical pin
    const t_bb *curr_bb_edge, *curr_bb_coord;

    auto& device_ctx = g_vpr_ctx.device();
    auto& place_move_ctx = g_placer_ctx.move();

    xnew = max(min<int>(xnew, device_ctx.grid.width() - 2), 1);  //-2 for no perim channels
    ynew = max(min<int>(ynew, device_ctx.grid.height() - 2), 1); //-2 for no perim channels
    xold = max(min<int>(xold, device_ctx.grid.width() - 2), 1);  //-2 for no perim channels
    yold = max(min<int>(yold, device_ctx.grid.height() - 2), 1); //-2 for no perim channels

    /* Check if the net had been updated before. */
    if (bb_updated_before[net_id] == GOT_FROM_SCRATCH) {
        /* The net had been updated from scratch, DO NOT update again! */
        return;
    } else if (bb_updated_before[net_id] == NOT_UPDATED_YET) {
        /* The net had NOT been updated before, could use the old values */
        curr_bb_coord = &place_move_ctx.bb_coords[net_id];
        curr_bb_edge = &place_move_ctx.bb_num_on_edges[net_id];
        bb_updated_before[net_id] = UPDATED_ONCE;
    } else {
        /* The net had been updated before, must use the new values */
        curr_bb_coord = bb_coord_new;
        curr_bb_edge = bb_edge_new;
    }

    /* Check if I can update the bounding box incrementally. */

    if (xnew < xold) { /* Move to left. */

        /* Update the xmax fields for coordinates and number of edges first. */

        if (xold == curr_bb_coord->xmax) { /* Old position at xmax. */
            if (curr_bb_edge->xmax == 1) {
                get_bb_from_scratch(net_id, bb_coord_new, bb_edge_new);
                bb_updated_before[net_id] = GOT_FROM_SCRATCH;
                return;
            } else {
                bb_edge_new->xmax = curr_bb_edge->xmax - 1;
                bb_coord_new->xmax = curr_bb_coord->xmax;
            }
        } else { /* Move to left, old postion was not at xmax. */
            bb_coord_new->xmax = curr_bb_coord->xmax;
            bb_edge_new->xmax = curr_bb_edge->xmax;
        }

        /* Now do the xmin fields for coordinates and number of edges. */

        if (xnew < curr_bb_coord->xmin) { /* Moved past xmin */
            bb_coord_new->xmin = xnew;
            bb_edge_new->xmin = 1;
        } else if (xnew == curr_bb_coord->xmin) { /* Moved to xmin */
            bb_coord_new->xmin = xnew;
            bb_edge_new->xmin = curr_bb_edge->xmin + 1;
        } else { /* Xmin unchanged. */
            bb_coord_new->xmin = curr_bb_coord->xmin;
            bb_edge_new->xmin = curr_bb_edge->xmin;
        }
        /* End of move to left case. */

    } else if (xnew > xold) { /* Move to right. */

        /* Update the xmin fields for coordinates and number of edges first. */

        if (xold == curr_bb_coord->xmin) { /* Old position at xmin. */
            if (curr_bb_edge->xmin == 1) {
                get_bb_from_scratch(net_id, bb_coord_new, bb_edge_new);
                bb_updated_before[net_id] = GOT_FROM_SCRATCH;
                return;
            } else {
                bb_edge_new->xmin = curr_bb_edge->xmin - 1;
                bb_coord_new->xmin = curr_bb_coord->xmin;
            }
        } else { /* Move to right, old position was not at xmin. */
            bb_coord_new->xmin = curr_bb_coord->xmin;
            bb_edge_new->xmin = curr_bb_edge->xmin;
        }

        /* Now do the xmax fields for coordinates and number of edges. */

        if (xnew > curr_bb_coord->xmax) { /* Moved past xmax. */
            bb_coord_new->xmax = xnew;
            bb_edge_new->xmax = 1;
        } else if (xnew == curr_bb_coord->xmax) { /* Moved to xmax */
            bb_coord_new->xmax = xnew;
            bb_edge_new->xmax = curr_bb_edge->xmax + 1;
        } else { /* Xmax unchanged. */
            bb_coord_new->xmax = curr_bb_coord->xmax;
            bb_edge_new->xmax = curr_bb_edge->xmax;
        }
        /* End of move to right case. */

    } else { /* xnew == xold -- no x motion. */
        bb_coord_new->xmin = curr_bb_coord->xmin;
        bb_coord_new->xmax = curr_bb_coord->xmax;
        bb_edge_new->xmin = curr_bb_edge->xmin;
        bb_edge_new->xmax = curr_bb_edge->xmax;
    }

    /* Now account for the y-direction motion. */

    if (ynew < yold) { /* Move down. */

        /* Update the ymax fields for coordinates and number of edges first. */

        if (yold == curr_bb_coord->ymax) { /* Old position at ymax. */
            if (curr_bb_edge->ymax == 1) {
                get_bb_from_scratch(net_id, bb_coord_new, bb_edge_new);
                bb_updated_before[net_id] = GOT_FROM_SCRATCH;
                return;
            } else {
                bb_edge_new->ymax = curr_bb_edge->ymax - 1;
                bb_coord_new->ymax = curr_bb_coord->ymax;
            }
        } else { /* Move down, old postion was not at ymax. */
            bb_coord_new->ymax = curr_bb_coord->ymax;
            bb_edge_new->ymax = curr_bb_edge->ymax;
        }

        /* Now do the ymin fields for coordinates and number of edges. */

        if (ynew < curr_bb_coord->ymin) { /* Moved past ymin */
            bb_coord_new->ymin = ynew;
            bb_edge_new->ymin = 1;
        } else if (ynew == curr_bb_coord->ymin) { /* Moved to ymin */
            bb_coord_new->ymin = ynew;
            bb_edge_new->ymin = curr_bb_edge->ymin + 1;
        } else { /* ymin unchanged. */
            bb_coord_new->ymin = curr_bb_coord->ymin;
            bb_edge_new->ymin = curr_bb_edge->ymin;
        }
        /* End of move down case. */

    } else if (ynew > yold) { /* Moved up. */

        /* Update the ymin fields for coordinates and number of edges first. */

        if (yold == curr_bb_coord->ymin) { /* Old position at ymin. */
            if (curr_bb_edge->ymin == 1) {
                get_bb_from_scratch(net_id, bb_coord_new, bb_edge_new);
                bb_updated_before[net_id] = GOT_FROM_SCRATCH;
                return;
            } else {
                bb_edge_new->ymin = curr_bb_edge->ymin - 1;
                bb_coord_new->ymin = curr_bb_coord->ymin;
            }
        } else { /* Moved up, old position was not at ymin. */
            bb_coord_new->ymin = curr_bb_coord->ymin;
            bb_edge_new->ymin = curr_bb_edge->ymin;
        }

        /* Now do the ymax fields for coordinates and number of edges. */

        if (ynew > curr_bb_coord->ymax) { /* Moved past ymax. */
            bb_coord_new->ymax = ynew;
            bb_edge_new->ymax = 1;
        } else if (ynew == curr_bb_coord->ymax) { /* Moved to ymax */
            bb_coord_new->ymax = ynew;
            bb_edge_new->ymax = curr_bb_edge->ymax + 1;
        } else { /* ymax unchanged. */
            bb_coord_new->ymax = curr_bb_coord->ymax;
            bb_edge_new->ymax = curr_bb_edge->ymax;
        }
        /* End of move up case. */

    } else { /* ynew == yold -- no y motion. */
        bb_coord_new->ymin = curr_bb_coord->ymin;
        bb_coord_new->ymax = curr_bb_coord->ymax;
        bb_edge_new->ymin = curr_bb_edge->ymin;
        bb_edge_new->ymax = curr_bb_edge->ymax;
    }

    if (bb_updated_before[net_id] == NOT_UPDATED_YET) {
        bb_updated_before[net_id] = UPDATED_ONCE;
    }
}

static void free_fast_cost_update() {
    chanx_place_cost_fac.clear();
    chany_place_cost_fac.clear();
}

static void alloc_and_load_for_fast_cost_update(float place_cost_exp) {
    /* Allocates and loads the chanx_place_cost_fac and chany_place_cost_fac *
     * arrays with the inverse of the average number of tracks per channel   *
     * between [subhigh] and [sublow].  This is only useful for the cost     *
     * function that takes the length of the net bounding box in each        *
     * dimension divided by the average number of tracks in that direction.  *
     * For other cost functions, you don't have to bother calling this       *
     * routine; when using the cost function described above, however, you   *
     * must always call this routine after you call init_chan and before     *
     * you do any placement cost determination.  The place_cost_exp factor   *
     * specifies to what power the width of the channel should be taken --   *
     * larger numbers make narrower channels more expensive.                 */

    auto& device_ctx = g_vpr_ctx.device();

    /* Access arrays below as chan?_place_cost_fac[subhigh][sublow].  Since   *
     * subhigh must be greater than or equal to sublow, we only need to       *
     * allocate storage for the lower half of a matrix.                       */

    //chanx_place_cost_fac = new float*[(device_ctx.grid.height())];
    //for (size_t i = 0; i < device_ctx.grid.height(); i++)
    //    chanx_place_cost_fac[i] = new float[(i + 1)];

    //chany_place_cost_fac = new float*[(device_ctx.grid.width() + 1)];
    //for (size_t i = 0; i < device_ctx.grid.width(); i++)
    //    chany_place_cost_fac[i] = new float[(i + 1)];

    chanx_place_cost_fac.resize({device_ctx.grid.height(), device_ctx.grid.height() + 1});
    chany_place_cost_fac.resize({device_ctx.grid.width(), device_ctx.grid.width() + 1});

    /* First compute the number of tracks between channel high and channel *
     * low, inclusive, in an efficient manner.                             */

    chanx_place_cost_fac[0][0] = device_ctx.chan_width.x_list[0];

    for (size_t high = 1; high < device_ctx.grid.height(); high++) {
        chanx_place_cost_fac[high][high] = device_ctx.chan_width.x_list[high];
        for (size_t low = 0; low < high; low++) {
            chanx_place_cost_fac[high][low] = chanx_place_cost_fac[high - 1][low]
                                              + device_ctx.chan_width.x_list[high];
        }
    }

    /* Now compute the inverse of the average number of tracks per channel *
     * between high and low.  The cost function divides by the average     *
     * number of tracks per channel, so by storing the inverse I convert   *
     * this to a faster multiplication.  Take this final number to the     *
     * place_cost_exp power -- numbers other than one mean this is no      *
     * longer a simple "average number of tracks"; it is some power of     *
     * that, allowing greater penalization of narrow channels.             */

    for (size_t high = 0; high < device_ctx.grid.height(); high++)
        for (size_t low = 0; low <= high; low++) {
            /* Since we will divide the wiring cost by the average channel *
             * capacity between high and low, having only 0 width channels *
             * will result in infinite wiring capacity normalization       *
             * factor, and extremely bad placer behaviour. Hence we change *
             * this to a small (1 track) channel capacity instead.         */
            if (chanx_place_cost_fac[high][low] == 0.0f) {
                VTR_LOG_WARN("CHANX place cost fac is 0 at %d %d\n", high, low);
                chanx_place_cost_fac[high][low] = 1.0f;
            }

            chanx_place_cost_fac[high][low] = (high - low + 1.)
                                              / chanx_place_cost_fac[high][low];
            chanx_place_cost_fac[high][low] = pow(
                (double)chanx_place_cost_fac[high][low],
                (double)place_cost_exp);
        }

    /* Now do the same thing for the y-directed channels.  First get the  *
     * number of tracks between channel high and channel low, inclusive.  */

    chany_place_cost_fac[0][0] = device_ctx.chan_width.y_list[0];

    for (size_t high = 1; high < device_ctx.grid.width(); high++) {
        chany_place_cost_fac[high][high] = device_ctx.chan_width.y_list[high];
        for (size_t low = 0; low < high; low++) {
            chany_place_cost_fac[high][low] = chany_place_cost_fac[high - 1][low]
                                              + device_ctx.chan_width.y_list[high];
        }
    }

    /* Now compute the inverse of the average number of tracks per channel *
     * between high and low.  Take to specified power.                     */

    for (size_t high = 0; high < device_ctx.grid.width(); high++)
        for (size_t low = 0; low <= high; low++) {
            /* Since we will divide the wiring cost by the average channel *
             * capacity between high and low, having only 0 width channels *
             * will result in infinite wiring capacity normalization       *
             * factor, and extremely bad placer behaviour. Hence we change *
             * this to a small (1 track) channel capacity instead.         */
            if (chany_place_cost_fac[high][low] == 0.0f) {
                VTR_LOG_WARN("CHANY place cost fac is 0 at %d %d\n", high, low);
                chany_place_cost_fac[high][low] = 1.0f;
            }

            chany_place_cost_fac[high][low] = (high - low + 1.)
                                              / chany_place_cost_fac[high][low];
            chany_place_cost_fac[high][low] = pow(
                (double)chany_place_cost_fac[high][low],
                (double)place_cost_exp);
        }
}

=======
>>>>>>> 51bd666e
static void check_place(const t_placer_costs& costs,
                        const PlaceDelayModel* delay_model,
                        const PlacerCriticalities* criticalities,
                        const t_place_algorithm& place_algorithm,
                        const t_noc_opts& noc_opts) {
    /* Checks that the placement has not confused our data structures. *
     * i.e. the clb and block structures agree about the locations of  *
     * every block, blocks are in legal spots, etc.  Also recomputes   *
     * the final placement cost from scratch and makes sure it is      *
     * within roundoff of what we think the cost is.                   */

    int error = 0;

    error += check_placement_consistency();
    error += check_placement_costs(costs, delay_model, criticalities,
                                   place_algorithm);
    error += check_placement_floorplanning();

    if (noc_opts.noc) {
        // check the NoC costs during placement if the user is using the NoC supported flow
        error += check_noc_placement_costs(costs, ERROR_TOL, noc_opts);
        // make sure NoC routing configuration does not create any cycles in CDG
        error += (int)noc_routing_has_cycle();
    }

    if (error == 0) {
        VTR_LOG("\n");
        VTR_LOG("Completed placement consistency check successfully.\n");

    } else {
        VPR_ERROR(VPR_ERROR_PLACE,
                  "\nCompleted placement consistency check, %d errors found.\n"
                  "Aborting program.\n",
                  error);
    }
}

static int check_placement_costs(const t_placer_costs& costs,
                                 const PlaceDelayModel* delay_model,
                                 const PlacerCriticalities* criticalities,
                                 const t_place_algorithm& place_algorithm) {
    int error = 0;
    double bb_cost_check;
    double timing_cost_check;

<<<<<<< HEAD
    bb_cost_check = comp_bb_cost(CHECK, place_algorithm);
=======
    const auto& cube_bb = g_vpr_ctx.placement().cube_bb;

    if (cube_bb) {
        bb_cost_check = comp_bb_cost(CHECK);
    } else {
        VTR_ASSERT_SAFE(!cube_bb);
        bb_cost_check = comp_layer_bb_cost(CHECK);
    }

>>>>>>> 51bd666e
    if (fabs(bb_cost_check - costs.bb_cost) > costs.bb_cost * ERROR_TOL) {
        VTR_LOG_ERROR(
            "bb_cost_check: %g and bb_cost: %g differ in check_place.\n",
            bb_cost_check, costs.bb_cost);
        error++;
    }

    if (place_algorithm.is_timing_driven()) {
        comp_td_costs(delay_model, *criticalities, &timing_cost_check);
        //VTR_LOG("timing_cost recomputed from scratch: %g\n", timing_cost_check);
        if (fabs(
                timing_cost_check
                - costs.timing_cost)
            > costs.timing_cost * ERROR_TOL) {
            VTR_LOG_ERROR(
                "timing_cost_check: %g and timing_cost: %g differ in check_place.\n",
                timing_cost_check, costs.timing_cost);
            error++;
        }
    }
    return error;
}

static int check_placement_consistency() {
    return check_block_placement_consistency()
           + check_macro_placement_consistency();
}

static int check_block_placement_consistency() {
    int error = 0;

    auto& cluster_ctx = g_vpr_ctx.clustering();
    auto& place_ctx = g_vpr_ctx.placement();
    auto& device_ctx = g_vpr_ctx.device();

    vtr::vector<ClusterBlockId, int> bdone(
        cluster_ctx.clb_nlist.blocks().size(), 0);

    /* Step through device grid and placement. Check it against blocks */
    for (int layer_num = 0; layer_num < (int)device_ctx.grid.get_num_layers(); layer_num++) {
        for (int i = 0; i < (int)device_ctx.grid.width(); i++) {
            for (int j = 0; j < (int)device_ctx.grid.height(); j++) {
                const t_physical_tile_loc tile_loc(i, j, layer_num);
                const auto& type = device_ctx.grid.get_physical_type(tile_loc);
                if (place_ctx.grid_blocks.get_usage(tile_loc) > type->capacity) {
                    VTR_LOG_ERROR(
                        "%d blocks were placed at grid location (%d,%d,%d), but location capacity is %d.\n",
                        place_ctx.grid_blocks.get_usage(tile_loc), i, j, layer_num,
                    type->capacity);
                error++;
            }
            int usage_check = 0;
            for (int k = 0; k < type->capacity; k++) {
                auto bnum = place_ctx.grid_blocks.block_at_location({i, j, k, layer_num});
                if (EMPTY_BLOCK_ID == bnum || INVALID_BLOCK_ID == bnum)
                    continue;

                auto logical_block = cluster_ctx.clb_nlist.block_type(bnum);
                auto physical_tile = type;

                if (physical_tile_type(bnum) != physical_tile) {
                    VTR_LOG_ERROR(
                        "Block %zu type (%s) does not match grid location (%zu,%zu, %d) type (%s).\n",
                            size_t(bnum), logical_block->name, i, j, layer_num, physical_tile->name);
                    error++;
                }

                auto& loc = place_ctx.block_locs[bnum].loc;
                if (loc.x != i || loc.y != j || loc.layer != layer_num
                    || !is_sub_tile_compatible(physical_tile, logical_block,
                                               loc.sub_tile)) {
                    VTR_LOG_ERROR(
                        "Block %zu's location is (%d,%d,%d) but found in grid at (%zu,%zu,%d,%d).\n",
                            size_t(bnum),
                            loc.x,
                            loc.y,
                            loc.sub_tile,
                            tile_loc.x,
                            tile_loc.y,
                            tile_loc.layer_num,
                            layer_num);
                    error++;
                }
                ++usage_check;
                bdone[bnum]++;
            }
            if (usage_check != place_ctx.grid_blocks.get_usage(tile_loc)) {
                VTR_LOG_ERROR(
                    "%d block(s) were placed at location (%d,%d,%d), but location contains %d block(s).\n",
                        place_ctx.grid_blocks.get_usage(tile_loc),
                        tile_loc.x,
                        tile_loc.y,
                        tile_loc.layer_num,
                        usage_check);
                error++;
            }
        }
        }
    }

    /* Check that every block exists in the device_ctx.grid and cluster_ctx.blocks arrays somewhere. */
    for (auto blk_id : cluster_ctx.clb_nlist.blocks())
        if (bdone[blk_id] != 1) {
            VTR_LOG_ERROR("Block %zu listed %d times in device context grid.\n",
                          size_t(blk_id), bdone[blk_id]);
            error++;
        }

    return error;
}

int check_macro_placement_consistency() {
    int error = 0;
    auto& place_ctx = g_vpr_ctx.placement();

    auto& pl_macros = place_ctx.pl_macros;

    /* Check the pl_macro placement are legal - blocks are in the proper relative position. */
    for (size_t imacro = 0; imacro < place_ctx.pl_macros.size(); imacro++) {
        auto head_iblk = pl_macros[imacro].members[0].blk_index;

        for (size_t imember = 0; imember < pl_macros[imacro].members.size();
             imember++) {
            auto member_iblk = pl_macros[imacro].members[imember].blk_index;

            // Compute the suppossed member's x,y,z location
            t_pl_loc member_pos = place_ctx.block_locs[head_iblk].loc
                                  + pl_macros[imacro].members[imember].offset;

            // Check the place_ctx.block_locs data structure first
            if (place_ctx.block_locs[member_iblk].loc != member_pos) {
                VTR_LOG_ERROR(
                    "Block %zu in pl_macro #%zu is not placed in the proper orientation.\n",
                    size_t(member_iblk), imacro);
                error++;
            }

            // Then check the place_ctx.grid data structure
            if (place_ctx.grid_blocks.block_at_location(member_pos)
                != member_iblk) {
                VTR_LOG_ERROR(
                    "Block %zu in pl_macro #%zu is not placed in the proper orientation.\n",
                    size_t(member_iblk), imacro);
                error++;
            }
        } // Finish going through all the members
    } // Finish going through all the macros
    return error;
}

#ifdef VERBOSE
void print_clb_placement(const char* fname) {
    /* Prints out the clb placements to a file.  */
    FILE* fp;
    auto& cluster_ctx = g_vpr_ctx.clustering();
    auto& place_ctx = g_vpr_ctx.placement();

    fp = vtr::fopen(fname, "w");
    fprintf(fp, "Complex block placements:\n\n");

    fprintf(fp, "Block #\tName\t(X, Y, Z).\n");
    for (auto i : cluster_ctx.clb_nlist.blocks()) {
        fprintf(fp, "#%d\t%s\t(%d, %d, %d).\n", i, cluster_ctx.clb_nlist.block_name(i).c_str(), place_ctx.block_locs[i].loc.x, place_ctx.block_locs[i].loc.y, place_ctx.block_locs[i].loc.sub_tile);
    }

    fclose(fp);
}
#endif

static void free_try_swap_arrays() {
    g_vpr_ctx.mutable_placement().compressed_block_grids.clear();
}

static void generate_post_place_timing_reports(const t_placer_opts& placer_opts,
                                               const t_analysis_opts& analysis_opts,
                                               const SetupTimingInfo& timing_info,
                                               const PlacementDelayCalculator& delay_calc,
                                               bool is_flat) {
    auto& timing_ctx = g_vpr_ctx.timing();
    auto& atom_ctx = g_vpr_ctx.atom();

    VprTimingGraphResolver resolver(atom_ctx.nlist, atom_ctx.lookup,
                                    *timing_ctx.graph, delay_calc, is_flat);
    resolver.set_detail_level(analysis_opts.timing_report_detail);

    tatum::TimingReporter timing_reporter(resolver, *timing_ctx.graph,
                                          *timing_ctx.constraints);

    timing_reporter.report_timing_setup(
        placer_opts.post_place_timing_report_file,
        *timing_info.setup_analyzer(), analysis_opts.timing_report_npaths);
}

#if 0
static void update_screen_debug();

//Performs a major (i.e. interactive) placement screen update.
//This function with no arguments is useful for calling from a debugger to
//look at the intermediate implemetnation state.
static void update_screen_debug() {
    update_screen(ScreenUpdatePriority::MAJOR, "DEBUG", PLACEMENT, nullptr);
}
#endif

<<<<<<< HEAD
static void print_place_status_header() {
    VTR_LOG(
        "---- ------ ------- ------- ---------- ---------- ------- ---------- -------- ------- ------- ------ -------- --------- ------  ---------------\n");
    VTR_LOG(
        "Tnum   Time       T Av Cost Av BB Cost Av TD Cost     CPD       sTNS     sWNS Ac Rate Std Dev  R lim Crit Exp Tot Moves  Alpha  congestion_cost\n");
    VTR_LOG(
        "      (sec)                                          (ns)       (ns)     (ns)                                                                  \n");
    VTR_LOG(
        "---- ------ ------- ------- ---------- ---------- ------- ---------- -------- ------- ------- ------ -------- --------- ------  ---------------\n");
=======
static void print_place_status_header(bool noc_enabled) {
    if (!noc_enabled) {
        VTR_LOG(
            "---- ------ ------- ------- ---------- ---------- ------- ---------- -------- ------- ------- ------ -------- --------- ------\n");
        VTR_LOG(
            "Tnum   Time       T Av Cost Av BB Cost Av TD Cost     CPD       sTNS     sWNS Ac Rate Std Dev  R lim Crit Exp Tot Moves  Alpha\n");
        VTR_LOG(
            "      (sec)                                          (ns)       (ns)     (ns)                                                 \n");
        VTR_LOG(
            "---- ------ ------- ------- ---------- ---------- ------- ---------- -------- ------- ------- ------ -------- --------- ------\n");
    } else {
        VTR_LOG(
            "---- ------ ------- ------- ---------- ---------- ------- ---------- -------- ------- ------- ------ -------- --------- ------ -------- -------- ---------  ---------\n");
        VTR_LOG(
            "Tnum   Time       T Av Cost Av BB Cost Av TD Cost     CPD       sTNS     sWNS Ac Rate Std Dev  R lim Crit Exp Tot Moves  Alpha Agg. BW  Agg. Lat Lat Over. NoC Cong.\n");
        VTR_LOG(
            "      (sec)                                          (ns)       (ns)     (ns)                                                   (bps)     (ns)     (ns)             \n");
        VTR_LOG(
            "---- ------ ------- ------- ---------- ---------- ------- ---------- -------- ------- ------- ------ -------- --------- ------ -------- -------- --------- ---------\n");
    }
>>>>>>> 51bd666e
}

static void print_place_status(const t_annealing_state& state,
                               const t_placer_statistics& stats,
                               float elapsed_sec,
                               float cpd,
                               float sTNS,
                               float sWNS,
                               size_t tot_moves,
                               bool noc_enabled,
                               const NocCostTerms& noc_cost_terms) {
    VTR_LOG(
        "%4zu %6.1f %7.1e "
        "%7.3f %10.2f %-10.5g "
        "%7.3f % 10.3g % 8.3f "
        "%7.3f %7.4f %6.1f %8.2f %5.3f",
        state.num_temps, elapsed_sec, state.t,
<<<<<<< HEAD
        stats.av_cost, stats.av_bb_cost, stats.av_timing_cost, 1e9 * cpd,
        1e9 * sTNS, 1e9 * sWNS, stats.success_rate, stats.std_dev,
        state.rlim, state.crit_exponent, stats.av_cong_cost);
=======
        stats.av_cost, stats.av_bb_cost, stats.av_timing_cost,
        1e9 * cpd, 1e9 * sTNS, 1e9 * sWNS,
        stats.success_rate, stats.std_dev, state.rlim, state.crit_exponent);
>>>>>>> 51bd666e

    pretty_print_uint(" ", tot_moves, 9, 3);

    VTR_LOG(" %6.3f", state.alpha);

    if (noc_enabled) {
        VTR_LOG(
            " %7.2e %7.2e"
            " %8.2e %8.2f",
            noc_cost_terms.aggregate_bandwidth, noc_cost_terms.latency,
            noc_cost_terms.latency_overrun, noc_cost_terms.congestion);
    }

    VTR_LOG("\n");
    fflush(stdout);
}

static void print_resources_utilization() {
    auto& place_ctx = g_vpr_ctx.placement();
    auto& cluster_ctx = g_vpr_ctx.clustering();
    auto& device_ctx = g_vpr_ctx.device();

    int max_block_name = 0;
    int max_tile_name = 0;

    //Record the resource requirement
    std::map<t_logical_block_type_ptr, size_t> num_type_instances;
    std::map<t_logical_block_type_ptr,
             std::map<t_physical_tile_type_ptr, size_t>>
        num_placed_instances;
    for (auto blk_id : cluster_ctx.clb_nlist.blocks()) {
        auto block_loc = place_ctx.block_locs[blk_id];
        auto loc = block_loc.loc;

        auto physical_tile = device_ctx.grid.get_physical_type({loc.x, loc.y, loc.layer});
        auto logical_block = cluster_ctx.clb_nlist.block_type(blk_id);

        num_type_instances[logical_block]++;
        num_placed_instances[logical_block][physical_tile]++;

        max_block_name = std::max<int>(max_block_name,
                                       strlen(logical_block->name));
        max_tile_name = std::max<int>(max_tile_name,
                                      strlen(physical_tile->name));
    }

    VTR_LOG("\n");
    VTR_LOG("Placement resource usage:\n");
    for (auto logical_block : num_type_instances) {
        for (auto physical_tile : num_placed_instances[logical_block.first]) {
            VTR_LOG("  %-*s implemented as %-*s: %d\n", max_block_name,
                    logical_block.first->name, max_tile_name,
                    physical_tile.first->name, physical_tile.second);
        }
    }
    VTR_LOG("\n");
}

static void print_placement_swaps_stats(const t_annealing_state& state) {
    size_t total_swap_attempts = num_swap_rejected + num_swap_accepted
                                 + num_swap_aborted;
    VTR_ASSERT(total_swap_attempts > 0);

    size_t num_swap_print_digits = ceil(log10(total_swap_attempts));
    float reject_rate = (float)num_swap_rejected / total_swap_attempts;
    float accept_rate = (float)num_swap_accepted / total_swap_attempts;
    float abort_rate = (float)num_swap_aborted / total_swap_attempts;
    VTR_LOG("Placement number of temperatures: %d\n", state.num_temps);
    VTR_LOG("Placement total # of swap attempts: %*d\n", num_swap_print_digits,
            total_swap_attempts);
    VTR_LOG("\tSwaps accepted: %*d (%4.1f %%)\n", num_swap_print_digits,
            num_swap_accepted, 100 * accept_rate);
    VTR_LOG("\tSwaps rejected: %*d (%4.1f %%)\n", num_swap_print_digits,
            num_swap_rejected, 100 * reject_rate);
    VTR_LOG("\tSwaps aborted: %*d (%4.1f %%)\n", num_swap_print_digits,
            num_swap_aborted, 100 * abort_rate);
}

static void print_placement_move_types_stats(const MoveTypeStat& move_type_stat) {
    VTR_LOG("\n\nPlacement perturbation distribution by block and move type: \n");

    VTR_LOG(
        "------------------ ----------------- ---------------- ---------------- --------------- ------------ \n");
    VTR_LOG(
        "    Block Type         Move Type       (%%) of Total      Accepted(%%)     Rejected(%%)    Aborted(%%)\n");
    VTR_LOG(
        "------------------ ----------------- ---------------- ---------------- --------------- ------------ \n");

    int total_moves = 0;
    for (size_t i = 0; i < move_type_stat.blk_type_moves.size(); ++i) {
        total_moves += move_type_stat.blk_type_moves.get(i);
    }

    auto& device_ctx = g_vpr_ctx.device();
    int count = 0;
    int num_of_avail_moves = move_type_stat.blk_type_moves.size() / device_ctx.logical_block_types.size();

    // VTR_LOG("\n\nPercentage of different move types and block types:\n");
    //Print placement information for each block type
    for (const auto& itype : device_ctx.logical_block_types) {
        //Skip non-existing block types in the netlist
        if (itype.index == 0 || movable_blocks_per_type(itype).empty()) {
            continue;
        }

        count = 0;
        for (int imove = 0; imove < num_of_avail_moves; imove++) {
            const auto& move_name = move_type_to_string(e_move_type(imove));
            int moves = move_type_stat.blk_type_moves[itype.index][imove];
            if (moves != 0) {
                int accepted = move_type_stat.accepted_moves[itype.index][imove];
                int rejected = move_type_stat.rejected_moves[itype.index][imove];
                int aborted = moves - (accepted + rejected);
                if (count == 0) {
                    VTR_LOG("%-18.20s", itype.name);
                } else {
                    VTR_LOG("                  ");
                }
                VTR_LOG(
                    " %-22.20s %-16.2f %-15.2f %-14.2f %-13.2f\n",
                    move_name.c_str(), 100.0f * (float)moves / (float)total_moves,
                    100.0f * (float)accepted / (float)moves, 100.0f * (float)rejected / (float)moves,
                    100.0f * (float)aborted / (float)moves);
            }
            count++;
        }
        VTR_LOG("\n");
    }
    VTR_LOG("\n");
}

static void calculate_reward_and_process_outcome(
    const t_placer_opts& placer_opts,
    const MoveOutcomeStats& move_outcome_stats,
    const double& delta_c,
    float timing_bb_factor,
    MoveGenerator& move_generator) {
    std::string reward_fun_string = placer_opts.place_reward_fun;
    static std::optional<e_reward_function> reward_fun;
    if (!reward_fun.has_value()) {
        reward_fun = string_to_reward(reward_fun_string);
    }

    if (reward_fun == BASIC) {
        move_generator.process_outcome(-1 * delta_c, reward_fun.value());
    } else if (reward_fun == NON_PENALIZING_BASIC
               || reward_fun == RUNTIME_AWARE) {
        if (delta_c < 0) {
            move_generator.process_outcome(-1 * delta_c, reward_fun.value());
        } else {
            move_generator.process_outcome(0, reward_fun.value());
        }
    } else if (reward_fun == WL_BIASED_RUNTIME_AWARE) {
        if (delta_c < 0) {
            float reward = -1
                        * (move_outcome_stats.delta_cost_norm
                            + (0.5 - timing_bb_factor)
                                    * move_outcome_stats.delta_timing_cost_norm
                            + timing_bb_factor
                                    * move_outcome_stats.delta_bb_cost_norm);
            move_generator.process_outcome(reward, reward_fun.value());
        } else {
            move_generator.process_outcome(0, reward_fun.value());
        }
    }
}

bool placer_needs_lookahead(const t_vpr_setup& vpr_setup) {
    return (vpr_setup.PlacerOpts.place_algorithm.is_timing_driven());
}<|MERGE_RESOLUTION|>--- conflicted
+++ resolved
@@ -111,27 +111,11 @@
 static int num_swap_aborted = 0;
 static int num_ts_called = 0;
 
-<<<<<<< HEAD
-/* Expected crossing counts for nets with different #'s of pins.  From *
- * ICCAD 94 pp. 690 - 695 (with linear interpolation applied by me).   *
- * Multiplied to bounding box of a net to better estimate wire length  *
- * for higher fanout nets. Each entry is the correction factor for the *
- * fanout index-1                                                      */
-static const float cross_count[50] = {/* [0..49] */ 1.0, 1.0, 1.0, 1.0828,
-                                      1.1536, 1.2206, 1.2823, 1.3385, 1.3991, 1.4493, 1.4974, 1.5455, 1.5937,
-                                      1.6418, 1.6899, 1.7304, 1.7709, 1.8114, 1.8519, 1.8924, 1.9288, 1.9652,
-                                      2.0015, 2.0379, 2.0743, 2.1061, 2.1379, 2.1698, 2.2016, 2.2334, 2.2646,
-                                      2.2958, 2.3271, 2.3583, 2.3895, 2.4187, 2.4479, 2.4772, 2.5064, 2.5356,
-                                      2.5610, 2.5864, 2.6117, 2.6371, 2.6625, 2.6887, 2.7148, 2.7410, 2.7671,
-                                      2.7933};
-
 double cong_matrix[400][400];
 double cong_matrix_new[400][400];
 
 float congestion_tradeoff = 1.0;
 
-=======
->>>>>>> 51bd666e
 std::unique_ptr<FILE, decltype(&vtr::fclose)> f_move_stats_file(nullptr,
                                                                 vtr::fclose);
 
@@ -232,18 +216,6 @@
 
 static void free_placement_structs(const t_placer_opts& placer_opts, const t_noc_opts& noc_opts);
 
-<<<<<<< HEAD
-static void alloc_and_load_for_fast_cost_update(float place_cost_exp);
-
-static void free_fast_cost_update();
-
-static double comp_bb_cost(e_cost_methods method,const t_place_algorithm& place_algorithm);
-
-static void update_move_nets(int num_nets_affected);
-static void reset_move_nets(int num_nets_affected);
-
-=======
->>>>>>> 51bd666e
 static e_move_result try_swap(const t_annealing_state* state,
                               t_placer_costs* costs,
                               MoveGenerator& move_generator,
@@ -306,53 +278,10 @@
 
 static e_move_result assess_swap(double delta_c, double t,double cong_delta_c,double cost,const t_placer_opts& placer_opts);
 
-<<<<<<< HEAD
-static void get_non_updateable_bb(ClusterNetId net_id, t_bb* bb_coord_new);
-
-static void update_bb(ClusterNetId net_id, t_bb* bb_coord_new, t_bb* bb_edge_new, int xold, int yold, int xnew, int ynew);
-
-static int find_affected_nets_and_update_costs(
-    const t_place_algorithm& place_algorithm,
-    const PlaceDelayModel* delay_model,
-    const PlacerCriticalities* criticalities,
-    t_pl_blocks_to_be_moved& blocks_affected,
-    double& bb_delta_c,
-    double& timing_delta_c,
-    double& bb_cong_c,
-    const t_placer_opts& placer_opts);
-
-static void record_affected_net(const ClusterNetId net, int& num_affected_nets);
-
-static void update_net_bb(const ClusterNetId net,
-                          const t_pl_blocks_to_be_moved& blocks_affected,
-                          int iblk,
-                          const ClusterBlockId blk,
-                          const ClusterPinId blk_pin);
-static void update_td_delta_costs(const PlaceDelayModel* delay_model,
-                                  const PlacerCriticalities& criticalities,
-                                  const ClusterNetId net,
-                                  const ClusterPinId pin,
-                                  t_pl_blocks_to_be_moved& blocks_affected,
-                                  double& delta_timing_cost);
-
-=======
->>>>>>> 51bd666e
 static void update_placement_cost_normalization_factors(t_placer_costs* costs, const t_placer_opts& placer_opts, const t_noc_opts& noc_opts);
 
 static double get_total_cost(t_placer_costs* costs, const t_placer_opts& placer_opts, const t_noc_opts& noc_opts);
 
-<<<<<<< HEAD
-static double get_net_cost(ClusterNetId net_id, t_bb* bb_ptr);
-static double get_cong_cost(double chan_width);
-static void get_cong_matrix(ClusterNetId net_id, t_bb* bb_ptr);
-static void update_cong_matrix(ClusterNetId net_id, t_bb* bb_ptr_old, t_bb* bb_ptr_new);
-
-static void get_bb_from_scratch(ClusterNetId net_id, t_bb* coords, t_bb* num_on_edges);
-
-static double get_net_wirelength_estimate(ClusterNetId net_id, t_bb* bbptr);
-
-=======
->>>>>>> 51bd666e
 static void free_try_swap_arrays();
 
 static void outer_loop_update_timing_info(const t_placer_opts& placer_opts,
@@ -571,16 +500,12 @@
     /* Gets initial cost and loads bounding boxes. */
 
     if (placer_opts.place_algorithm.is_timing_driven()) {
-<<<<<<< HEAD
-        costs.bb_cost = comp_bb_cost(NORMAL,placer_opts.place_algorithm);
-=======
         if (cube_bb) {
-            costs.bb_cost = comp_bb_cost(NORMAL);
+            costs.bb_cost = comp_bb_cost(NORMAL,placer_opts.place_algorithm);
         } else {
             VTR_ASSERT_SAFE(!cube_bb);
             costs.bb_cost = comp_layer_bb_cost(NORMAL);
         }
->>>>>>> 51bd666e
 
         if(placer_opts.place_algorithm == CONGESTION_AWARE_PLACE){
             costs.cong_cost = get_cong_cost(placer_opts.congestion_tradeoff);
@@ -664,16 +589,12 @@
         VTR_ASSERT(placer_opts.place_algorithm == BOUNDING_BOX_PLACE);
 
         /* Total cost is the same as wirelength cost normalized*/
-<<<<<<< HEAD
-        costs.bb_cost = comp_bb_cost(NORMAL,placer_opts.place_algorithm);
-=======
         if (cube_bb) {
-            costs.bb_cost = comp_bb_cost(NORMAL);
+            costs.bb_cost = comp_bb_cost(NORMAL,placer_opts.place_algorithm);
         } else {
             VTR_ASSERT_SAFE(!cube_bb);
             costs.bb_cost = comp_layer_bb_cost(NORMAL);
         }
->>>>>>> 51bd666e
         costs.bb_cost_norm = 1 / costs.bb_cost;
         if(placer_opts.place_algorithm == CONGESTION_AWARE_PLACE){
             costs.cong_cost = get_cong_cost(placer_opts.congestion_tradeoff);
@@ -849,12 +770,8 @@
     if (skip_anneal == false) {
         //Table header
         VTR_LOG("\n");
-<<<<<<< HEAD
-        print_place_status_header();
         bool congest_flag = false;
-=======
         print_place_status_header(noc_opts.noc);
->>>>>>> 51bd666e
 
         /* Outer loop of the simulated annealing begins */
         do {
@@ -1222,16 +1139,6 @@
             }
             inner_crit_iter_count++;
         }
-<<<<<<< HEAD
-#ifdef VERBOSE
-        VTR_LOG("t = %g  cost = %g   bb_cost = %g timing_cost = %g move = %d\n",
-                state->t, costs->cost, costs->bb_cost, costs->timing_cost, inner_iter);
-        if (fabs((costs->bb_cost) - comp_bb_cost(CHECK,placer_opts.place_algorithm)) > (costs->bb_cost) * ERROR_TOL)
-            VPR_ERROR(VPR_ERROR_PLACE, "bb_cost is %g, comp_bb_cost is %g\n", costs->bb_cost, comp_bb_cost(CHECK,placer_opts.place_algorithm));
-            //"fabs((*bb_cost) - comp_bb_cost(CHECK)) > (*bb_cost) * ERROR_TOL");
-#endif
-=======
->>>>>>> 51bd666e
 
         /* Lines below prevent too much round-off error from accumulating
          * in the cost over many iterations (due to incremental updates).
@@ -1266,79 +1173,6 @@
     stats->calc_iteration_stats(*costs, state->move_lim);
 }
 
-<<<<<<< HEAD
-static void recompute_costs_from_scratch(const t_placer_opts& placer_opts,
-                                         const t_noc_opts& noc_opts,
-                                         const PlaceDelayModel* delay_model,
-                                         const PlacerCriticalities* criticalities,
-                                         t_placer_costs* costs) {
-    double new_bb_cost = recompute_bb_cost();
-    double new_cong_cost = 0.0;
-    if(placer_opts.place_algorithm == CONGESTION_AWARE_PLACE){
-        new_cong_cost = get_cong_cost(placer_opts.congestion_tradeoff);
-    }
-    if (fabs(new_bb_cost - costs->bb_cost) > costs->bb_cost * ERROR_TOL) {
-        std::string msg = vtr::string_fmt(
-            "in recompute_costs_from_scratch: new_bb_cost = %g, old bb_cost = %g\n",
-            new_bb_cost, costs->bb_cost);
-        VPR_ERROR(VPR_ERROR_PLACE, msg.c_str());
-    }
-    costs->bb_cost = new_bb_cost;
-    costs->cong_cost = new_cong_cost;
-    if (placer_opts.place_algorithm.is_timing_driven()) {
-        double new_timing_cost = 0.;
-        comp_td_costs(delay_model, *criticalities, &new_timing_cost);
-        if (fabs(
-                new_timing_cost
-                - costs->timing_cost)
-            > costs->timing_cost * ERROR_TOL) {
-            std::string msg = vtr::string_fmt(
-                "in recompute_costs_from_scratch: new_timing_cost = %g, old timing_cost = %g, ERROR_TOL = %g\n",
-                new_timing_cost, costs->timing_cost, ERROR_TOL);
-            VPR_ERROR(VPR_ERROR_PLACE, msg.c_str());
-        }
-        costs->timing_cost = new_timing_cost;
-    } else {
-        VTR_ASSERT(placer_opts.place_algorithm == BOUNDING_BOX_PLACE);
-
-        costs->cost = new_bb_cost * costs->bb_cost_norm;
-    }
-
-    if (noc_opts.noc) {
-        double new_noc_aggregate_bandwidth_cost = 0.;
-        double new_noc_latency_cost = 0.;
-        recompute_noc_costs(new_noc_aggregate_bandwidth_cost, new_noc_latency_cost);
-
-        if (fabs(
-                new_noc_aggregate_bandwidth_cost
-                - costs->noc_aggregate_bandwidth_cost)
-            > costs->noc_aggregate_bandwidth_cost * ERROR_TOL) {
-            std::string msg = vtr::string_fmt(
-                "in recompute_costs_from_scratch: new_noc_aggregate_bandwidth_cost = %g, old noc_aggregate_bandwidth_cost = %g, ERROR_TOL = %g\n",
-                new_noc_aggregate_bandwidth_cost, costs->noc_aggregate_bandwidth_cost, ERROR_TOL);
-            VPR_ERROR(VPR_ERROR_PLACE, msg.c_str());
-        }
-        costs->noc_aggregate_bandwidth_cost = new_noc_aggregate_bandwidth_cost;
-
-        // only check if the recomputed cost and the current noc latency cost are within the error tolerance if the cost is above 1 picosecond.
-        // Otherwise, there is no need to check (we expect the latency cost to be above the threshold of 1 picosecond)
-        if (new_noc_latency_cost > MIN_EXPECTED_NOC_LATENCY_COST) {
-            if (fabs(
-                    new_noc_latency_cost
-                    - costs->noc_latency_cost)
-                > costs->noc_latency_cost * ERROR_TOL) {
-                std::string msg = vtr::string_fmt(
-                    "in recompute_costs_from_scratch: new_noc_latency_cost = %g, old noc_latency_cost = %g, ERROR_TOL = %g\n",
-                    new_noc_latency_cost, costs->noc_latency_cost, ERROR_TOL);
-                VPR_ERROR(VPR_ERROR_PLACE, msg.c_str());
-            }
-        }
-        costs->noc_latency_cost = new_noc_latency_cost;
-    }
-}
-
-=======
->>>>>>> 51bd666e
 /*only count non-global connections */
 static int count_connections() {
     int count = 0;
@@ -1439,55 +1273,6 @@
     return init_temp;
 }
 
-<<<<<<< HEAD
-static void update_move_nets(int num_nets_affected) {
-    /* update net cost functions and reset flags. */
-    auto& cluster_ctx = g_vpr_ctx.clustering();
-    auto& place_move_ctx = g_placer_ctx.mutable_move();
-    auto& device_ctx = g_vpr_ctx.device();
-
-
-    for (int inet_affected = 0; inet_affected < num_nets_affected;
-         inet_affected++) {
-        ClusterNetId net_id = ts_nets_to_update[inet_affected];
-
-        place_move_ctx.bb_coords[net_id] = ts_bb_coord_new[net_id];
-        if (cluster_ctx.clb_nlist.net_sinks(net_id).size() >= SMALL_NET)
-            place_move_ctx.bb_num_on_edges[net_id] = ts_bb_edge_new[net_id];
-
-        net_cost[net_id] = proposed_net_cost[net_id];
-
-        /* negative proposed_net_cost value is acting as a flag. */
-        proposed_net_cost[net_id] = -1;
-        bb_updated_before[net_id] = NOT_UPDATED_YET;
-    }
-
-    for(int i=0;i<int(device_ctx.grid.width());i++){
-        for(int j=0;j<int(device_ctx.grid.height());j++){
-            cong_matrix[i][j] = cong_matrix_new[i][j];
-        }
-    }
-}
-
-static void reset_move_nets(int num_nets_affected) {
-    // VTR_LOG("in reset:\n\n");
-    auto& device_ctx = g_vpr_ctx.device();
-    for(int i=0;i<int(device_ctx.grid.width());i++){
-        for(int j=0;j<int(device_ctx.grid.height());j++){
-            cong_matrix_new[i][j] = cong_matrix[i][j];
-        }
-    }
-    /* Reset the net cost function flags first. */
-    for (int inet_affected = 0; inet_affected < num_nets_affected;
-         inet_affected++) {
-        ClusterNetId net_id = ts_nets_to_update[inet_affected];
-        proposed_net_cost[net_id] = -1;
-        bb_updated_before[net_id] = NOT_UPDATED_YET;
-    }
-}
-
-=======
->>>>>>> 51bd666e
 /**
  * @brief Pick some block and moves it to another spot.
  *
@@ -1622,16 +1407,9 @@
         //
         //Also find all the pins affected by the swap, and calculates new connection
         //delays and timing costs and store them in proposed_* data structures.
-<<<<<<< HEAD
-        int num_nets_affected = find_affected_nets_and_update_costs(
-            place_algorithm, delay_model, criticalities, blocks_affected,
-            bb_delta_c, timing_delta_c, cong_delta_c, placer_opts);
-        // VTR_LOG("bb_delta_c = %5.5f, timing_delta_c = %5.5f,cong_delta_c = %5.5f\n",bb_delta_c, timing_delta_c,cong_delta_c,placer_opts);
-=======
         find_affected_nets_and_update_costs(place_algorithm, delay_model, criticalities, 
                                             blocks_affected, bb_delta_c, timing_delta_c);
 
->>>>>>> 51bd666e
         //For setup slack analysis, we first do a timing analysis to get the newest
         //slack values resulted from the proposed block moves. If the move turns out
         //to be accepted, we keep the updated slack values and commit the block moves.
@@ -1851,138 +1629,10 @@
     return move_outcome;
 }
 
-<<<<<<< HEAD
-/**
- * @brief Find all the nets and pins affected by this swap and update costs.
- *
- * Find all the nets affected by this swap and update the bounding box (wiring)
- * costs. This cost function doesn't depend on the timing info.
- *
- * Find all the connections affected by this swap and update the timing cost.
- * For a connection to be affected, it not only needs to be on or driven by
- * a block, but it also needs to have its delay changed. Otherwise, it will
- * not be added to the affected_pins structure.
- *
- * For more, see update_td_delta_costs().
- *
- * The timing costs are calculated by getting the new connection delays,
- * multiplied by the connection criticalities returned by the timing
- * analyzer. These timing costs are stored in the proposed_* data structures.
- *
- * The change in the bounding box cost is stored in `bb_delta_c`.
- * The change in the timing cost is stored in `timing_delta_c`.
- *
- * @return The number of affected nets.
- */
-static int find_affected_nets_and_update_costs(
-    const t_place_algorithm& place_algorithm,
-    const PlaceDelayModel* delay_model,
-    const PlacerCriticalities* criticalities,
-    t_pl_blocks_to_be_moved& blocks_affected,
-    double& bb_delta_c,
-    double& timing_delta_c,
-    double& bb_cong_c,
-    const t_placer_opts& placer_opts) {    
-
-    VTR_ASSERT_SAFE(bb_delta_c == 0.);
-    VTR_ASSERT_SAFE(timing_delta_c == 0.);
-    auto& cluster_ctx = g_vpr_ctx.clustering();
-
-    auto& place_move_ctx = g_placer_ctx.mutable_move();
-    
-
-    int num_affected_nets = 0;
-
-    double before_cost = 0.0;
-
-    if(place_algorithm == CONGESTION_AWARE_PLACE){
-        before_cost = get_cong_cost(placer_opts.congestion_tradeoff);
-    }
-    for (int iblk = 0; iblk < blocks_affected.num_moved_blocks; iblk++) {
-        ClusterBlockId blk = blocks_affected.moved_blocks[iblk].block_num;
-
-        /* Go through all the pins in the moved block. */
-        for (ClusterPinId blk_pin : cluster_ctx.clb_nlist.block_pins(blk)) {
-            ClusterNetId net_id = cluster_ctx.clb_nlist.pin_net(blk_pin);
-            VTR_ASSERT_SAFE_MSG(net_id,
-                                "Only valid nets should be found in compressed netlist block pins");
-
-            if (cluster_ctx.clb_nlist.net_is_ignored(net_id))
-                //TODO: Do we require anyting special here for global nets?
-                //"Global nets are assumed to span the whole chip, and do not effect costs."
-                continue;
-
-            /* Record effected nets */
-            record_affected_net(net_id, num_affected_nets);
-
-            /* Update the net bounding boxes. */
-            update_net_bb(net_id, blocks_affected, iblk, blk, blk_pin);
-            
-
-            if (place_algorithm.is_timing_driven()) {
-                /* Determine the change in connection delay and timing cost. */
-                update_td_delta_costs(delay_model, *criticalities, net_id,
-                                      blk_pin, blocks_affected, timing_delta_c);
-            }
-        }
-    }
-
-    /* Now update the bounding box costs (since the net bounding     *
-     * boxes are up-to-date). The cost is only updated once per net. */
-    for (int inet_affected = 0; inet_affected < num_affected_nets;
-         inet_affected++) {
-        ClusterNetId net_id = ts_nets_to_update[inet_affected];
-
-        if(place_algorithm == CONGESTION_AWARE_PLACE){
-            update_cong_matrix(net_id,&place_move_ctx.bb_coords[net_id],&ts_bb_coord_new[net_id]);
-        }
-
-        proposed_net_cost[net_id] = get_net_cost(net_id,
-                                                 &ts_bb_coord_new[net_id]);
-        bb_delta_c += proposed_net_cost[net_id] - net_cost[net_id];
-    }
-
-    // bb_delta_c = get_cong_cost()-before_cost;
-
-    if(place_algorithm == CONGESTION_AWARE_PLACE){
-        bb_cong_c = get_cong_cost(placer_opts.congestion_tradeoff)-before_cost;
-    }
-    // VTR_LOG("cong cost is= %0.3f\n",bb_cong_c);
-    return num_affected_nets;
-}
-
-///@brief Record effected nets.
-static void record_affected_net(const ClusterNetId net,
-                                int& num_affected_nets) {
-    /* Record effected nets. */
-    if (proposed_net_cost[net] < 0.) {
-        /* Net not marked yet. */
-        ts_nets_to_update[num_affected_nets] = net;
-        num_affected_nets++;
-
-        /* Flag to say we've marked this net. */
-        proposed_net_cost[net] = 1.;
-    }
-}
-
-/**
- * @brief Update the net bounding boxes.
- *
- * Do not update the net cost here since it should only
- * be updated once per net, not once per pin.
- */
-static void update_net_bb(const ClusterNetId net,
-                          const t_pl_blocks_to_be_moved& blocks_affected,
-                          int iblk,
-                          const ClusterBlockId blk,
-                          const ClusterPinId blk_pin) {
-    auto& cluster_ctx = g_vpr_ctx.clustering();
-=======
 static bool is_cube_bb(const e_place_bounding_box_mode place_bb_mode,
                        const RRGraphView& rr_graph) {
     bool cube_bb;
     const int number_layers = g_vpr_ctx.device().grid.get_num_layers();
->>>>>>> 51bd666e
 
     // If the FPGA has only layer, then we can only use cube bounding box
     if (number_layers == 1) {
@@ -2129,13 +1779,8 @@
 
 static e_move_result assess_swap(double delta_c, double t, double cong_delta_c, double cost, const t_placer_opts& placer_opts) {
     /* Returns: 1 -> move accepted, 0 -> rejected. */
-<<<<<<< HEAD
     if (delta_c <= 0 && ((cong_delta_c <= 0) || (cost <= 20.0) || (placer_opts.place_algorithm != CONGESTION_AWARE_PLACE))) {
-=======
-    VTR_LOGV_DEBUG(g_vpr_ctx.placement().f_placer_debug, "\tTemperature is: %e delta_c is %e\n", t, delta_c);
-    if (delta_c <= 0) {
-        VTR_LOGV_DEBUG(g_vpr_ctx.placement().f_placer_debug, "\t\tMove is accepted(delta_c < 0)\n");
->>>>>>> 51bd666e
+        VTR_LOGV_DEBUG(g_vpr_ctx.placement().f_placer_debug, "\tTemperature is: %e delta_c is %e\n", t, delta_c);
         return ACCEPTED;
     }
 
@@ -2146,13 +1791,9 @@
 
     float fnum = vtr::frand();
     float prob_fac = std::exp(-delta_c / t);
-<<<<<<< HEAD
     float prob_fac_cong = std::exp(-cong_delta_c / t);
     if (prob_fac > fnum && (prob_fac_cong>fnum || placer_opts.place_algorithm != CONGESTION_AWARE_PLACE)) {
-=======
-    if (prob_fac > fnum) {
         VTR_LOGV_DEBUG(g_vpr_ctx.placement().f_placer_debug, "\t\tMove is accepted(hill climbing)\n");
->>>>>>> 51bd666e
         return ACCEPTED;
     }
     VTR_LOGV_DEBUG(g_vpr_ctx.placement().f_placer_debug, "\t\tMove is rejected(hill climbing)\n");
@@ -2235,99 +1876,6 @@
     }
 }
 
-<<<<<<< HEAD
-//Returns true if 'net' is driven by one of the blocks in 'blocks_affected'
-static bool driven_by_moved_block(const ClusterNetId net,
-                                  const t_pl_blocks_to_be_moved& blocks_affected) {
-    auto& cluster_ctx = g_vpr_ctx.clustering();
-
-    ClusterBlockId net_driver_block = cluster_ctx.clb_nlist.net_driver_block(
-        net);
-    for (int iblk = 0; iblk < blocks_affected.num_moved_blocks; iblk++) {
-        if (net_driver_block == blocks_affected.moved_blocks[iblk].block_num) {
-            return true;
-        }
-    }
-    return false;
-}
-
-/* Finds the cost from scratch.  Done only when the placement   *
- * has been radically changed (i.e. after initial placement).   *
- * Otherwise find the cost change incrementally.  If method     *
- * check is NORMAL, we find bounding boxes that are updateable  *
- * for the larger nets.  If method is CHECK, all bounding boxes *
- * are found via the non_updateable_bb routine, to provide a    *
- * cost which can be used to check the correctness of the       *
- * other routine.                                               */
-static double comp_bb_cost(e_cost_methods method, const t_place_algorithm& place_algorithm) {
-    double cost = 0;
-    double expected_wirelength = 0.0;
-    auto& cluster_ctx = g_vpr_ctx.clustering();
-    auto& place_move_ctx = g_placer_ctx.mutable_move();
-    auto& device_ctx = g_vpr_ctx.device();
-    // VTR_LOG("\n\n\nwidth = %d and height= %d\n\n\n",device_ctx.grid.width(), device_ctx.grid.height());
-    if(place_algorithm == CONGESTION_AWARE_PLACE){
-        for(int i = 0; i < int(device_ctx.grid.width()); i++){
-            for(int j = 0; j < int(device_ctx.grid.height()); j++){
-                cong_matrix[i][j] = 0.0;
-                // cong_matrix_new[i][j] = 0.0;
-            }
-        }
-    }
-
-    for (auto net_id : cluster_ctx.clb_nlist.nets()) {       /* for each net ... */
-        if (!cluster_ctx.clb_nlist.net_is_ignored(net_id)) { /* Do only if not ignored. */
-            /* Small nets don't use incremental updating on their bounding boxes, *
-             * so they can use a fast bounding box calculator.                    */
-            if (cluster_ctx.clb_nlist.net_sinks(net_id).size() >= SMALL_NET
-                && method == NORMAL) {
-                get_bb_from_scratch(net_id, &place_move_ctx.bb_coords[net_id],
-                                    &place_move_ctx.bb_num_on_edges[net_id]);
-            } else {
-                get_non_updateable_bb(net_id,
-                                      &place_move_ctx.bb_coords[net_id]);
-            }
-
-            if(place_algorithm == CONGESTION_AWARE_PLACE){
-                get_cong_matrix(net_id,&place_move_ctx.bb_coords[net_id]);
-            }
-
-            net_cost[net_id] = get_net_cost(net_id,
-                                            &place_move_ctx.bb_coords[net_id]);
-            cost += net_cost[net_id];
-            if (method == CHECK)
-                expected_wirelength += get_net_wirelength_estimate(net_id,
-                                                                   &place_move_ctx.bb_coords[net_id]);
-        }
-    }
-
-    if(place_algorithm == CONGESTION_AWARE_PLACE){
-        for(int i = 0; i < int(device_ctx.grid.width()); i++){
-            for(int j = 0; j < int(device_ctx.grid.height()); j++){
-                cong_matrix_new[i][j] = cong_matrix[i][j];
-            }
-        }
-    }
-
-    // cost = get_cong_cost();
-    if(place_algorithm == CONGESTION_AWARE_PLACE){
-        for(int i=0;i<int(device_ctx.grid.width());i++){
-            for(int j=0;j<int(device_ctx.grid.height());j++){
-                VTR_LOG("%4.0f\t",cong_matrix[i][j]);
-            }
-            VTR_LOG("\n");
-        }
-    }
-    if (method == CHECK) {
-        VTR_LOG("\n");
-        VTR_LOG("BB estimate of min-dist (placement) wire length: %.0f\n",
-                expected_wirelength);
-    }
-    return cost;
-}
-
-=======
->>>>>>> 51bd666e
 /* Allocates the major structures needed only by the placer, primarily for *
  * computing costs quickly and such.                                       */
 static void alloc_and_load_placement_structs(float place_cost_exp,
@@ -2478,604 +2026,6 @@
     vtr::release_memory(place_ctx.compressed_block_grids);
 }
 
-<<<<<<< HEAD
-/* This routine finds the bounding box of each net from scratch (i.e.   *
- * from only the block location information).  It updates both the       *
- * coordinate and number of pins on each edge information.  It           *
- * should only be called when the bounding box information is not valid. */
-static void get_bb_from_scratch(ClusterNetId net_id, t_bb* coords, t_bb* num_on_edges) {
-    int pnum, x, y, xmin, xmax, ymin, ymax;
-    int xmin_edge, xmax_edge, ymin_edge, ymax_edge;
-
-    auto& cluster_ctx = g_vpr_ctx.clustering();
-    auto& place_ctx = g_vpr_ctx.placement();
-    auto& device_ctx = g_vpr_ctx.device();
-    auto& grid = device_ctx.grid;
-
-    ClusterBlockId bnum = cluster_ctx.clb_nlist.net_driver_block(net_id);
-    pnum = net_pin_to_tile_pin_index(net_id, 0);
-    VTR_ASSERT(pnum >= 0);
-    x = place_ctx.block_locs[bnum].loc.x
-        + physical_tile_type(bnum)->pin_width_offset[pnum];
-    y = place_ctx.block_locs[bnum].loc.y
-        + physical_tile_type(bnum)->pin_height_offset[pnum];
-
-    x = max(min<int>(x, grid.width() - 2), 1);
-    y = max(min<int>(y, grid.height() - 2), 1);
-
-    xmin = x;
-    ymin = y;
-    xmax = x;
-    ymax = y;
-    xmin_edge = 1;
-    ymin_edge = 1;
-    xmax_edge = 1;
-    ymax_edge = 1;
-
-    for (auto pin_id : cluster_ctx.clb_nlist.net_sinks(net_id)) {
-        bnum = cluster_ctx.clb_nlist.pin_block(pin_id);
-        pnum = tile_pin_index(pin_id);
-        x = place_ctx.block_locs[bnum].loc.x
-            + physical_tile_type(bnum)->pin_width_offset[pnum];
-        y = place_ctx.block_locs[bnum].loc.y
-            + physical_tile_type(bnum)->pin_height_offset[pnum];
-
-        /* Code below counts IO blocks as being within the 1..grid.width()-2, 1..grid.height()-2 clb array. *
-         * This is because channels do not go out of the 0..grid.width()-2, 0..grid.height()-2 range, and   *
-         * I always take all channels impinging on the bounding box to be within   *
-         * that bounding box.  Hence, this "movement" of IO blocks does not affect *
-         * the which channels are included within the bounding box, and it         *
-         * simplifies the code a lot.                                              */
-
-        x = max(min<int>(x, grid.width() - 2), 1);  //-2 for no perim channels
-        y = max(min<int>(y, grid.height() - 2), 1); //-2 for no perim channels
-
-        if (x == xmin) {
-            xmin_edge++;
-        }
-        if (x == xmax) { /* Recall that xmin could equal xmax -- don't use else */
-            xmax_edge++;
-        } else if (x < xmin) {
-            xmin = x;
-            xmin_edge = 1;
-        } else if (x > xmax) {
-            xmax = x;
-            xmax_edge = 1;
-        }
-
-        if (y == ymin) {
-            ymin_edge++;
-        }
-        if (y == ymax) {
-            ymax_edge++;
-        } else if (y < ymin) {
-            ymin = y;
-            ymin_edge = 1;
-        } else if (y > ymax) {
-            ymax = y;
-            ymax_edge = 1;
-        }
-    }
-
-    /* Copy the coordinates and number on edges information into the proper   *
-     * structures.                                                            */
-    coords->xmin = xmin;
-    coords->xmax = xmax;
-    coords->ymin = ymin;
-    coords->ymax = ymax;
-
-    num_on_edges->xmin = xmin_edge;
-    num_on_edges->xmax = xmax_edge;
-    num_on_edges->ymin = ymin_edge;
-    num_on_edges->ymax = ymax_edge;
-}
-
-static double wirelength_crossing_count(size_t fanout) {
-    /* Get the expected "crossing count" of a net, based on its number *
-     * of pins.  Extrapolate for very large nets.                      */
-    
-    if (fanout > 50) {
-        return 2.7933 + 0.02616 * (fanout - 50);
-    } else {
-        return cross_count[fanout - 1];
-    }
-}
-
-static double get_net_wirelength_estimate(ClusterNetId net_id, t_bb* bbptr) {
-    /* WMF: Finds the estimate of wirelength due to one net by looking at   *
-     * its coordinate bounding box.                                         */
-
-    double ncost, crossing;
-    auto& cluster_ctx = g_vpr_ctx.clustering();
-
-    crossing = wirelength_crossing_count(
-        cluster_ctx.clb_nlist.net_pins(net_id).size());
-
-    /* Could insert a check for xmin == xmax.  In that case, assume  *
-     * connection will be made with no bends and hence no x-cost.    *
-     * Same thing for y-cost.                                        */
-
-    /* Cost = wire length along channel * cross_count / average      *
-     * channel capacity.   Do this for x, then y direction and add.  */
-
-    ncost = (bbptr->xmax - bbptr->xmin + 1) * crossing;
-
-    ncost += (bbptr->ymax - bbptr->ymin + 1) * crossing;
-
-    return (ncost);
-}
-
-static void update_cong_matrix(ClusterNetId net_id, t_bb* bb_ptr_old, t_bb* bb_ptr_new){
-    /* Finds the cost due to one net by looking at its coordinate bounding  *
-     * box.                                                                 */
-    // auto& cluster_ctx = g_vpr_ctx.clustering();
-
-    /* Could insert a check for xmin == xmax.  In that case, assume  *
-     * connection will be made with no bends and hence no x-cost.    *
-     * Same thing for y-cost.                                        */
-
-    /* Cost = wire length along channel * cross_count / average      *
-     * channel capacity.   Do this for x, then y direction and add.  */
-    for(int i = bb_ptr_old->xmin; i < bb_ptr_old->xmax; i++){
-        for(int j = bb_ptr_old->ymin; j < bb_ptr_old->ymax; j++){
-            cong_matrix_new[i][j] -= get_net_wirelength_estimate(net_id,bb_ptr_old)/double((bb_ptr_old->xmax - bb_ptr_old->xmin + 1)*(bb_ptr_old->ymax - bb_ptr_old->ymin + 1));
-        }
-    }
-    for(int i = bb_ptr_new->xmin; i < bb_ptr_new->xmax; i++){
-        for(int j = bb_ptr_new->ymin; j < bb_ptr_new->ymax; j++){
-            cong_matrix_new[i][j] +=  get_net_wirelength_estimate(net_id,bb_ptr_new)/double((bb_ptr_new->xmax - bb_ptr_new->xmin + 1)*(bb_ptr_new->ymax - bb_ptr_new->ymin + 1));
-        }
-    }
-}
-
-
-static void get_cong_matrix(ClusterNetId net_id, t_bb* bbptr) {
-    /* Finds the cost due to one net by looking at its coordinate bounding  *
-     * box.                                                                 */
-    // auto& cluster_ctx = g_vpr_ctx.clustering();
-
-    /* Could insert a check for xmin == xmax.  In that case, assume  *
-     * connection will be made with no bends and hence no x-cost.    *
-     * Same thing for y-cost.                                        */
-
-    /* Cost = wire length along channel * cross_count / average      *
-     * channel capacity.   Do this for x, then y direction and add.  */
-    for(int i=bbptr->xmin;i<bbptr->xmax;i++){
-        for(int j=bbptr->ymin;j<bbptr->ymax;j++){
-            cong_matrix[i][j] +=  get_net_wirelength_estimate(net_id,bbptr)/double((bbptr->xmax - bbptr->xmin + 1)*(bbptr->ymax - bbptr->ymin + 1));
-        }
-    }
-}
-
-
-static double get_cong_cost(double chan_width) {
-    auto& device_ctx = g_vpr_ctx.device();
-    double max = 0.0;
-    double avg = 1e-4,var=0.0;
-    double num = 0.0;
-    double max_width = chan_width;
-    for(int i=0;i<int(device_ctx.grid.width());i++){
-        for(int j=0;j<int(device_ctx.grid.height());j++){
-            if(max<cong_matrix_new[i][j]){
-                max = cong_matrix_new[i][j];
-            }
-        }
-    }
-
-    for(int i=0;i<int(device_ctx.grid.width());i++){
-        for(int j=0;j<int(device_ctx.grid.height());j++){
-            if(cong_matrix_new[i][j]>max_width){
-                avg+=cong_matrix_new[i][j]-max_width;
-                num+=1.0;
-            }
-        }
-    }
-
-    for(int i=0;i<int(device_ctx.grid.width());i++){
-        for(int j=0;j<int(device_ctx.grid.height());j++){
-            double var_var=cong_matrix_new[i][j]-avg;
-            var_var = var_var*var_var;
-            var += var_var;
-        }
-    }
-    var = var/double((device_ctx.grid.width()*device_ctx.grid.height()));
-    return avg;
-}
-
-static double get_net_cost(ClusterNetId net_id, t_bb* bbptr) {
-    /* Finds the cost due to one net by looking at its coordinate bounding  *
-     * box.                                                                 */
-
-    double ncost, crossing;
-    auto& cluster_ctx = g_vpr_ctx.clustering();
-
-    crossing = wirelength_crossing_count(
-        cluster_ctx.clb_nlist.net_pins(net_id).size());
-
-    /* Could insert a check for xmin == xmax.  In that case, assume  *
-     * connection will be made with no bends and hence no x-cost.    *
-     * Same thing for y-cost.                                        */
-
-    /* Cost = wire length along channel * cross_count / average      *
-     * channel capacity.   Do this for x, then y direction and add.  */
-
-    ncost = (bbptr->xmax - bbptr->xmin + 1) * crossing
-            * chanx_place_cost_fac[bbptr->ymax][bbptr->ymin - 1];
-
-    ncost += (bbptr->ymax - bbptr->ymin + 1) * crossing
-             * chany_place_cost_fac[bbptr->xmax][bbptr->xmin - 1];
-
-    return (ncost);
-}
-
-/* Finds the bounding box of a net and stores its coordinates in the  *
- * bb_coord_new data structure.  This routine should only be called   *
- * for small nets, since it does not determine enough information for *
- * the bounding box to be updated incrementally later.                *
- * Currently assumes channels on both sides of the CLBs forming the   *
- * edges of the bounding box can be used.  Essentially, I am assuming *
- * the pins always lie on the outside of the bounding box.            */
-static void get_non_updateable_bb(ClusterNetId net_id, t_bb* bb_coord_new) {
-    //TODO: account for multiple physical pin instances per logical pin
-
-    int xmax, ymax, xmin, ymin, x, y;
-    int pnum;
-
-    auto& cluster_ctx = g_vpr_ctx.clustering();
-    auto& place_ctx = g_vpr_ctx.placement();
-    auto& device_ctx = g_vpr_ctx.device();
-
-    ClusterBlockId bnum = cluster_ctx.clb_nlist.net_driver_block(net_id);
-    pnum = net_pin_to_tile_pin_index(net_id, 0);
-
-    x = place_ctx.block_locs[bnum].loc.x
-        + physical_tile_type(bnum)->pin_width_offset[pnum];
-    y = place_ctx.block_locs[bnum].loc.y
-        + physical_tile_type(bnum)->pin_height_offset[pnum];
-
-    xmin = x;
-    ymin = y;
-    xmax = x;
-    ymax = y;
-
-    for (auto pin_id : cluster_ctx.clb_nlist.net_sinks(net_id)) {
-        bnum = cluster_ctx.clb_nlist.pin_block(pin_id);
-        pnum = tile_pin_index(pin_id);
-        x = place_ctx.block_locs[bnum].loc.x
-            + physical_tile_type(bnum)->pin_width_offset[pnum];
-        y = place_ctx.block_locs[bnum].loc.y
-            + physical_tile_type(bnum)->pin_height_offset[pnum];
-
-        if (x < xmin) {
-            xmin = x;
-        } else if (x > xmax) {
-            xmax = x;
-        }
-
-        if (y < ymin) {
-            ymin = y;
-        } else if (y > ymax) {
-            ymax = y;
-        }
-    }
-
-    /* Now I've found the coordinates of the bounding box.  There are no *
-     * channels beyond device_ctx.grid.width()-2 and                     *
-     * device_ctx.grid.height() - 2, so I want to clip to that.  As well,*
-     * since I'll always include the channel immediately below and the   *
-     * channel immediately to the left of the bounding box, I want to    *
-     * clip to 1 in both directions as well (since minimum channel index *
-     * is 0).  See route_common.cpp for a channel diagram.               */
-
-    bb_coord_new->xmin = max(min<int>(xmin, device_ctx.grid.width() - 2), 1);  //-2 for no perim channels
-    bb_coord_new->ymin = max(min<int>(ymin, device_ctx.grid.height() - 2), 1); //-2 for no perim channels
-    bb_coord_new->xmax = max(min<int>(xmax, device_ctx.grid.width() - 2), 1);  //-2 for no perim channels
-    bb_coord_new->ymax = max(min<int>(ymax, device_ctx.grid.height() - 2), 1); //-2 for no perim channels
-}
-
-static void update_bb(ClusterNetId net_id, t_bb* bb_coord_new, t_bb* bb_edge_new, int xold, int yold, int xnew, int ynew) {
-    /* Updates the bounding box of a net by storing its coordinates in    *
-     * the bb_coord_new data structure and the number of blocks on each   *
-     * edge in the bb_edge_new data structure.  This routine should only  *
-     * be called for large nets, since it has some overhead relative to   *
-     * just doing a brute force bounding box calculation.  The bounding   *
-     * box coordinate and edge information for inet must be valid before  *
-     * this routine is called.                                            *
-     * Currently assumes channels on both sides of the CLBs forming the   *
-     * edges of the bounding box can be used.  Essentially, I am assuming *
-     * the pins always lie on the outside of the bounding box.            *
-     * The x and y coordinates are the pin's x and y coordinates.         */
-    /* IO blocks are considered to be one cell in for simplicity.         */
-    //TODO: account for multiple physical pin instances per logical pin
-    const t_bb *curr_bb_edge, *curr_bb_coord;
-
-    auto& device_ctx = g_vpr_ctx.device();
-    auto& place_move_ctx = g_placer_ctx.move();
-
-    xnew = max(min<int>(xnew, device_ctx.grid.width() - 2), 1);  //-2 for no perim channels
-    ynew = max(min<int>(ynew, device_ctx.grid.height() - 2), 1); //-2 for no perim channels
-    xold = max(min<int>(xold, device_ctx.grid.width() - 2), 1);  //-2 for no perim channels
-    yold = max(min<int>(yold, device_ctx.grid.height() - 2), 1); //-2 for no perim channels
-
-    /* Check if the net had been updated before. */
-    if (bb_updated_before[net_id] == GOT_FROM_SCRATCH) {
-        /* The net had been updated from scratch, DO NOT update again! */
-        return;
-    } else if (bb_updated_before[net_id] == NOT_UPDATED_YET) {
-        /* The net had NOT been updated before, could use the old values */
-        curr_bb_coord = &place_move_ctx.bb_coords[net_id];
-        curr_bb_edge = &place_move_ctx.bb_num_on_edges[net_id];
-        bb_updated_before[net_id] = UPDATED_ONCE;
-    } else {
-        /* The net had been updated before, must use the new values */
-        curr_bb_coord = bb_coord_new;
-        curr_bb_edge = bb_edge_new;
-    }
-
-    /* Check if I can update the bounding box incrementally. */
-
-    if (xnew < xold) { /* Move to left. */
-
-        /* Update the xmax fields for coordinates and number of edges first. */
-
-        if (xold == curr_bb_coord->xmax) { /* Old position at xmax. */
-            if (curr_bb_edge->xmax == 1) {
-                get_bb_from_scratch(net_id, bb_coord_new, bb_edge_new);
-                bb_updated_before[net_id] = GOT_FROM_SCRATCH;
-                return;
-            } else {
-                bb_edge_new->xmax = curr_bb_edge->xmax - 1;
-                bb_coord_new->xmax = curr_bb_coord->xmax;
-            }
-        } else { /* Move to left, old postion was not at xmax. */
-            bb_coord_new->xmax = curr_bb_coord->xmax;
-            bb_edge_new->xmax = curr_bb_edge->xmax;
-        }
-
-        /* Now do the xmin fields for coordinates and number of edges. */
-
-        if (xnew < curr_bb_coord->xmin) { /* Moved past xmin */
-            bb_coord_new->xmin = xnew;
-            bb_edge_new->xmin = 1;
-        } else if (xnew == curr_bb_coord->xmin) { /* Moved to xmin */
-            bb_coord_new->xmin = xnew;
-            bb_edge_new->xmin = curr_bb_edge->xmin + 1;
-        } else { /* Xmin unchanged. */
-            bb_coord_new->xmin = curr_bb_coord->xmin;
-            bb_edge_new->xmin = curr_bb_edge->xmin;
-        }
-        /* End of move to left case. */
-
-    } else if (xnew > xold) { /* Move to right. */
-
-        /* Update the xmin fields for coordinates and number of edges first. */
-
-        if (xold == curr_bb_coord->xmin) { /* Old position at xmin. */
-            if (curr_bb_edge->xmin == 1) {
-                get_bb_from_scratch(net_id, bb_coord_new, bb_edge_new);
-                bb_updated_before[net_id] = GOT_FROM_SCRATCH;
-                return;
-            } else {
-                bb_edge_new->xmin = curr_bb_edge->xmin - 1;
-                bb_coord_new->xmin = curr_bb_coord->xmin;
-            }
-        } else { /* Move to right, old position was not at xmin. */
-            bb_coord_new->xmin = curr_bb_coord->xmin;
-            bb_edge_new->xmin = curr_bb_edge->xmin;
-        }
-
-        /* Now do the xmax fields for coordinates and number of edges. */
-
-        if (xnew > curr_bb_coord->xmax) { /* Moved past xmax. */
-            bb_coord_new->xmax = xnew;
-            bb_edge_new->xmax = 1;
-        } else if (xnew == curr_bb_coord->xmax) { /* Moved to xmax */
-            bb_coord_new->xmax = xnew;
-            bb_edge_new->xmax = curr_bb_edge->xmax + 1;
-        } else { /* Xmax unchanged. */
-            bb_coord_new->xmax = curr_bb_coord->xmax;
-            bb_edge_new->xmax = curr_bb_edge->xmax;
-        }
-        /* End of move to right case. */
-
-    } else { /* xnew == xold -- no x motion. */
-        bb_coord_new->xmin = curr_bb_coord->xmin;
-        bb_coord_new->xmax = curr_bb_coord->xmax;
-        bb_edge_new->xmin = curr_bb_edge->xmin;
-        bb_edge_new->xmax = curr_bb_edge->xmax;
-    }
-
-    /* Now account for the y-direction motion. */
-
-    if (ynew < yold) { /* Move down. */
-
-        /* Update the ymax fields for coordinates and number of edges first. */
-
-        if (yold == curr_bb_coord->ymax) { /* Old position at ymax. */
-            if (curr_bb_edge->ymax == 1) {
-                get_bb_from_scratch(net_id, bb_coord_new, bb_edge_new);
-                bb_updated_before[net_id] = GOT_FROM_SCRATCH;
-                return;
-            } else {
-                bb_edge_new->ymax = curr_bb_edge->ymax - 1;
-                bb_coord_new->ymax = curr_bb_coord->ymax;
-            }
-        } else { /* Move down, old postion was not at ymax. */
-            bb_coord_new->ymax = curr_bb_coord->ymax;
-            bb_edge_new->ymax = curr_bb_edge->ymax;
-        }
-
-        /* Now do the ymin fields for coordinates and number of edges. */
-
-        if (ynew < curr_bb_coord->ymin) { /* Moved past ymin */
-            bb_coord_new->ymin = ynew;
-            bb_edge_new->ymin = 1;
-        } else if (ynew == curr_bb_coord->ymin) { /* Moved to ymin */
-            bb_coord_new->ymin = ynew;
-            bb_edge_new->ymin = curr_bb_edge->ymin + 1;
-        } else { /* ymin unchanged. */
-            bb_coord_new->ymin = curr_bb_coord->ymin;
-            bb_edge_new->ymin = curr_bb_edge->ymin;
-        }
-        /* End of move down case. */
-
-    } else if (ynew > yold) { /* Moved up. */
-
-        /* Update the ymin fields for coordinates and number of edges first. */
-
-        if (yold == curr_bb_coord->ymin) { /* Old position at ymin. */
-            if (curr_bb_edge->ymin == 1) {
-                get_bb_from_scratch(net_id, bb_coord_new, bb_edge_new);
-                bb_updated_before[net_id] = GOT_FROM_SCRATCH;
-                return;
-            } else {
-                bb_edge_new->ymin = curr_bb_edge->ymin - 1;
-                bb_coord_new->ymin = curr_bb_coord->ymin;
-            }
-        } else { /* Moved up, old position was not at ymin. */
-            bb_coord_new->ymin = curr_bb_coord->ymin;
-            bb_edge_new->ymin = curr_bb_edge->ymin;
-        }
-
-        /* Now do the ymax fields for coordinates and number of edges. */
-
-        if (ynew > curr_bb_coord->ymax) { /* Moved past ymax. */
-            bb_coord_new->ymax = ynew;
-            bb_edge_new->ymax = 1;
-        } else if (ynew == curr_bb_coord->ymax) { /* Moved to ymax */
-            bb_coord_new->ymax = ynew;
-            bb_edge_new->ymax = curr_bb_edge->ymax + 1;
-        } else { /* ymax unchanged. */
-            bb_coord_new->ymax = curr_bb_coord->ymax;
-            bb_edge_new->ymax = curr_bb_edge->ymax;
-        }
-        /* End of move up case. */
-
-    } else { /* ynew == yold -- no y motion. */
-        bb_coord_new->ymin = curr_bb_coord->ymin;
-        bb_coord_new->ymax = curr_bb_coord->ymax;
-        bb_edge_new->ymin = curr_bb_edge->ymin;
-        bb_edge_new->ymax = curr_bb_edge->ymax;
-    }
-
-    if (bb_updated_before[net_id] == NOT_UPDATED_YET) {
-        bb_updated_before[net_id] = UPDATED_ONCE;
-    }
-}
-
-static void free_fast_cost_update() {
-    chanx_place_cost_fac.clear();
-    chany_place_cost_fac.clear();
-}
-
-static void alloc_and_load_for_fast_cost_update(float place_cost_exp) {
-    /* Allocates and loads the chanx_place_cost_fac and chany_place_cost_fac *
-     * arrays with the inverse of the average number of tracks per channel   *
-     * between [subhigh] and [sublow].  This is only useful for the cost     *
-     * function that takes the length of the net bounding box in each        *
-     * dimension divided by the average number of tracks in that direction.  *
-     * For other cost functions, you don't have to bother calling this       *
-     * routine; when using the cost function described above, however, you   *
-     * must always call this routine after you call init_chan and before     *
-     * you do any placement cost determination.  The place_cost_exp factor   *
-     * specifies to what power the width of the channel should be taken --   *
-     * larger numbers make narrower channels more expensive.                 */
-
-    auto& device_ctx = g_vpr_ctx.device();
-
-    /* Access arrays below as chan?_place_cost_fac[subhigh][sublow].  Since   *
-     * subhigh must be greater than or equal to sublow, we only need to       *
-     * allocate storage for the lower half of a matrix.                       */
-
-    //chanx_place_cost_fac = new float*[(device_ctx.grid.height())];
-    //for (size_t i = 0; i < device_ctx.grid.height(); i++)
-    //    chanx_place_cost_fac[i] = new float[(i + 1)];
-
-    //chany_place_cost_fac = new float*[(device_ctx.grid.width() + 1)];
-    //for (size_t i = 0; i < device_ctx.grid.width(); i++)
-    //    chany_place_cost_fac[i] = new float[(i + 1)];
-
-    chanx_place_cost_fac.resize({device_ctx.grid.height(), device_ctx.grid.height() + 1});
-    chany_place_cost_fac.resize({device_ctx.grid.width(), device_ctx.grid.width() + 1});
-
-    /* First compute the number of tracks between channel high and channel *
-     * low, inclusive, in an efficient manner.                             */
-
-    chanx_place_cost_fac[0][0] = device_ctx.chan_width.x_list[0];
-
-    for (size_t high = 1; high < device_ctx.grid.height(); high++) {
-        chanx_place_cost_fac[high][high] = device_ctx.chan_width.x_list[high];
-        for (size_t low = 0; low < high; low++) {
-            chanx_place_cost_fac[high][low] = chanx_place_cost_fac[high - 1][low]
-                                              + device_ctx.chan_width.x_list[high];
-        }
-    }
-
-    /* Now compute the inverse of the average number of tracks per channel *
-     * between high and low.  The cost function divides by the average     *
-     * number of tracks per channel, so by storing the inverse I convert   *
-     * this to a faster multiplication.  Take this final number to the     *
-     * place_cost_exp power -- numbers other than one mean this is no      *
-     * longer a simple "average number of tracks"; it is some power of     *
-     * that, allowing greater penalization of narrow channels.             */
-
-    for (size_t high = 0; high < device_ctx.grid.height(); high++)
-        for (size_t low = 0; low <= high; low++) {
-            /* Since we will divide the wiring cost by the average channel *
-             * capacity between high and low, having only 0 width channels *
-             * will result in infinite wiring capacity normalization       *
-             * factor, and extremely bad placer behaviour. Hence we change *
-             * this to a small (1 track) channel capacity instead.         */
-            if (chanx_place_cost_fac[high][low] == 0.0f) {
-                VTR_LOG_WARN("CHANX place cost fac is 0 at %d %d\n", high, low);
-                chanx_place_cost_fac[high][low] = 1.0f;
-            }
-
-            chanx_place_cost_fac[high][low] = (high - low + 1.)
-                                              / chanx_place_cost_fac[high][low];
-            chanx_place_cost_fac[high][low] = pow(
-                (double)chanx_place_cost_fac[high][low],
-                (double)place_cost_exp);
-        }
-
-    /* Now do the same thing for the y-directed channels.  First get the  *
-     * number of tracks between channel high and channel low, inclusive.  */
-
-    chany_place_cost_fac[0][0] = device_ctx.chan_width.y_list[0];
-
-    for (size_t high = 1; high < device_ctx.grid.width(); high++) {
-        chany_place_cost_fac[high][high] = device_ctx.chan_width.y_list[high];
-        for (size_t low = 0; low < high; low++) {
-            chany_place_cost_fac[high][low] = chany_place_cost_fac[high - 1][low]
-                                              + device_ctx.chan_width.y_list[high];
-        }
-    }
-
-    /* Now compute the inverse of the average number of tracks per channel *
-     * between high and low.  Take to specified power.                     */
-
-    for (size_t high = 0; high < device_ctx.grid.width(); high++)
-        for (size_t low = 0; low <= high; low++) {
-            /* Since we will divide the wiring cost by the average channel *
-             * capacity between high and low, having only 0 width channels *
-             * will result in infinite wiring capacity normalization       *
-             * factor, and extremely bad placer behaviour. Hence we change *
-             * this to a small (1 track) channel capacity instead.         */
-            if (chany_place_cost_fac[high][low] == 0.0f) {
-                VTR_LOG_WARN("CHANY place cost fac is 0 at %d %d\n", high, low);
-                chany_place_cost_fac[high][low] = 1.0f;
-            }
-
-            chany_place_cost_fac[high][low] = (high - low + 1.)
-                                              / chany_place_cost_fac[high][low];
-            chany_place_cost_fac[high][low] = pow(
-                (double)chany_place_cost_fac[high][low],
-                (double)place_cost_exp);
-        }
-}
-
-=======
->>>>>>> 51bd666e
 static void check_place(const t_placer_costs& costs,
                         const PlaceDelayModel* delay_model,
                         const PlacerCriticalities* criticalities,
@@ -3121,19 +2071,15 @@
     double bb_cost_check;
     double timing_cost_check;
 
-<<<<<<< HEAD
-    bb_cost_check = comp_bb_cost(CHECK, place_algorithm);
-=======
     const auto& cube_bb = g_vpr_ctx.placement().cube_bb;
 
     if (cube_bb) {
-        bb_cost_check = comp_bb_cost(CHECK);
+        bb_cost_check = comp_bb_cost(CHECK, place_algorithm);
     } else {
         VTR_ASSERT_SAFE(!cube_bb);
         bb_cost_check = comp_layer_bb_cost(CHECK);
     }
 
->>>>>>> 51bd666e
     if (fabs(bb_cost_check - costs.bb_cost) > costs.bb_cost * ERROR_TOL) {
         VTR_LOG_ERROR(
             "bb_cost_check: %g and bb_cost: %g differ in check_place.\n",
@@ -3338,17 +2284,6 @@
 }
 #endif
 
-<<<<<<< HEAD
-static void print_place_status_header() {
-    VTR_LOG(
-        "---- ------ ------- ------- ---------- ---------- ------- ---------- -------- ------- ------- ------ -------- --------- ------  ---------------\n");
-    VTR_LOG(
-        "Tnum   Time       T Av Cost Av BB Cost Av TD Cost     CPD       sTNS     sWNS Ac Rate Std Dev  R lim Crit Exp Tot Moves  Alpha  congestion_cost\n");
-    VTR_LOG(
-        "      (sec)                                          (ns)       (ns)     (ns)                                                                  \n");
-    VTR_LOG(
-        "---- ------ ------- ------- ---------- ---------- ------- ---------- -------- ------- ------- ------ -------- --------- ------  ---------------\n");
-=======
 static void print_place_status_header(bool noc_enabled) {
     if (!noc_enabled) {
         VTR_LOG(
@@ -3369,7 +2304,6 @@
         VTR_LOG(
             "---- ------ ------- ------- ---------- ---------- ------- ---------- -------- ------- ------- ------ -------- --------- ------ -------- -------- --------- ---------\n");
     }
->>>>>>> 51bd666e
 }
 
 static void print_place_status(const t_annealing_state& state,
@@ -3387,15 +2321,9 @@
         "%7.3f % 10.3g % 8.3f "
         "%7.3f %7.4f %6.1f %8.2f %5.3f",
         state.num_temps, elapsed_sec, state.t,
-<<<<<<< HEAD
         stats.av_cost, stats.av_bb_cost, stats.av_timing_cost, 1e9 * cpd,
         1e9 * sTNS, 1e9 * sWNS, stats.success_rate, stats.std_dev,
         state.rlim, state.crit_exponent, stats.av_cong_cost);
-=======
-        stats.av_cost, stats.av_bb_cost, stats.av_timing_cost,
-        1e9 * cpd, 1e9 * sTNS, 1e9 * sWNS,
-        stats.success_rate, stats.std_dev, state.rlim, state.crit_exponent);
->>>>>>> 51bd666e
 
     pretty_print_uint(" ", tot_moves, 9, 3);
 
