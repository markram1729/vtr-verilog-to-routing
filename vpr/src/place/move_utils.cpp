#include "move_utils.h"

#include "place_util.h"
#include "globals.h"

#include "vtr_random.h"

#include "draw_debug.h"
#include "draw.h"

#include "place_constraints.h"
#include "placer_globals.h"

//f_placer_breakpoint_reached is used to stop the placer when a breakpoint is reached. When this flag is true, it stops the placer after the current perturbation. Thus, when a breakpoint is reached, this flag is set to true.
//Note: The flag is only effective if compiled with VTR_ENABLE_DEBUG_LOGGING
bool f_placer_breakpoint_reached = false;

bool f_placer_debug = false;

//Records counts of reasons for aborted moves
static std::map<std::string, size_t> f_move_abort_reasons;

void log_move_abort(const std::string& reason) {
    ++f_move_abort_reasons[reason];
}

void report_aborted_moves() {
    VTR_LOG("\n");
    VTR_LOG("Aborted Move Reasons:\n");
    if (f_move_abort_reasons.empty()) {
        VTR_LOG("  No moves aborted\n");
    }
    for (auto kv : f_move_abort_reasons) {
        VTR_LOG("  %s: %zu\n", kv.first.c_str(), kv.second);
    }
}

e_create_move create_move(t_pl_blocks_to_be_moved& blocks_affected, ClusterBlockId b_from, t_pl_loc to) {
    e_block_move_result outcome = find_affected_blocks(blocks_affected, b_from, to);

    if (outcome == e_block_move_result::INVERT) {
        //Try inverting the swap direction

        auto& place_ctx = g_vpr_ctx.placement();
        ClusterBlockId b_to = place_ctx.grid_blocks.block_at_location(to);

        if (!b_to) {
            log_move_abort("inverted move no to block");
            outcome = e_block_move_result::ABORT;
        } else {
            t_pl_loc from = place_ctx.block_locs[b_from].loc;

            outcome = find_affected_blocks(blocks_affected, b_to, from);

            if (outcome == e_block_move_result::INVERT) {
                log_move_abort("inverted move recurrsion");
                outcome = e_block_move_result::ABORT;
            }
        }
    }

    if (outcome == e_block_move_result::VALID
        || outcome == e_block_move_result::INVERT_VALID) {
        return e_create_move::VALID;
    } else {
        VTR_ASSERT_SAFE(outcome == e_block_move_result::ABORT);
        return e_create_move::ABORT;
    }
}

e_block_move_result find_affected_blocks(t_pl_blocks_to_be_moved& blocks_affected, ClusterBlockId b_from, t_pl_loc to) {
    /* Finds and set ups the affected_blocks array.
     * Returns abort_swap. */
    VTR_ASSERT_SAFE(b_from);

    int imacro_from;
    e_block_move_result outcome = e_block_move_result::VALID;

    auto& place_ctx = g_vpr_ctx.placement();

    t_pl_loc from = place_ctx.block_locs[b_from].loc;

    auto& pl_macros = place_ctx.pl_macros;

    get_imacro_from_iblk(&imacro_from, b_from, pl_macros);
    if (imacro_from != -1) {
        // b_from is part of a macro, I need to swap the whole macro

        // Record down the relative position of the swap
        t_pl_offset swap_offset = to - from;

        int imember_from = 0;
        outcome = record_macro_swaps(blocks_affected, imacro_from, imember_from, swap_offset);

        VTR_ASSERT_SAFE(outcome != e_block_move_result::VALID || imember_from == int(pl_macros[imacro_from].members.size()));

    } else {
        ClusterBlockId b_to = place_ctx.grid_blocks.block_at_location(to);
        int imacro_to = -1;
        get_imacro_from_iblk(&imacro_to, b_to, pl_macros);

        if (imacro_to != -1) {
            //To block is a macro but from is a single block.
            //
            //Since we support swapping a macro as 'from' to a single 'to' block,
            //just invert the swap direction (which is equivalent)
            outcome = e_block_move_result::INVERT;
        } else {
            // This is not a macro - I could use the from and to info from before
            outcome = record_single_block_swap(blocks_affected, b_from, to);
        }

    } // Finish handling cases for blocks in macro and otherwise

    return outcome;
}

e_block_move_result record_single_block_swap(t_pl_blocks_to_be_moved& blocks_affected, ClusterBlockId b_from, t_pl_loc to) {
    /* Find all the blocks affected when b_from is swapped with b_to.
     * Returns abort_swap.                  */

    VTR_ASSERT_SAFE(b_from);

    auto& place_ctx = g_vpr_ctx.mutable_placement();

    if (place_ctx.block_locs[b_from].is_fixed) {
        return e_block_move_result::ABORT;
    }

    VTR_ASSERT_SAFE(to.sub_tile < int(place_ctx.grid_blocks.num_blocks_at_location({to.x, to.y, to.layer})));

    ClusterBlockId b_to = place_ctx.grid_blocks.block_at_location(to);

    t_pl_loc curr_from = place_ctx.block_locs[b_from].loc;

    e_block_move_result outcome = e_block_move_result::VALID;

    // Check whether the to_location is empty
    if (b_to == EMPTY_BLOCK_ID) {
        // Sets up the blocks moved
        outcome = record_block_move(blocks_affected, b_from, to);

    } else if (b_to != INVALID_BLOCK_ID) {
        // Check whether block to is compatible with from location
        if (b_to != EMPTY_BLOCK_ID && b_to != INVALID_BLOCK_ID) {
            if (!(is_legal_swap_to_location(b_to, curr_from)) || place_ctx.block_locs[b_to].is_fixed) {
                return e_block_move_result::ABORT;
            }
        }

        // Sets up the blocks moved
        outcome = record_block_move(blocks_affected, b_from, to);

        if (outcome != e_block_move_result::VALID) {
            return outcome;
        }

        t_pl_loc from = place_ctx.block_locs[b_from].loc;
        outcome = record_block_move(blocks_affected, b_to, from);

    } // Finish swapping the blocks and setting up blocks_affected

    return outcome;
}

//Records all the block movements required to move the macro imacro_from starting at member imember_from
//to a new position offset from its current position by swap_offset. The new location may be a
//single (non-macro) block, or another macro.
e_block_move_result record_macro_swaps(t_pl_blocks_to_be_moved& blocks_affected, const int imacro_from, int& imember_from, t_pl_offset swap_offset) {
    auto& place_ctx = g_vpr_ctx.placement();
    auto& pl_macros = place_ctx.pl_macros;

    e_block_move_result outcome = e_block_move_result::VALID;

    for (; imember_from < int(pl_macros[imacro_from].members.size()) && outcome == e_block_move_result::VALID; imember_from++) {
        // Gets the new from and to info for every block in the macro
        // cannot use the old from and to info
        ClusterBlockId curr_b_from = pl_macros[imacro_from].members[imember_from].blk_index;

        t_pl_loc curr_from = place_ctx.block_locs[curr_b_from].loc;

        t_pl_loc curr_to = curr_from + swap_offset;

        //Make sure that the swap_to location is valid
        //It must be:
        // * on chip, and
        // * match the correct block type
        //
        //Note that we need to explicitly check that the types match, since the device floorplan is not
        //(neccessarily) translationally invariant for an arbitrary macro
        if (!is_legal_swap_to_location(curr_b_from, curr_to)) {
            log_move_abort("macro_from swap to location illegal");
            outcome = e_block_move_result::ABORT;
        } else {
            ClusterBlockId b_to = place_ctx.grid_blocks.block_at_location(curr_to);
            int imacro_to = -1;
            get_imacro_from_iblk(&imacro_to, b_to, pl_macros);

            if (imacro_to != -1) {
                //To block is a macro

                if (imacro_from == imacro_to) {
                    outcome = record_macro_self_swaps(blocks_affected, imacro_from, swap_offset);
                    imember_from = pl_macros[imacro_from].members.size();
                    break; //record_macro_self_swaps() handles this case completely, so we don't need to continue the loop
                } else {
                    outcome = record_macro_macro_swaps(blocks_affected, imacro_from, imember_from, imacro_to, b_to, swap_offset);
                    if (outcome == e_block_move_result::INVERT_VALID) {
                        break; //The move was inverted and successfully proposed, don't need to continue the loop
                    }
                    imember_from -= 1; //record_macro_macro_swaps() will have already advanced the original imember_from
                }
            } else {
                //To block is not a macro
                outcome = record_single_block_swap(blocks_affected, curr_b_from, curr_to);
            }
        }
    } // Finish going through all the blocks in the macro
    return outcome;
}

//Records all the block movements required to move the macro imacro_from starting at member imember_from
//to a new position offset from its current position by swap_offset. The new location must be where
//blk_to is located and blk_to must be part of imacro_to.
e_block_move_result record_macro_macro_swaps(t_pl_blocks_to_be_moved& blocks_affected, const int imacro_from, int& imember_from, const int imacro_to, ClusterBlockId blk_to, t_pl_offset swap_offset) {
    //Adds the macro imacro_to to the set of affected block caused by swapping 'blk_to' to it's
    //new position.
    //
    //This function is only called when both the main swap's from/to blocks are placement macros.
    //The position in the from macro ('imacro_from') is specified by 'imember_from', and the relevant
    //macro fro the to block is 'imacro_to'.

    auto& place_ctx = g_vpr_ctx.placement();

    //At the moment, we only support blk_to being the first element of the 'to' macro.
    //
    //For instance, this means that we can swap two carry chains so long as one starts
    //below the other (not a big limitation since swapping in the opposite direction
    //allows these blocks to swap)
    if (place_ctx.pl_macros[imacro_to].members[0].blk_index != blk_to) {
        int imember_to = 0;
        auto outcome = record_macro_swaps(blocks_affected, imacro_to, imember_to, -swap_offset);
        if (outcome == e_block_move_result::INVERT) {
            log_move_abort("invert recursion2");
            outcome = e_block_move_result::ABORT;
        } else if (outcome == e_block_move_result::VALID) {
            outcome = e_block_move_result::INVERT_VALID;
        }
        return outcome;
    }

    //From/To blocks should be exactly the swap offset appart
    ClusterBlockId blk_from = place_ctx.pl_macros[imacro_from].members[imember_from].blk_index;
    VTR_ASSERT_SAFE(place_ctx.block_locs[blk_from].loc + swap_offset == place_ctx.block_locs[blk_to].loc);

    //Continue walking along the overlapping parts of the from and to macros, recording
    //each block swap.
    //
    //At the momemnt we only support swapping the two macros if they have the same shape.
    //This will be the case with the common cases we care about (i.e. carry-chains), so
    //we just abort in any other cases (if these types of macros become more common in
    //the future this could be updated).
    //
    //Unless the two macros have thier root blocks aligned (i.e. the mutual overlap starts
    //at imember_from == 0), then theree will be a fixed offset between the macros' relative
    //position. We record this as from_to_macro_*_offset which is used to verify the shape
    //of the macros is consistent.
    //
    //NOTE: We mutate imember_from so the outer from macro walking loop moves in lock-step
    int imember_to = 0;
    t_pl_offset from_to_macro_offset = place_ctx.pl_macros[imacro_from].members[imember_from].offset;
    for (; imember_from < int(place_ctx.pl_macros[imacro_from].members.size()) && imember_to < int(place_ctx.pl_macros[imacro_to].members.size());
         ++imember_from, ++imember_to) {
        //Check that both macros have the same shape while they overlap
        if (place_ctx.pl_macros[imacro_from].members[imember_from].offset != place_ctx.pl_macros[imacro_to].members[imember_to].offset + from_to_macro_offset) {
            log_move_abort("macro shapes disagree");
            return e_block_move_result::ABORT;
        }

        ClusterBlockId b_from = place_ctx.pl_macros[imacro_from].members[imember_from].blk_index;

        t_pl_loc curr_to = place_ctx.block_locs[b_from].loc + swap_offset;
        t_pl_loc curr_from = place_ctx.block_locs[b_from].loc;

        ClusterBlockId b_to = place_ctx.pl_macros[imacro_to].members[imember_to].blk_index;
        VTR_ASSERT_SAFE(curr_to == place_ctx.block_locs[b_to].loc);

        // Check whether block to is compatible with from location
        if (b_to != EMPTY_BLOCK_ID && b_to != INVALID_BLOCK_ID) {
            if (!(is_legal_swap_to_location(b_to, curr_from))) {
                return e_block_move_result::ABORT;
            }
        }

        if (!is_legal_swap_to_location(b_from, curr_to)) {
            log_move_abort("macro_from swap to location illegal");
            return e_block_move_result::ABORT;
        }

        auto outcome = record_single_block_swap(blocks_affected, b_from, curr_to);
        if (outcome != e_block_move_result::VALID) {
            return outcome;
        }
    }

    if (imember_to < int(place_ctx.pl_macros[imacro_to].members.size())) {
        //The to macro extends beyond the from macro.
        //
        //Swap the remainder of the 'to' macro to locations after the 'from' macro.
        //Note that we are swapping in the opposite direction so the swap offsets are inverted.
        return record_macro_swaps(blocks_affected, imacro_to, imember_to, -swap_offset);
    }

    return e_block_move_result::VALID;
}

//Moves the macro imacro by the specified offset
//
//Records the block movements in block_moves, the other blocks displaced in displaced_blocks,
//and any generated empty locations in empty_locations.
//
//This function moves a single macro and does not check for overlap with other macros!
e_block_move_result record_macro_move(t_pl_blocks_to_be_moved& blocks_affected,
                                      std::vector<ClusterBlockId>& displaced_blocks,
                                      const int imacro,
                                      t_pl_offset swap_offset) {
    auto& place_ctx = g_vpr_ctx.placement();

    for (const t_pl_macro_member& member : place_ctx.pl_macros[imacro].members) {
        t_pl_loc from = place_ctx.block_locs[member.blk_index].loc;

        t_pl_loc to = from + swap_offset;

        if (!is_legal_swap_to_location(member.blk_index, to)) {
            log_move_abort("macro move to location illegal");
            return e_block_move_result::ABORT;
        }

        ClusterBlockId blk_to = place_ctx.grid_blocks.block_at_location(to);

        record_block_move(blocks_affected, member.blk_index, to);

        int imacro_to = -1;
        get_imacro_from_iblk(&imacro_to, blk_to, place_ctx.pl_macros);
        if (blk_to && imacro_to != imacro) { //Block displaced only if exists and not part of current macro
            displaced_blocks.push_back(blk_to);
        }
    }
    return e_block_move_result::VALID;
}

//Returns the set of macros affected by moving imacro by the specified offset
//
//The resulting 'macros' may contain duplicates
e_block_move_result identify_macro_self_swap_affected_macros(std::vector<int>& macros, const int imacro, t_pl_offset swap_offset) {
    e_block_move_result outcome = e_block_move_result::VALID;
    auto& place_ctx = g_vpr_ctx.placement();

    for (size_t imember = 0; imember < place_ctx.pl_macros[imacro].members.size() && outcome == e_block_move_result::VALID; ++imember) {
        ClusterBlockId blk = place_ctx.pl_macros[imacro].members[imember].blk_index;

        t_pl_loc from = place_ctx.block_locs[blk].loc;
        t_pl_loc to = from + swap_offset;

        if (!is_legal_swap_to_location(blk, to)) {
            log_move_abort("macro move to location illegal");
            return e_block_move_result::ABORT;
        }

        ClusterBlockId blk_to = place_ctx.grid_blocks.block_at_location(to);

        int imacro_to = -1;
        get_imacro_from_iblk(&imacro_to, blk_to, place_ctx.pl_macros);

        if (imacro_to != -1) {
            auto itr = std::find(macros.begin(), macros.end(), imacro_to);
            if (itr == macros.end()) {
                macros.push_back(imacro_to);
                outcome = identify_macro_self_swap_affected_macros(macros, imacro_to, swap_offset);
            }
        }
    }
    return e_block_move_result::VALID;
}

e_block_move_result record_macro_self_swaps(t_pl_blocks_to_be_moved& blocks_affected,
                                            const int imacro,
                                            t_pl_offset swap_offset) {
    auto& place_ctx = g_vpr_ctx.placement();

    //Reset any partial move
    clear_move_blocks(blocks_affected);

    //Collect the macros affected
    std::vector<int> affected_macros;
    auto outcome = identify_macro_self_swap_affected_macros(affected_macros, imacro,
                                                            swap_offset);

    if (outcome != e_block_move_result::VALID) {
        return outcome;
    }

    //Remove any duplicate macros
    affected_macros.resize(std::distance(affected_macros.begin(), std::unique(affected_macros.begin(), affected_macros.end())));

    std::vector<ClusterBlockId> displaced_blocks;

    //Move all the affected macros by the offset
    for (int imacro_affected : affected_macros) {
        outcome = record_macro_move(blocks_affected, displaced_blocks, imacro_affected, swap_offset);

        if (outcome != e_block_move_result::VALID) {
            return outcome;
        }
    }

    auto is_non_macro_block = [&](ClusterBlockId blk) {
        int imacro_blk = -1;
        get_imacro_from_iblk(&imacro_blk, blk, place_ctx.pl_macros);

        if (std::find(affected_macros.begin(), affected_macros.end(), imacro_blk) != affected_macros.end()) {
            return false;
        }
        return true;
    };

    std::vector<ClusterBlockId> non_macro_displaced_blocks;
    std::copy_if(displaced_blocks.begin(), displaced_blocks.end(), std::back_inserter(non_macro_displaced_blocks), is_non_macro_block);

    //Based on the currently queued block moves, find the empty 'holes' left behind
    auto empty_locs = determine_locations_emptied_by_move(blocks_affected);

    VTR_ASSERT_SAFE(empty_locs.size() >= non_macro_displaced_blocks.size());

    //Fit the displaced blocks into the empty locations
    auto loc_itr = empty_locs.begin();
    for (auto blk : non_macro_displaced_blocks) {
        outcome = record_block_move(blocks_affected, blk, *loc_itr);
        ++loc_itr;
    }

    return outcome;
}

bool is_legal_swap_to_location(ClusterBlockId blk, t_pl_loc to) {
    //Make sure that the swap_to location is valid
    //It must be:
    // * on chip, and
    // * match the correct block type
    //
    //Note that we need to explicitly check that the types match, since the device floorplan is not
    //(neccessarily) translationally invariant for an arbitrary macro

    auto& device_ctx = g_vpr_ctx.device();
    auto& cluster_ctx = g_vpr_ctx.clustering();
    auto& place_ctx = g_vpr_ctx.placement();

    if (to.x < 0 || to.x >= int(device_ctx.grid.width())
        || to.y < 0 || to.y >= int(device_ctx.grid.height())) {
        return false;
    }

    auto physical_tile = device_ctx.grid.get_physical_type(t_physical_tile_loc(to.x, to.y, to.layer));
    auto logical_block = cluster_ctx.clb_nlist.block_type(blk);

    if (to.sub_tile < 0 || to.sub_tile >= physical_tile->capacity
        || !is_sub_tile_compatible(physical_tile, logical_block, to.sub_tile)) {
        return false;
    }
    // If the destination block is user constrained, abort this swap
    auto b_to = place_ctx.grid_blocks.block_at_location(to);
    if (b_to != INVALID_BLOCK_ID && b_to != EMPTY_BLOCK_ID) {
        if (place_ctx.block_locs[b_to].is_fixed) {
            return false;
        }
    }

    return true;
}

//Examines the currently proposed move and determine any empty locations
std::set<t_pl_loc> determine_locations_emptied_by_move(t_pl_blocks_to_be_moved& blocks_affected) {
    std::set<t_pl_loc> moved_from;
    std::set<t_pl_loc> moved_to;

    for (int iblk = 0; iblk < blocks_affected.num_moved_blocks; ++iblk) {
        //When a block is moved it's old location becomes free
        moved_from.emplace(blocks_affected.moved_blocks[iblk].old_loc);

        //But any block later moved to a position fills it
        moved_to.emplace(blocks_affected.moved_blocks[iblk].new_loc);
    }

    std::set<t_pl_loc> empty_locs;
    std::set_difference(moved_from.begin(), moved_from.end(),
                        moved_to.begin(), moved_to.end(),
                        std::inserter(empty_locs, empty_locs.begin()));

    return empty_locs;
}

<<<<<<< HEAD
int convert_agent_to_phys_blk_type(int agent_blk_type_index) {
    auto& place_ctx = g_vpr_ctx.mutable_placement();
    if (place_ctx.phys_blk_type_to_agent_blk_type_map.count(agent_blk_type_index)) {
        return place_ctx.phys_blk_type_to_agent_blk_type_map[agent_blk_type_index];
    }
    //invalid block type
    return -1;
}

int convert_phys_to_agent_blk_type(int phys_blk_type_index) {
    auto& place_ctx = g_vpr_ctx.mutable_placement();
    if (place_ctx.agent_blk_type_to_phys_blk_type_map.count(phys_blk_type_index)) {
        return place_ctx.agent_blk_type_to_phys_blk_type_map[phys_blk_type_index];
    }
    //invalid block type
    return -1;
}

void enable_placer_debug(const t_placer_opts& placer_opts,
                         int blk_id_num,
                         const std::vector<size_t>& net_id_nums) {
    bool active_blk_debug = (placer_opts.placer_debug_block >= -1);
    bool active_net_debug = (placer_opts.placer_debug_net >= -1);

    f_placer_debug = active_blk_debug || active_net_debug;

    if (!f_placer_debug) {
        return;
    }

    bool match_blk = (placer_opts.placer_debug_block == blk_id_num || placer_opts.placer_debug_block == -1);

    bool match_net = false;
    if (placer_opts.placer_debug_net == -1) {
        match_net = true;
    } else {
        for (size_t net_id_num : net_id_nums) {
            if ((int)net_id_num != OPEN && placer_opts.placer_debug_net == (int)net_id_num) {
                match_net = true;
                break;
            }
        }
    }

    if (active_blk_debug) f_placer_debug &= match_blk;
    if (active_net_debug) f_placer_debug &= match_net;

#ifndef VTR_ENABLE_DEBUG_LOGGING
    VTR_LOGV_WARN(f_placer_debug, "Limited placer debug output provided since compiled without VTR_ENABLE_DEBUG_LOGGING defined\n");
#endif
}

int get_num_agent_types() {
    auto& place_ctx = g_vpr_ctx.placement();
    return place_ctx.phys_blk_type_to_agent_blk_type_map.size();
}

ClusterBlockId propose_block_to_move(const t_placer_opts& placer_opts,
                                     t_logical_block_type& blk_type,
                                     bool highly_crit_block,
                                     ClusterNetId* net_from,
                                     int* pin_from) {
=======
ClusterBlockId propose_block_to_move(int& logical_blk_type_index, bool highly_crit_block, ClusterNetId* net_from, int* pin_from) {
>>>>>>> 940852d2
    ClusterBlockId b_from = ClusterBlockId::INVALID();
    auto& cluster_ctx = g_vpr_ctx.clustering();

    if (logical_blk_type_index == -1) { //If the block type is unspecified, choose any random block to be swapped with another random block
        if (highly_crit_block) {
            b_from = pick_from_highly_critical_block(*net_from, *pin_from);
        } else {
            b_from = pick_from_block();
        }

        //if a movable block found, set the block type
        if (b_from) {
            logical_blk_type_index = cluster_ctx.clb_nlist.block_type(b_from)->index;
        }
    } else { //If the block type is specified, choose a random block with blk_type to be swapped with another random block
        if (highly_crit_block) {
            b_from = pick_from_highly_critical_block(*net_from, *pin_from, logical_blk_type_index);
        } else {
            b_from = pick_from_block(logical_blk_type_index);
        }
    }

    if (b_from) {
        const auto& cluster_blk_pb_type = cluster_ctx.clb_nlist.block_type(b_from)->pb_type;
        int block_num_pins = cluster_blk_pb_type ? cluster_blk_pb_type->num_pins : 0;
        std::vector<size_t> block_nets(block_num_pins, OPEN);
        for (int ipin = 0; ipin < block_num_pins; ipin++) {
            block_nets[ipin] = (size_t)cluster_ctx.clb_nlist.block_net(b_from, ipin);
        }
        enable_placer_debug(placer_opts, size_t(b_from), block_nets);
    }

    return b_from;
}

//Pick a random block to be swapped with another random block.
//If none is found return ClusterBlockId::INVALID()
ClusterBlockId pick_from_block() {
    /* Some blocks may be fixed, and should never be moved from their *
     * initial positions. If we randomly selected such a block try    *
     * another random block.                                          *
     *                                                                *
     * We need to track the blocks we have tried to avoid an infinite *
     * loop if all blocks are fixed.                                  */
    auto& cluster_ctx = g_vpr_ctx.clustering();
    auto& place_ctx = g_vpr_ctx.mutable_placement();

    std::unordered_set<ClusterBlockId> tried_from_blocks;

    //Keep selecting random blocks as long as there are any untried blocks
    //Can get slow if there are many blocks but only a few (or none) can move
    while (tried_from_blocks.size() < cluster_ctx.clb_nlist.blocks().size()) {
        //Pick a block at random
        ClusterBlockId b_from = ClusterBlockId(vtr::irand((int)cluster_ctx.clb_nlist.blocks().size() - 1));

        //Record it as tried
        tried_from_blocks.insert(b_from);

        if (place_ctx.block_locs[b_from].is_fixed) {
            continue; //Fixed location, try again
        }

        //Found a movable block
        return b_from;
    }

    //No movable blocks found
    return ClusterBlockId::INVALID();
}

//Pick a random block with a specific blk_type to be swapped with another random block.
//If none is found return ClusterBlockId::INVALID()
ClusterBlockId pick_from_block(const int logical_blk_type_index) {
    /* Some blocks may be fixed, and should never be moved from their *
     * initial positions. If we randomly selected such a block try    *
     * another random block.                                          *
     *                                                                *
     * We need to track the blocks we have tried to avoid an infinite *
     * loop if all blocks are fixed.                                  */
    auto& cluster_ctx = g_vpr_ctx.clustering();
    auto& place_ctx = g_vpr_ctx.mutable_placement();
    t_logical_block_type blk_type_temp;
    blk_type_temp.index = logical_blk_type_index;
    const auto& blocks_per_type = cluster_ctx.clb_nlist.blocks_per_type(blk_type_temp);

    //no blocks with this type is available
    if (blocks_per_type.empty()) {
        return ClusterBlockId::INVALID();
    }

    std::unordered_set<ClusterBlockId> tried_from_blocks;

    //Keep selecting random blocks as long as there are any untried blocks with type "blk_type"
    //Can get slow if there are many blocks but only a few (or none) can move
    while (tried_from_blocks.size() < blocks_per_type.size()) {
        //Pick a block at random
        ClusterBlockId b_from = ClusterBlockId(blocks_per_type[vtr::irand((int)blocks_per_type.size() - 1)]);
        //Record it as tried
        tried_from_blocks.insert(b_from);

        if (place_ctx.block_locs[b_from].is_fixed) {
            continue; //Fixed location, try again
        }
        //Found a movable block
        return b_from;
    }

    //No movable blocks found
    //Unreachable statement
    return ClusterBlockId::INVALID();
}

//Pick a random highly critical block to be swapped with another random block.
//If none is found return ClusterBlockId::INVALID()
ClusterBlockId pick_from_highly_critical_block(ClusterNetId& net_from, int& pin_from) {
    auto& place_move_ctx = g_placer_ctx.move();
    auto& place_ctx = g_vpr_ctx.placement();
    auto& cluster_ctx = g_vpr_ctx.clustering();

    //Initialize critical net and pin to be invalid
    net_from = ClusterNetId::INVALID();
    pin_from = -1;

    //check if any critical block is available
    if (place_move_ctx.highly_crit_pins.empty()) {
        return ClusterBlockId::INVALID();
    }

    //pick a random highly critical pin and find the nets driver block
    std::pair<ClusterNetId, int> crit_pin = place_move_ctx.highly_crit_pins[vtr::irand(place_move_ctx.highly_crit_pins.size() - 1)];
    ClusterBlockId b_from = cluster_ctx.clb_nlist.net_driver_block(crit_pin.first);

    if (place_ctx.block_locs[b_from].is_fixed) {
        return ClusterBlockId::INVALID(); //Block is fixed, cannot move
    }

    net_from = crit_pin.first;
    pin_from = crit_pin.second;
    return b_from;

    //Unreachable statement
    return ClusterBlockId::INVALID();
}

//Pick a random highly critical block with a specified block type to be swapped with another random block.
//If none is found return ClusterBlockId::INVALID()
ClusterBlockId pick_from_highly_critical_block(ClusterNetId& net_from, int& pin_from, const int logical_blk_type_index) {
    auto& place_move_ctx = g_placer_ctx.move();
    auto& place_ctx = g_vpr_ctx.placement();
    auto& cluster_ctx = g_vpr_ctx.clustering();

    //Initialize critical net and pin to be invalid
    net_from = ClusterNetId::INVALID();
    pin_from = -1;

    //check if any critical block is available
    if (place_move_ctx.highly_crit_pins.empty()) {
        return ClusterBlockId::INVALID();
    }

    //pick a random highly critical pin and find the nets driver block
    std::pair<ClusterNetId, int> crit_pin = place_move_ctx.highly_crit_pins[vtr::irand(place_move_ctx.highly_crit_pins.size() - 1)];
    ClusterBlockId b_from = cluster_ctx.clb_nlist.net_driver_block(crit_pin.first);

    //Check if picked block type matches with the blk_type specified, and it is not fixed
    //blk_type from propose move doesn't account for the EMPTY type
    auto b_from_type = cluster_ctx.clb_nlist.block_type(b_from);
    if (b_from_type->index == logical_blk_type_index) {
        if (place_ctx.block_locs[b_from].is_fixed) {
            return ClusterBlockId::INVALID(); //Block is fixed, cannot move
        }

        net_from = crit_pin.first;
        pin_from = crit_pin.second;
        return b_from;
    }

    //No critical block with 'blk_type' found
    //Unreachable statement
    return ClusterBlockId::INVALID();
}

bool find_to_loc_uniform(t_logical_block_type_ptr type,
                         float rlim,
                         const t_pl_loc from,
                         t_pl_loc& to,
                         ClusterBlockId b_from) {
    //Finds a legal swap to location for the given type, starting from 'from.x' and 'from.y'
    //
    //Note that the range limit (rlim) is applied in a logical sense (i.e. 'compressed' grid space consisting
    //of the same block types, and not the physical grid space). This means, for example, that columns of 'rare'
    //blocks (e.g. DSPs/RAMs) which are physically far appart but logically adjacent will be swappable even
    //at an rlim fo 1.
    //
    //This ensures that such blocks don't get locked down too early during placement (as would be the
    //case with a physical distance rlim)

    //Retrieve the compressed block grid for this block type
    const auto& compressed_block_grid = g_vpr_ctx.placement().compressed_block_grids[type->index];
    const int num_layers = g_vpr_ctx.device().grid.get_num_layers();
    const int from_layer_num = from.layer;

    //Determine the coordinates in the compressed grid space of the current block
    std::vector<t_physical_tile_loc> compressed_locs = get_compressed_loc(compressed_block_grid,
                                                                          from,
                                                                          num_layers);

    //Determine the valid compressed grid location ranges
    std::vector<t_bb> search_range = get_compressed_grid_target_search_range(compressed_block_grid,
                                                                             compressed_locs,
                                                                             rlim,
                                                                             num_layers);
    int delta_cx = search_range[from_layer_num].xmax - search_range[from_layer_num].xmin;

    t_physical_tile_loc to_compressed_loc;
    bool legal = false;

    //TODO: constraints should be adapted to 3D architecture
    if (is_cluster_constrained(b_from)) {
        bool intersect = intersect_range_limit_with_floorplan_constraints(type,
                                                                          b_from,
                                                                          search_range[from_layer_num],
                                                                          delta_cx,
                                                                          from_layer_num);
        if (!intersect) {
            return false;
        }
    }
    //TODO: For now, we only move the blocks on the same tile
    legal = find_compatible_compressed_loc_in_range(type,
                                                    delta_cx,
                                                    compressed_locs[from_layer_num],
                                                    search_range[from_layer_num],
                                                    to_compressed_loc,
                                                    false,
                                                    from_layer_num);

    if (!legal) {
        //No valid position found
        return false;
    }

    VTR_ASSERT(to_compressed_loc);

    //Convert to true (uncompressed) grid locations
    compressed_grid_to_loc(type, to_compressed_loc, to);

    auto& grid = g_vpr_ctx.device().grid;
    const auto& to_type = grid.get_physical_type(t_physical_tile_loc(to.x, to.y, to.layer));

    VTR_ASSERT_MSG(is_tile_compatible(to_type, type), "Type must be compatible");
    VTR_ASSERT_MSG(grid.get_width_offset({to.x, to.y, to.layer}) == 0, "Should be at block base location");
    VTR_ASSERT_MSG(grid.get_height_offset({to.x, to.y, to.layer}) == 0, "Should be at block base location");

    VTR_LOGV_DEBUG(f_placer_debug, "\tA legal position at %d,%d,%d is found\n", to.x, to.y, to.layer);
    return true;
}

//Accessor for f_placer_breakpoint_reached
bool placer_breakpoint_reached() {
    return f_placer_breakpoint_reached;
}

void set_placer_breakpoint_reached(bool flag) {
    f_placer_breakpoint_reached = flag;
}

bool find_to_loc_median(t_logical_block_type_ptr blk_type,
                        const t_pl_loc& from_loc,
                        const t_bb* limit_coords,
                        t_pl_loc& to_loc,
                        ClusterBlockId b_from) {
    int num_layers = g_vpr_ctx.device().grid.get_num_layers();
    int from_layer_num = from_loc.layer;
    const auto& compressed_block_grid = g_vpr_ctx.placement().compressed_block_grids[blk_type->index];

    //Determine the coordinates in the compressed grid space of the current block
    std::vector<t_physical_tile_loc> from_compressed_locs = get_compressed_loc(compressed_block_grid,
                                                                               from_loc,
                                                                               g_vpr_ctx.device().grid.get_num_layers());

    VTR_ASSERT(limit_coords->xmin <= limit_coords->xmax);
    VTR_ASSERT(limit_coords->ymin <= limit_coords->ymax);

    //Determine the valid compressed grid location ranges
    std::vector<t_physical_tile_loc> min_compressed_loc = get_compressed_loc_approx(compressed_block_grid,
                                                                                    {limit_coords->xmin, limit_coords->ymin, 0, from_layer_num},
                                                                                    num_layers);
    std::vector<t_physical_tile_loc> max_compressed_loc = get_compressed_loc_approx(compressed_block_grid,
                                                                                    {limit_coords->xmax, limit_coords->ymax, 0, from_layer_num},
                                                                                    num_layers);

    VTR_ASSERT(min_compressed_loc[from_layer_num].x >= 0);
    VTR_ASSERT(static_cast<int>(compressed_block_grid.get_num_columns(from_layer_num)) - 1 - max_compressed_loc[from_layer_num].x >= 0);
    VTR_ASSERT(max_compressed_loc[from_layer_num].x >= min_compressed_loc[from_layer_num].x);
    int delta_cx = max_compressed_loc[from_layer_num].x - min_compressed_loc[from_layer_num].x;

    VTR_ASSERT(min_compressed_loc[from_layer_num].y >= 0);
    VTR_ASSERT(static_cast<int>(compressed_block_grid.get_num_rows(from_layer_num)) - 1 - max_compressed_loc[from_layer_num].y >= 0);
    VTR_ASSERT(max_compressed_loc[from_layer_num].y >= min_compressed_loc[from_layer_num].y);

    t_bb search_range(min_compressed_loc[from_layer_num].x,
                      max_compressed_loc[from_layer_num].x,
                      min_compressed_loc[from_layer_num].y,
                      max_compressed_loc[from_layer_num].y);

    t_physical_tile_loc to_compressed_loc;
    bool legal = false;

    if (is_cluster_constrained(b_from)) {
        bool intersect = intersect_range_limit_with_floorplan_constraints(blk_type,
                                                                          b_from,
                                                                          search_range,
                                                                          delta_cx,
                                                                          from_layer_num);
        if (!intersect) {
            return false;
        }
    }

    legal = find_compatible_compressed_loc_in_range(blk_type,
                                                    delta_cx,
                                                    from_compressed_locs[from_layer_num],
                                                    search_range,
                                                    to_compressed_loc,
                                                    true,
                                                    from_layer_num);

    if (!legal) {
        //No valid position found
        return false;
    }

    VTR_ASSERT(to_compressed_loc);

    //Convert to true (uncompressed) grid locations
    compressed_grid_to_loc(blk_type, to_compressed_loc, to_loc);

    auto& grid = g_vpr_ctx.device().grid;
    const auto& to_type = grid.get_physical_type(t_physical_tile_loc(to_loc.x, to_loc.y, to_loc.layer));

    VTR_ASSERT_MSG(is_tile_compatible(to_type, blk_type), "Type must be compatible");
    VTR_ASSERT_MSG(grid.get_width_offset({to_loc.x, to_loc.y, to_loc.layer}) == 0, "Should be at block base location");
    VTR_ASSERT_MSG(grid.get_height_offset({to_loc.x, to_loc.y, to_loc.layer}) == 0, "Should be at block base location");

    VTR_LOGV_DEBUG(f_placer_debug, "\tA legal position at %d,%d,%d is found\n", to_loc.x, to_loc.y, to_loc.layer);
    return true;
}

bool find_to_loc_centroid(t_logical_block_type_ptr blk_type,
                          const t_pl_loc& from_loc,
                          const t_pl_loc& centroid,
                          const t_range_limiters& range_limiters,
                          t_pl_loc& to_loc,
                          ClusterBlockId b_from) {
    //Retrieve the compressed block grid for this block type
    const auto& compressed_block_grid = g_vpr_ctx.placement().compressed_block_grids[blk_type->index];
    const int from_layer_num = from_loc.layer;
    const int num_layers = g_vpr_ctx.device().grid.get_num_layers();

    std::vector<t_physical_tile_loc> from_compressed_loc = get_compressed_loc(compressed_block_grid,
                                                                              from_loc,
                                                                              num_layers);

    //Determine the coordinates in the compressed grid space of the current block
    std::vector<t_physical_tile_loc> centroid_compressed_loc = get_compressed_loc_approx(compressed_block_grid,
                                                                                         centroid,
                                                                                         num_layers);

    //Determine the valid compressed grid location ranges
    int delta_cx;
    std::vector<t_bb> search_range;

    // If we are early in the anneal and the range limit still big enough --> search around the center location that the move proposed
    // If not --> search around the current location of the block but in the direction of the center location that the move proposed
    if (range_limiters.original_rlim > 0.15 * range_limiters.first_rlim) {
        search_range = get_compressed_grid_target_search_range(compressed_block_grid,
                                                               centroid_compressed_loc,
                                                               std::min<float>(range_limiters.original_rlim, range_limiters.dm_rlim),
                                                               num_layers);
    } else {
        search_range = get_compressed_grid_bounded_search_range(compressed_block_grid,
                                                                from_compressed_loc,
                                                                centroid_compressed_loc,
                                                                std::min<float>(range_limiters.original_rlim, range_limiters.dm_rlim),
                                                                num_layers);
    }
    delta_cx = search_range[from_layer_num].xmax - search_range[from_layer_num].xmin;

    t_physical_tile_loc to_compressed_loc;
    bool legal = false;

    if (is_cluster_constrained(b_from)) {
        bool intersect = intersect_range_limit_with_floorplan_constraints(blk_type,
                                                                          b_from,
                                                                          search_range[from_layer_num],
                                                                          delta_cx,
                                                                          from_layer_num);
        if (!intersect) {
            return false;
        }
    }

    //TODO: For now, we only move the blocks on the same tile
    legal = find_compatible_compressed_loc_in_range(blk_type,
                                                    delta_cx,
                                                    from_compressed_loc[from_layer_num],
                                                    search_range[from_layer_num],
                                                    to_compressed_loc,
                                                    false,
                                                    from_layer_num);

    if (!legal) {
        //No valid position found
        return false;
    }

    VTR_ASSERT(to_compressed_loc);

    //Convert to true (uncompressed) grid locations
    compressed_grid_to_loc(blk_type, to_compressed_loc, to_loc);

    auto& grid = g_vpr_ctx.device().grid;
    const auto& to_type = grid.get_physical_type(t_physical_tile_loc(to_loc.x, to_loc.y, to_loc.layer));

    VTR_ASSERT_MSG(is_tile_compatible(to_type, blk_type), "Type must be compatible");
    VTR_ASSERT_MSG(grid.get_width_offset({to_loc.x, to_loc.y, to_loc.layer}) == 0, "Should be at block base location");
    VTR_ASSERT_MSG(grid.get_height_offset({to_loc.x, to_loc.y, to_loc.layer}) == 0, "Should be at block base location");

    VTR_LOGV_DEBUG(f_placer_debug, "\tA legal position at %d,%d,%d is found\n", to_loc.x, to_loc.y, to_loc.layer);
    return true;
}

//Array of move type strings
static const std::array<std::string, NUM_PL_MOVE_TYPES + 1> move_type_strings = {
    "Uniform",
    "Median",
    "W. Centroid",
    "Centroid",
    "W. Median",
    "Crit. Uniform",
    "Feasible Region",
    "Manual Move"};

//To convert enum move type to string
const std::string& move_type_to_string(e_move_type move) {
    return move_type_strings[int(move)];
}

//Convert to true (uncompressed) grid locations
void compressed_grid_to_loc(t_logical_block_type_ptr blk_type,
                            t_physical_tile_loc compressed_loc,
                            t_pl_loc& to_loc) {
    const auto& compressed_block_grid = g_vpr_ctx.placement().compressed_block_grids[blk_type->index];
    auto grid_loc = compressed_block_grid.compressed_loc_to_grid_loc(compressed_loc);

    auto& grid = g_vpr_ctx.device().grid;
    auto to_type = grid.get_physical_type({grid_loc.x, grid_loc.y, grid_loc.layer_num});

    //Each x/y location contains only a single type, so we can pick a random z (capcity) location
    auto& compatible_sub_tiles = compressed_block_grid.compatible_sub_tile_num(to_type->index);
    int sub_tile = compatible_sub_tiles[vtr::irand((int)compatible_sub_tiles.size() - 1)];

    to_loc = t_pl_loc(grid_loc.x, grid_loc.y, sub_tile, grid_loc.layer_num);
}

bool find_compatible_compressed_loc_in_range(t_logical_block_type_ptr type,
                                             const int delta_cx,
                                             const t_physical_tile_loc& from_loc,
                                             t_bb search_range,
                                             t_physical_tile_loc& to_loc,
                                             bool is_median,
                                             int to_layer_num) {
    //TODO For the time being, the blocks only moved in the same layer. This assertion should be removed after VPR is updated to move blocks between layers
    VTR_ASSERT(to_layer_num == from_loc.layer_num);
    const auto& compressed_block_grid = g_vpr_ctx.placement().compressed_block_grids[type->index];
    to_loc.layer_num = to_layer_num;
    std::unordered_set<int> tried_cx_to;
    bool legal = false;
    int possibilities;
    if (is_median)
        possibilities = delta_cx + 1;
    else
        possibilities = delta_cx;

    while (!legal && (int)tried_cx_to.size() < possibilities) { //Until legal or all possibilities exhaused
        //Pick a random x-location within [min_cx, max_cx],
        //until we find a legal swap, or have exhuasted all possiblites
        to_loc.x = search_range.xmin + vtr::irand(delta_cx);

        VTR_ASSERT(to_loc.x >= search_range.xmin);
        VTR_ASSERT(to_loc.x <= search_range.xmax);

        //Record this x location as tried
        auto res = tried_cx_to.insert(to_loc.x);
        if (!res.second) {
            continue; //Already tried this position
        }

        //Pick a random y location
        //
        //We are careful here to consider that there may be a sparse
        //set of candidate blocks in the y-axis at this x location.
        //
        //The candidates are stored in a flat_map so we can efficiently find the set of valid
        //candidates with upper/lower bound.
        const auto& block_rows = compressed_block_grid.get_column_block_map(to_loc.x, to_layer_num);
        auto y_lower_iter = block_rows.lower_bound(search_range.ymin);
        if (y_lower_iter == block_rows.end()) {
            continue;
        }

        auto y_upper_iter = block_rows.upper_bound(search_range.ymax);

        if (y_lower_iter->first > search_range.ymin) {
            //No valid blocks at this x location which are within rlim_y
            //
            if (type->index != 1)
                continue;
            else {
                //Fall back to allow the whole y range
                y_lower_iter = block_rows.begin();
                y_upper_iter = block_rows.end();

                search_range.ymin = y_lower_iter->first;
                search_range.ymax = (y_upper_iter - 1)->first;
            }
        }

        int y_range = std::distance(y_lower_iter, y_upper_iter);
        VTR_ASSERT(y_range >= 0);

        //At this point we know y_lower_iter and y_upper_iter
        //bound the range of valid blocks at this x-location, which
        //are within rlim_y
        std::unordered_set<int> tried_dy;
        while (!legal && (int)tried_dy.size() < y_range) { //Until legal or all possibilities exhausted
            //Randomly pick a y location
            int dy = vtr::irand(y_range - 1);

            //Record this y location as tried
            auto res2 = tried_dy.insert(dy);
            if (!res2.second) {
                continue; //Already tried this position
            }

            //Key in the y-dimension is the compressed index location
            to_loc.y = (y_lower_iter + dy)->first;

            VTR_ASSERT(to_loc.y >= search_range.ymin);
            VTR_ASSERT(to_loc.y <= search_range.ymax);

            if (from_loc.x == to_loc.x && from_loc.y == to_loc.y && from_loc.layer_num == to_layer_num) {
                continue; //Same from/to location -- try again for new y-position
            } else {
                legal = true;
            }
        }
    }
    if (!legal) {
        VTR_LOGV_DEBUG(f_placer_debug, "\tCouldn't find any legal position in the given search range\n");
    }
    return legal;
}

std::vector<t_physical_tile_loc> get_compressed_loc(const t_compressed_block_grid& compressed_block_grid,
                                                    t_pl_loc grid_loc,
                                                    int num_layers) {
    //TODO: This function currently only determine the compressed location for the same layer as grid_loc - it should be updated to cover all layers
    std::vector<t_physical_tile_loc> compressed_locs(num_layers);

    for (int layer_num = 0; layer_num < num_layers; ++layer_num) {
        if (layer_num != grid_loc.layer) {
            continue;
        }
        compressed_locs[layer_num] = compressed_block_grid.grid_loc_to_compressed_loc({grid_loc.x, grid_loc.y, layer_num});
    }

    return compressed_locs;
}

std::vector<t_physical_tile_loc> get_compressed_loc_approx(const t_compressed_block_grid& compressed_block_grid,
                                                           t_pl_loc grid_loc,
                                                           int num_layers) {
    //TODO: This function currently only determine the compressed location for the same layer as grid_loc - it should be updated to cover all layers
    std::vector<t_physical_tile_loc> compressed_locs(num_layers);

    for (int layer_num = 0; layer_num < num_layers; ++layer_num) {
        if (layer_num != grid_loc.layer) {
            continue;
        }
        compressed_locs[layer_num] = compressed_block_grid.grid_loc_to_compressed_loc_approx({grid_loc.x, grid_loc.y, layer_num});
    }

    return compressed_locs;
}

std::vector<t_bb> get_compressed_grid_target_search_range(const t_compressed_block_grid& compressed_block_grid,
                                                          const std::vector<t_physical_tile_loc>& compressed_locs,
                                                          float rlim,
                                                          int num_layers) {
    std::vector<t_bb> search_ranges(num_layers, t_bb());
    for (int layer_num = 0; layer_num < num_layers; ++layer_num) {
        const auto& layer_loc = compressed_locs[layer_num];
        //TODO: This if condition is added because blocks are only moved in the same layer. After the update, this condition should be replaced with an assertion
        if (layer_loc.x == OPEN || layer_loc.y == OPEN || layer_loc.layer_num == OPEN) {
            //No valid compressed location for this layer
            continue;
        }
        int rlim_x_max_range = std::min<int>((int)compressed_block_grid.get_num_columns(layer_num), rlim);
        int rlim_y_max_range = std::min<int>((int)compressed_block_grid.get_num_rows(layer_num), rlim); /* for aspect_ratio != 1 case. */

        search_ranges[layer_num].xmin = std::max(0, layer_loc.x - rlim_x_max_range);
        search_ranges[layer_num].xmax = std::min<int>(compressed_block_grid.get_num_columns(layer_num) - 1, layer_loc.x + rlim_x_max_range);

        search_ranges[layer_num].ymin = std::max(0, layer_loc.y - rlim_y_max_range);
        search_ranges[layer_num].ymax = std::min<int>(compressed_block_grid.get_num_rows(layer_num) - 1, layer_loc.y + rlim_y_max_range);
    }

    return search_ranges;
}

std::vector<t_bb> get_compressed_grid_bounded_search_range(const t_compressed_block_grid& compressed_block_grid,
                                                           const std::vector<t_physical_tile_loc>& from_compressed_loc,
                                                           const std::vector<t_physical_tile_loc>& target_compressed_loc,
                                                           float rlim,
                                                           int num_layers) {
    std::vector<t_bb> search_range(num_layers, t_bb());

    int min_cx, max_cx, min_cy, max_cy;

    for (int layer_num = 0; layer_num < num_layers; layer_num++) {
        //TODO: This if condition is added because blocks are only moved in the same layer. After the update, this condition should be replaced with an assertion
        if (from_compressed_loc[layer_num].x == OPEN || from_compressed_loc[layer_num].y == OPEN || from_compressed_loc[layer_num].layer_num == OPEN) {
            continue;
        }
        VTR_ASSERT(from_compressed_loc[layer_num].layer_num == layer_num);
        VTR_ASSERT(target_compressed_loc[layer_num].layer_num == layer_num);

        int rlim_x_max_range = std::min<int>(compressed_block_grid.get_num_columns(layer_num), rlim);
        int rlim_y_max_range = std::min<int>(compressed_block_grid.get_num_rows(layer_num), rlim); /* for aspect_ratio != 1 case. */

        int cx_from = from_compressed_loc[layer_num].x;
        int cy_from = from_compressed_loc[layer_num].y;
        if (cx_from == OPEN || cy_from == OPEN) {
            continue;
        }

        int cx_centroid = target_compressed_loc[layer_num].x;
        int cy_centroid = target_compressed_loc[layer_num].y;

        if (cx_centroid < cx_from) {
            min_cx = std::max(0, cx_from - rlim_x_max_range);
            max_cx = cx_from;
        } else {
            min_cx = cx_from;
            max_cx = std::min<int>(compressed_block_grid.get_num_columns(layer_num) - 1, cx_from + rlim_x_max_range);
        }
        if (cy_centroid < cy_from) {
            min_cy = std::max(0, cy_from - rlim_y_max_range);
            max_cy = cy_from;
        } else {
            min_cy = cy_from;
            max_cy = std::min<int>(compressed_block_grid.get_num_rows(layer_num) - 1, cy_from + rlim_y_max_range);
        }

        search_range[layer_num] = t_bb(min_cx, max_cx, min_cy, max_cy);
    }

    return search_range;
}

bool intersect_range_limit_with_floorplan_constraints(t_logical_block_type_ptr type,
                                                      ClusterBlockId b_from,
                                                      t_bb& search_range,
                                                      int& delta_cx,
                                                      int layer_num) {
    //Retrieve the compressed block grid for this block type
    const auto& compressed_block_grid = g_vpr_ctx.placement().compressed_block_grids[type->index];

    auto min_grid_loc = compressed_block_grid.compressed_loc_to_grid_loc({search_range.xmin,
                                                                          search_range.ymin,
                                                                          layer_num});

    auto max_grid_loc = compressed_block_grid.compressed_loc_to_grid_loc({search_range.xmax,
                                                                          search_range.ymax,
                                                                          layer_num});

    Region range_reg;
    range_reg.set_region_rect({min_grid_loc.x,
                               min_grid_loc.y,
                               max_grid_loc.x,
                               max_grid_loc.y,
                               layer_num});

    auto& floorplanning_ctx = g_vpr_ctx.floorplanning();

    PartitionRegion pr = floorplanning_ctx.cluster_constraints[b_from];
    std::vector<Region> regions;
    if (!pr.empty()) {
        regions = pr.get_partition_region();
    }
    Region intersect_reg;
    /*
     * If region size is greater than 1, the block is constrained to more than one rectangular region.
     * In this case, we return true (i.e. the range limit intersects with
     * the floorplan constraints) to simplify the problem. This simplification can be done because
     * this routine is done for cpu time optimization, so we do not have to necessarily check each
     * complicated case to get correct functionality during place moves.
     */
    if (regions.size() == 1) {
        intersect_reg = intersection(regions[0], range_reg);

        if (intersect_reg.empty()) {
            VTR_LOGV_DEBUG(f_placer_debug, "\tCouldn't find an intersection between floorplan constraints and search region\n");
            return false;
        } else {
            const auto intersect_coord = intersect_reg.get_region_rect();
            VTR_ASSERT(intersect_coord.layer_num == layer_num);
            auto min_compressed_loc = compressed_block_grid.grid_loc_to_compressed_loc_approx({intersect_coord.xmin,
                                                                                               intersect_coord.ymin,
                                                                                               layer_num});

            auto max_compressed_loc = compressed_block_grid.grid_loc_to_compressed_loc_approx({intersect_coord.xmax,
                                                                                               intersect_coord.ymax,
                                                                                               layer_num});
            delta_cx = max_compressed_loc.x - min_compressed_loc.x;
        }
    }

    return true;
}

std::string e_move_result_to_string(e_move_result move_outcome) {
    std::string move_result_to_string[] = {"Rejected", "Accepted", "Aborted"};
    return move_result_to_string[move_outcome];
}<|MERGE_RESOLUTION|>--- conflicted
+++ resolved
@@ -499,25 +499,6 @@
     return empty_locs;
 }
 
-<<<<<<< HEAD
-int convert_agent_to_phys_blk_type(int agent_blk_type_index) {
-    auto& place_ctx = g_vpr_ctx.mutable_placement();
-    if (place_ctx.phys_blk_type_to_agent_blk_type_map.count(agent_blk_type_index)) {
-        return place_ctx.phys_blk_type_to_agent_blk_type_map[agent_blk_type_index];
-    }
-    //invalid block type
-    return -1;
-}
-
-int convert_phys_to_agent_blk_type(int phys_blk_type_index) {
-    auto& place_ctx = g_vpr_ctx.mutable_placement();
-    if (place_ctx.agent_blk_type_to_phys_blk_type_map.count(phys_blk_type_index)) {
-        return place_ctx.agent_blk_type_to_phys_blk_type_map[phys_blk_type_index];
-    }
-    //invalid block type
-    return -1;
-}
-
 void enable_placer_debug(const t_placer_opts& placer_opts,
                          int blk_id_num,
                          const std::vector<size_t>& net_id_nums) {
@@ -552,19 +533,11 @@
 #endif
 }
 
-int get_num_agent_types() {
-    auto& place_ctx = g_vpr_ctx.placement();
-    return place_ctx.phys_blk_type_to_agent_blk_type_map.size();
-}
-
 ClusterBlockId propose_block_to_move(const t_placer_opts& placer_opts,
-                                     t_logical_block_type& blk_type,
+                                     int& logical_blk_type_index,
                                      bool highly_crit_block,
                                      ClusterNetId* net_from,
                                      int* pin_from) {
-=======
-ClusterBlockId propose_block_to_move(int& logical_blk_type_index, bool highly_crit_block, ClusterNetId* net_from, int* pin_from) {
->>>>>>> 940852d2
     ClusterBlockId b_from = ClusterBlockId::INVALID();
     auto& cluster_ctx = g_vpr_ctx.clustering();
 
