#include <cstdio>
#include <cstring>
#include <cmath>
#include <time.h>
#include <limits>
using namespace std;

#include "vtr_assert.h"
#include "vtr_ndmatrix.h"
#include "vtr_log.h"
#include "vtr_util.h"
#include "vtr_math.h"
#include "vtr_memory.h"

#include "vpr_types.h"
#include "globals.h"
#include "place_and_route.h"
#include "route_common.h"
#include "route_tree_timing.h"
#include "route_timing.h"
#include "route_export.h"
#include "rr_graph.h"
#include "timing_place_lookup.h"
#include "read_xml_arch_file.h"
#include "echo_files.h"
#include "atom_netlist.h"
#include "rr_graph2.h"
#include "place_util.h"
// all functions in profiling:: namespace, which are only activated if PROFILE is defined
#include "route_profiling.h"

constexpr float UNINITIALIZED_DELTA = -1; //Indicates the delta delay value has not been calculated
constexpr float EMPTY_DELTA = -2; //Indicates delta delay from/to an EMPTY block
constexpr float IMPOSSIBLE_DELTA = std::numeric_limits<float>::infinity(); //Indicates there is no valid delta delay

/*To compute delay between blocks we calculate the delay between */
/*different nodes in the FPGA.  From this procedure we generate
 * a lookup table which tells us the delay between different locations in*/
/*the FPGA */

/*the delta arrays are used to contain the best case routing delay */
/*between different locations on the FPGA. */

static vtr::Matrix<float> f_delta_delay;

/*** Function Prototypes *****/
static void setup_chan_width(t_router_opts router_opts,
        t_chan_width_dist chan_width_dist);

static void alloc_routing_structs(t_router_opts router_opts,
        t_det_routing_arch *det_routing_arch, std::vector<t_segment_inf>& segment_inf,
        const t_direct_inf *directs,
        const int num_directs);

static void free_routing_structs();

static float route_connection_delay(int source_x_loc, int source_y_loc,
        int sink_x_loc, int sink_y_loc,
        t_router_opts router_opts);

static void alloc_delta_arrays();

static void free_delta_arrays();

static void generic_compute_matrix(vtr::Matrix<float>& matrix,
        int source_x, int source_y,
        int start_x, int start_y,
        int end_x, int end_y, t_router_opts router_opts);

static void compute_delta_delays(t_router_opts router_opts, size_t longest_length);

static void compute_delta_arrays(t_router_opts router_opts, int longest_length);

static bool verify_delta_delays();
static int get_best_class(enum e_pin_type pintype, t_type_ptr type);

static int get_longest_segment_length(std::vector<t_segment_inf>& segment_inf);
static void reset_placement();

static void print_delta_delays_echo(const char* filename);

static void print_matrix(std::string filename, const vtr::Matrix<float>& array_to_print);

static void fix_empty_coordinates();

static float find_neightboring_average(vtr::Matrix<float> &matrix, int x, int y);

static bool calculate_delay(int source_node, int sink_node,
        const t_router_opts& router_opts, float *net_delay);

static t_rt_node* setup_routing_resources_no_net(int source_node);

/******* Globally Accessible Functions **********/

void compute_delay_lookup_tables(t_router_opts router_opts,
        t_det_routing_arch *det_routing_arch, std::vector<t_segment_inf>& segment_inf,
        t_chan_width_dist chan_width_dist, const t_direct_inf *directs,
        const int num_directs) {

    VTR_LOG("\nStarting placement delay look-up...\n");
    clock_t begin = clock();

    int longest_length;

    reset_placement();

    setup_chan_width(router_opts, chan_width_dist);

    alloc_routing_structs(router_opts, det_routing_arch, segment_inf,
            directs, num_directs);

    longest_length = get_longest_segment_length(segment_inf);

    /*now setup and compute the actual arrays */
    alloc_delta_arrays();

    compute_delta_arrays(router_opts, longest_length);

    /*free all data structures that are no longer needed */
    free_routing_structs();

    clock_t end = clock();

    float time = (float) (end - begin) / CLOCKS_PER_SEC;
    VTR_LOG("Placement delay look-up took %g seconds\n", time);
}

void free_place_lookup_structs() {

    free_delta_arrays();

}

float get_delta_delay(int delta_x, int delta_y) {
    return f_delta_delay[delta_x][delta_y];
}

/******* File Accessible Functions **********/

static int get_best_class(enum e_pin_type pintype, t_type_ptr type) {

    /*This function tries to identify the best pin class to hook up
     * for delay calculation.  The assumption is that we should pick
     * the pin class with the largest number of pins. This makes
     * sense, since it ensures we pick commonly used pins, and
     * removes order dependence on how the pins are specified
     * in the architecture (except in the case were the two largest pin classes
     * of a particular pintype have the same number of pins, in which case the
     * first pin class is used). */

    int i, currpin, best_class_num_pins, best_class;

    best_class = -1;
    best_class_num_pins = 0;
    currpin = 0;
    for (i = 0; i < type->num_class; i++) {

        if (type->class_inf[i].type == pintype && !type->is_ignored_pin[currpin] &&
                type->class_inf[i].num_pins > best_class_num_pins) {
            //Save the best class
            best_class_num_pins = type->class_inf[i].num_pins;
            best_class = i;
        } else
            currpin += type->class_inf[i].num_pins;
    }
    VTR_ASSERT(best_class >= 0 && best_class < type->num_class);
    return (best_class);
}

static int get_longest_segment_length(std::vector<t_segment_inf>& segment_inf) {

    int length;

    length = 0;
    for (size_t i = 0; i < segment_inf.size(); i++) {
        if (segment_inf[i].length > length)
            length = segment_inf[i].length;
    }
    return (length);
}

static void reset_placement() {
    init_placement_context();
}

static void setup_chan_width(t_router_opts router_opts,
        t_chan_width_dist chan_width_dist) {
    /*we give plenty of tracks, this increases routability for the */
    /*lookup table generation */

    int width_fac;

    if (router_opts.fixed_channel_width == NO_FIXED_CHANNEL_WIDTH) {
        auto& device_ctx = g_vpr_ctx.device();

        auto type = find_most_common_block_type(device_ctx.grid);

        width_fac = 4 * type->num_pins;
        /*this is 2x the value that binary search starts */
        /*this should be enough to allow most pins to   */
        /*connect to tracks in the architecture */
    } else {
        width_fac = router_opts.fixed_channel_width;
    }

    init_chan(width_fac, chan_width_dist);
}

static void alloc_routing_structs(t_router_opts router_opts,
        t_det_routing_arch *det_routing_arch, std::vector<t_segment_inf>& segment_inf,
        const t_direct_inf *directs,
        const int num_directs) {

    int warnings;
    t_graph_type graph_type;

    auto& device_ctx = g_vpr_ctx.mutable_device();

    free_rr_graph();

    if (router_opts.route_type == GLOBAL) {
        graph_type = GRAPH_GLOBAL;
    } else {
        graph_type = (det_routing_arch->directionality == BI_DIRECTIONAL ?
                GRAPH_BIDIR : GRAPH_UNIDIR);
    }

    create_rr_graph(graph_type,
            device_ctx.num_block_types,
            device_ctx.block_types,
            device_ctx.grid,
            &device_ctx.chan_width,
            device_ctx.num_arch_switches,
            det_routing_arch,
            segment_inf,
            router_opts.base_cost_type,
            router_opts.trim_empty_channels,
            router_opts.trim_obs_channels,
<<<<<<< HEAD
            router_opts.clock_modeling,
=======
>>>>>>> 876e0ca2
            router_opts.lookahead_type,
            directs, num_directs,
            &warnings);

    alloc_and_load_rr_node_route_structs();

    alloc_route_tree_timing_structs();
}

static void free_routing_structs() {
    free_rr_graph();

    free_route_structs();
    free_trace_structs();

    free_route_tree_timing_structs();
}

static float route_connection_delay(int source_x, int source_y,
        int sink_x, int sink_y, t_router_opts router_opts) {
    //Routes between the source and sink locations and calculates the delay

    float net_delay_value = IMPOSSIBLE_DELTA; /*set to known value for debug purposes */

    auto& device_ctx = g_vpr_ctx.device();


    //Get the rr nodes to route between
    int driver_ptc = get_best_class(DRIVER, device_ctx.grid[source_x][source_y].type);
    int source_rr_node = get_rr_node_index(device_ctx.rr_node_indices, source_x, source_y, SOURCE, driver_ptc);
    int sink_ptc = get_best_class(RECEIVER, device_ctx.grid[sink_x][sink_y].type);
    int sink_rr_node = get_rr_node_index(device_ctx.rr_node_indices, sink_x, sink_y, SINK, sink_ptc);

    bool successfully_routed = calculate_delay(source_rr_node, sink_rr_node,
            router_opts,
            &net_delay_value);

    if (!successfully_routed) {
        VTR_LOG_WARN(
                "Unable to route between blocks at (%d,%d) and (%d,%d) to characterize delay (setting to %g)\n",
                source_x, source_y, sink_x, sink_y, net_delay_value);
    }

    return (net_delay_value);
}

static void alloc_delta_arrays() {

    auto& device_ctx = g_vpr_ctx.device();

    /*initialize all of the array locations to -1 */
    f_delta_delay.resize({device_ctx.grid.width(), device_ctx.grid.height()}, UNINITIALIZED_DELTA);
}

static void free_delta_arrays() {
    //Reclaim memory
    f_delta_delay.clear();
}

static void generic_compute_matrix(vtr::Matrix<float>& matrix,
        int source_x, int source_y,
        int start_x, int start_y,
        int end_x, int end_y,
        t_router_opts router_opts) {

    int delta_x, delta_y;
    int sink_x, sink_y;

    auto& device_ctx = g_vpr_ctx.device();

    for (sink_x = start_x; sink_x <= end_x; sink_x++) {
        for (sink_y = start_y; sink_y <= end_y; sink_y++) {
            delta_x = abs(sink_x - source_x);
            delta_y = abs(sink_y - source_y);

            t_type_ptr src_type = device_ctx.grid[source_x][source_y].type;
            t_type_ptr sink_type = device_ctx.grid[sink_x][sink_y].type;

            bool src_or_target_empty = ( src_type == device_ctx.EMPTY_TYPE
                                        || sink_type == device_ctx.EMPTY_TYPE);

            if (src_or_target_empty) {

                if (matrix[delta_x][delta_y] == UNINITIALIZED_DELTA) {
                    //Only set empty target if we don't already have a valid delta delay
                    matrix[delta_x][delta_y] = EMPTY_DELTA;
#ifdef VERBOSE
                    VTR_LOG("Computed delay: %12s delta: %d,%d (src: %d,%d sink: %d,%d)\n",
                                    "EMPTY",
                                    delta_x, delta_y,
                                    source_x, source_y,
                                    sink_x, sink_y);
#endif
                }
            } else {
                //Valid start/end

                float delay = route_connection_delay(source_x, source_y, sink_x, sink_y, router_opts);

#ifdef VERBOSE
                VTR_LOG("Computed delay: %12g delta: %d,%d (src: %d,%d sink: %d,%d)\n",
                        delay,
                        delta_x, delta_y,
                        source_x, source_y,
                        sink_x, sink_y);
#endif
                if (matrix[delta_x][delta_y] >= 0.) { //Current is valid
                    //Keep the smallest delay
                    matrix[delta_x][delta_y] = std::min(matrix[delta_x][delta_y], delay);
                } else {
                    //First valid delay
                    matrix[delta_x][delta_y] = delay;
                }
            }
        }
    }
}

static void compute_delta_delays(t_router_opts router_opts, size_t longest_length) {

    //To avoid edge effects we place the source at least 'longest_length' away
    //from the device edge
    //and route from there for all possible delta values < dimension

    auto& device_ctx = g_vpr_ctx.device();
    auto& grid = device_ctx.grid;

    size_t mid_x = vtr::nint(grid.width() / 2);
    size_t mid_y = vtr::nint(grid.width() / 2);

    size_t low_x = std::min(longest_length, mid_x);
    size_t low_y = std::min(longest_length, mid_y);

    //   +++++++++++++++++++++++++++++++++++++++++++++++++++++++++++
    //   +                 |                                       +
    //   +                 |                                       +
    //   +                 |                                       +
    //   +                 |                                       +
    //   +                 |                                       +
    //   +                 |                                       +
    //   +        A        |                   B                   +
    //   +                 |                                       +
    //   +                 |                                       +
    //   +                 |                                       +
    //   +                 |                                       +
    //   +                 |                                       +
    //   +                 |                                       +
    //   +-----------------*---------------------------------------+
    //   +                 |                                       +
    //   +        C        |                   D                   +
    //   +                 |                                       +
    //   +++++++++++++++++++++++++++++++++++++++++++++++++++++++++++
    //
    //   * = (low_x, low_y)
    //   + = device edge

    //Find the lowest y location on the left edge with a non-empty block
    size_t y = 0;
    size_t x = 0;
    t_type_ptr src_type = nullptr;
    for (x = 0; x < grid.width(); ++x) {
        for (y = 0; y < grid.height(); ++y) {
            auto type = grid[x][y].type;

            if (type != device_ctx.EMPTY_TYPE) {
                src_type = type;
                break;
            }
        }
        if (src_type) {
            break;
        }
    }
    VTR_ASSERT(src_type != nullptr);

#ifdef VERBOSE
    VTR_LOG("Computing from lower left edge (%d,%d):\n", x, y);
#endif
    generic_compute_matrix(f_delta_delay,
            x, y,
            x, y,
            grid.width() - 1, grid.height() - 1,
            router_opts);

    //Find the lowest x location on the bottom edge with a non-empty block
    src_type = nullptr;
    for (y = 0; y < grid.height(); ++y) {
        for (x = 0; x < grid.width(); ++x) {
            auto type = grid[x][y].type;

            if (type != device_ctx.EMPTY_TYPE) {
                src_type = type;
                break;
            }
        }
        if (src_type) {
            break;
        }
    }
    VTR_ASSERT(src_type != nullptr);
#ifdef VERBOSE
    VTR_LOG("Computing from left bottom edge (%d,%d):\n",x, y);
#endif
    generic_compute_matrix(f_delta_delay,
            x, y,
            x, y,
            grid.width() - 1, grid.height() - 1,
            router_opts);


    //Since the other delta delay values may have suffered from edge effects,
    //we recalculate deltas within region B
#ifdef VERBOSE
    VTR_LOG("Computing from mid:\n");
#endif
    generic_compute_matrix(f_delta_delay,
            low_x, low_y,
            low_x, low_y,
            grid.width() - 1, grid.height() - 1,
            router_opts);
}

static void print_matrix(std::string filename, const vtr::Matrix<float>& matrix) {
    FILE* f = vtr::fopen(filename.c_str(), "w");

    fprintf(f, "         ");
    for (size_t delta_x = matrix.begin_index(0); delta_x < matrix.end_index(0); ++delta_x) {
        fprintf(f, " %9zu", delta_x);
    }
    fprintf(f, "\n");

    for (size_t delta_y = matrix.begin_index(1); delta_y < matrix.end_index(1); ++delta_y) {
        fprintf(f, "%9zu", delta_y);
        for (size_t delta_x = matrix.begin_index(0); delta_x < matrix.end_index(0); ++delta_x) {

            fprintf(f, " %9.2e", matrix[delta_x][delta_y]);
        }
        fprintf(f, "\n");
    }

    vtr::fclose(f);
}


/* Take the average of the valid neighboring values in the matrix.
 * use interpolation to get the right answer for empty blocks*/
static float find_neightboring_average(vtr::Matrix<float> &matrix, int x, int y) {
    float sum = 0;
    int counter = 0;
    int endx = matrix.end_index(0);
    int endy = matrix.end_index(1);

    int delx, dely;

    for (delx = x - 1; delx <= x + 1; delx++) {
        for (dely = y - 1; dely <= y + 1; dely++) {
            //check out of bounds
            if ((delx == x - 1 && dely == y + 1) || (delx == x + 1 && dely == y + 1) || (delx == x - 1 && dely == y - 1) || (delx == x + 1 && dely == y - 1)) {
                continue;
            }
            if (delx < 0 || dely < 0 || delx >= endx || dely >= endy || (delx == x && dely == y)) {
                continue;
            }
            if (matrix[delx][dely] == EMPTY_DELTA || matrix[delx][dely] == IMPOSSIBLE_DELTA) {
                continue;
            }
            counter++;
            sum += matrix[delx][dely];
        }
    }


    if (counter == 0) {
        //take in more values for more accuracy
        sum = 0;
        counter = 0;
        for (delx = x - 1; delx <= x + 1; delx++) {
            for (dely = y - 1; dely <= y + 1; dely++) {
                //check out of bounds
                if ((delx == x && dely == y) || delx < 0 || dely < 0 || delx >= endx || dely >= endy) {
                    continue;
                }
                if (matrix[delx][dely] == EMPTY_DELTA || matrix[delx][dely] == IMPOSSIBLE_DELTA) {
                    continue;
                }
                counter++;
                sum += matrix[delx][dely];
            }
        }
    }


    if (counter != 0) {
        return sum / (float) counter;
    } else {
        return 0;
    }
}

static void fix_empty_coordinates() {
    //Set any empty delta's to the average of it's neighbours
    for (size_t delta_x = 0; delta_x < f_delta_delay.dim_size(0); ++delta_x) {
        for (size_t delta_y = 0; delta_y < f_delta_delay.dim_size(1); ++delta_y) {
            if (f_delta_delay[delta_x][delta_y] == EMPTY_DELTA) {
                f_delta_delay[delta_x][delta_y] = find_neightboring_average(f_delta_delay, delta_x, delta_y);
            }
        }
    }
}

static void fix_uninitialized_coordinates() {
    //Set any empty delta's to the average of it's neighbours
    for (size_t delta_x = 0; delta_x < f_delta_delay.dim_size(0); ++delta_x) {
        for (size_t delta_y = 0; delta_y < f_delta_delay.dim_size(1); ++delta_y) {
            if (f_delta_delay[delta_x][delta_y] == UNINITIALIZED_DELTA) {
                f_delta_delay[delta_x][delta_y] = IMPOSSIBLE_DELTA;
            }
        }
    }
}

static void compute_delta_arrays(t_router_opts router_opts, int longest_length) {
    VTR_LOG("Computing delta delay lookup matrix, may take a few seconds, please wait...\n");
    compute_delta_delays(router_opts, longest_length);

    if (isEchoFileEnabled(E_ECHO_PLACEMENT_DELTA_DELAY_MODEL)) {
        print_delta_delays_echo("place_delay.pre_fix_empty.echo");
    }

    fix_uninitialized_coordinates();

    fix_empty_coordinates();


    if (isEchoFileEnabled(E_ECHO_PLACEMENT_DELTA_DELAY_MODEL)) {
        print_delta_delays_echo(getEchoFileName(E_ECHO_PLACEMENT_DELTA_DELAY_MODEL));
    }

    verify_delta_delays();
}

static bool verify_delta_delays() {
    auto& device_ctx = g_vpr_ctx.device();
    auto& grid = device_ctx.grid;

    for(size_t x = 0; x < grid.width(); ++x) {
        for(size_t y = 0; y < grid.height(); ++y) {

            float delta_delay = get_delta_delay(x, y);

            if (delta_delay < 0.) {
                VPR_THROW(VPR_ERROR_PLACE,
                        "Found invaild negative delay %g for delta (%d,%d)",
                        delta_delay, x, y);
            }
        }
    }

    return true;
}

static void print_delta_delays_echo(const char* filename) {

    print_matrix(vtr::string_fmt(filename, "delta_delay"), f_delta_delay);
}


static t_rt_node* setup_routing_resources_no_net(int source_node) {

    /* Build and return a partial route tree from the legal connections from last iteration.
     * along the way do:
     * 	update pathfinder costs to be accurate to the partial route tree
     *	update the net's traceback to be accurate to the partial route tree
     * 	find and store the pins that still need to be reached in incremental_rerouting_resources.remaining_targets
     * 	find and store the rt nodes that have been reached in incremental_rerouting_resources.reached_rt_sinks
     *	mark the rr_node sinks as targets to be reached */

    t_rt_node* rt_root;

    // for nets below a certain size (min_incremental_reroute_fanout), rip up any old routing
    // otherwise, we incrementally reroute by reusing legal parts of the previous iteration
    // convert the previous iteration's traceback into the starting route tree for this iteration

    profiling::net_rerouted();

    //    // rip up the whole net
    //    pathfinder_update_path_cost(route_ctx.trace_head[inet], -1, 0);
    //    free_traceback(inet);

    rt_root = init_route_tree_to_source_no_net(source_node);

    // completed constructing the partial route tree and updated all other data structures to match

    return rt_root;
}

static bool calculate_delay(int source_node, int sink_node,
        const t_router_opts& router_opts, float *net_delay) {

    /* Returns true as long as found some way to hook up this net, even if that *
     * way resulted in overuse of resources (congestion).  If there is no way   *
     * to route this net, even ignoring congestion, it returns false.  In this  *
     * case the rr_graph is disconnected and you can give up.                   */
    auto& device_ctx = g_vpr_ctx.device();
    auto& route_ctx = g_vpr_ctx.routing();

    t_rt_node* rt_root = setup_routing_resources_no_net(source_node);

    /* Update base costs according to fanout and criticality rules */
    update_rr_base_costs(1);

    //maximum bounding box for placement
    t_bb bounding_box;
    bounding_box.xmin = 0;
    bounding_box.xmax = device_ctx.grid.width() + 1;
    bounding_box.ymin = 0;
    bounding_box.ymax = device_ctx.grid.height() + 1;

    t_conn_cost_params cost_params;
    cost_params.criticality = 1.;
    cost_params.astar_fac = router_opts.astar_fac;
    cost_params.bend_cost = router_opts.bend_cost;

    route_budgets budgeting_inf;


    init_heap(device_ctx.grid);

    std::vector<int> modified_rr_node_inf;
    RouterStats router_stats;
<<<<<<< HEAD

=======
>>>>>>> 876e0ca2
    auto router_lookahead = make_router_lookahead(router_opts.lookahead_type);
    t_heap* cheapest = timing_driven_route_connection_from_route_tree(rt_root, sink_node, cost_params, bounding_box, *router_lookahead, modified_rr_node_inf, router_stats);

    if (cheapest == nullptr) {
        return false;
    }
    VTR_ASSERT(cheapest->index == sink_node);

    std::set<int> used_rr_nodes;
    t_rt_node* rt_node_of_sink = update_route_tree(cheapest, nullptr);
    free_heap_data(cheapest);
    empty_heap();

    //Reset path costs for the next router call
    reset_path_costs(modified_rr_node_inf);

    // finished all sinks

    //find delay
    *net_delay = rt_node_of_sink->Tdel;

    if (*net_delay == 0) { // should be SOURCE->OPIN->IPIN->SINK
        VTR_ASSERT(device_ctx.rr_nodes[rt_node_of_sink->parent_node->parent_node->inode].type() == OPIN);
    }

    VTR_ASSERT_MSG(route_ctx.rr_node_route_inf[rt_root->inode].occ() <= device_ctx.rr_nodes[rt_root->inode].capacity(), "SOURCE should never be congested");

    // route tree is not kept persistent since building it from the traceback the next iteration takes almost 0 time
    free_route_tree(rt_root);
    return (true);
}
<|MERGE_RESOLUTION|>--- conflicted
+++ resolved
@@ -236,10 +236,7 @@
             router_opts.base_cost_type,
             router_opts.trim_empty_channels,
             router_opts.trim_obs_channels,
-<<<<<<< HEAD
             router_opts.clock_modeling,
-=======
->>>>>>> 876e0ca2
             router_opts.lookahead_type,
             directs, num_directs,
             &warnings);
@@ -670,10 +667,6 @@
 
     std::vector<int> modified_rr_node_inf;
     RouterStats router_stats;
-<<<<<<< HEAD
-
-=======
->>>>>>> 876e0ca2
     auto router_lookahead = make_router_lookahead(router_opts.lookahead_type);
     t_heap* cheapest = timing_driven_route_connection_from_route_tree(rt_root, sink_node, cost_params, bounding_box, *router_lookahead, modified_rr_node_inf, router_stats);
 
