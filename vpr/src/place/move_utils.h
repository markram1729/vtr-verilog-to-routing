--- conflicted
+++ resolved
@@ -122,15 +122,11 @@
  *
  * @return block id if any blocks found. ClusterBlockId::INVALID() if no block found.
  */
-<<<<<<< HEAD
 ClusterBlockId propose_block_to_move(const t_placer_opts& placer_opts,
-                                     t_logical_block_type& blk_type,
+                                     int& logical_blk_type_index,
                                      bool highly_crit_block,
                                      ClusterNetId* net_from,
                                      int* pin_from);
-=======
-ClusterBlockId propose_block_to_move(int& logical_blk_type_index, bool highly_crit_block, ClusterNetId* net_from, int* pin_from);
->>>>>>> 940852d2
 
 /**
  * @brief Select a random block to be swapped with another block
@@ -334,36 +330,8 @@
 
 std::string e_move_result_to_string(e_move_result move_outcome);
 
-<<<<<<< HEAD
-/**
- * @brief find the physical block type index associated to the agent block type
- *
- * Agent block types are defined as physical block types used by the netlist.
- * More information on agent block type can be found on the placement context in "vpr_context.h"
- *
- * @return physical block type index associated with the agent_blk_type_index
- */
-int convert_agent_to_phys_blk_type(int agent_blk_type_index);
-
-/**
- * @brief find the agent block type index associated to the physical block type
- *
- * Agent block types are defined as physical block types used by the netlist.
- * More information on agent block type can be found on the placement context in "vpr_context.h"
- *
- * @return agent block type index associated with the phys_blk_type_index
- */
-int convert_phys_to_agent_blk_type(int phys_blk_type_index);
-
-/**
- * @brief return number of available block types in the RLplace agent.
- */
-int get_num_agent_types();
-
 void enable_placer_debug(const t_placer_opts& placer_opts,
                          int blk_id_num,
                          const std::vector<size_t>& net_id_nums);
 
-=======
->>>>>>> 940852d2
 #endif