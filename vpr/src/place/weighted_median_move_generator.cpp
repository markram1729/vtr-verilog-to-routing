#include "weighted_median_move_generator.h"
#include "globals.h"
#include <algorithm>
#include "math.h"
#include "place_constraints.h"
#include "move_utils.h"

#define CRIT_MULT_FOR_W_MEDIAN 10

static void get_bb_cost_for_net_excluding_block(ClusterNetId net_id, ClusterBlockId block_id, ClusterPinId moving_pin_id, const PlacerCriticalities* criticalities, t_bb_cost* coords, bool& skip_net);

e_create_move WeightedMedianMoveGenerator::propose_move(t_pl_blocks_to_be_moved& blocks_affected, t_propose_action& proposed_action, float rlim, const t_placer_opts& placer_opts, const PlacerCriticalities* criticalities) {
    //Find a movable block based on blk_type
    ClusterBlockId b_from = propose_block_to_move(placer_opts,
                                                  proposed_action.logical_blk_type_index,
                                                  false,
                                                  nullptr,
                                                  nullptr);
    VTR_LOGV_DEBUG(g_vpr_ctx.placement().f_placer_debug, "Weighted Median Move Choose Block %d - rlim %f\n", size_t(b_from), rlim);

    if (!b_from) { //No movable block found
        VTR_LOGV_DEBUG(g_vpr_ctx.placement().f_placer_debug, "\tNo movable block found\n");
        return e_create_move::ABORT;
    }

    auto& place_ctx = g_vpr_ctx.placement();
    auto& cluster_ctx = g_vpr_ctx.clustering();
    auto& place_move_ctx = g_placer_ctx.mutable_move();

    int num_layers = g_vpr_ctx.device().grid.get_num_layers();


    t_pl_loc from = place_ctx.block_locs[b_from].loc;
    auto cluster_from_type = cluster_ctx.clb_nlist.block_type(b_from);
    auto grid_from_type = g_vpr_ctx.device().grid.get_physical_type({from.x, from.y, from.layer});
    VTR_ASSERT(is_tile_compatible(grid_from_type, cluster_from_type));

    /* Calculate the Edge weighted median region */
    t_pl_loc to;

    t_bb_cost coords;
    t_bb limit_coords;

    //clear the vectors that saves X & Y coords
    //reused to save allocation time
    place_move_ctx.X_coord.clear();
    place_move_ctx.Y_coord.clear();
    place_move_ctx.layer_coord.clear();
    std::vector<int> layer_blk_cnt(num_layers, 0);

    //true if the net is a feedback from the block to itself (all the net terminals are connected to the same block)
    bool skip_net;

    //iterate over block pins
    for (ClusterPinId pin_id : cluster_ctx.clb_nlist.block_pins(b_from)) {
        ClusterNetId net_id = cluster_ctx.clb_nlist.pin_net(pin_id);
        if (cluster_ctx.clb_nlist.net_is_ignored(net_id))
            continue;
        if (int(cluster_ctx.clb_nlist.net_pins(net_id).size()) > placer_opts.place_high_fanout_net)
            continue;
        /**
         * Calculate the bounding box edges and the cost of each edge.
         *
         * Note: skip_net returns true if this net should be skipped. Currently, the only case to skip a net is the feedback nets
         *       (a net that all its terminals connected to the same block). Logically, this net should be neglected as it is only connected 
         *       to the moving block. Experimentally, we found that including these nets into calculations badly affect the averall placement
         *       solution especillay for some large designs.
         */
        get_bb_cost_for_net_excluding_block(net_id, b_from, pin_id, criticalities, &coords, skip_net);
        if (skip_net)
            continue;

        // We need to insert the calculated edges in the X,Y vectors multiple times based on the criticality of the pin that caused each of them.
        // As all the criticalities are [0,1], we map it to [0,CRIT_MULT_FOR_W_MEDIAN] inserts in the vectors for each edge
        // by multiplying each edge's criticality by CRIT_MULT_FOR_W_MEDIAN
        place_move_ctx.X_coord.insert(place_move_ctx.X_coord.end(), ceil(coords.xmin.criticality * CRIT_MULT_FOR_W_MEDIAN), coords.xmin.edge);
        place_move_ctx.X_coord.insert(place_move_ctx.X_coord.end(), ceil(coords.xmax.criticality * CRIT_MULT_FOR_W_MEDIAN), coords.xmax.edge);
        place_move_ctx.Y_coord.insert(place_move_ctx.Y_coord.end(), ceil(coords.ymin.criticality * CRIT_MULT_FOR_W_MEDIAN), coords.ymin.edge);
        place_move_ctx.Y_coord.insert(place_move_ctx.Y_coord.end(), ceil(coords.ymax.criticality * CRIT_MULT_FOR_W_MEDIAN), coords.ymax.edge);
        place_move_ctx.layer_coord.insert(place_move_ctx.layer_coord.end(), ceil(coords.layer_min.criticality * CRIT_MULT_FOR_W_MEDIAN), coords.layer_min.edge);
        place_move_ctx.layer_coord.insert(place_move_ctx.layer_coord.end(), ceil(coords.layer_max.criticality * CRIT_MULT_FOR_W_MEDIAN), coords.layer_max.edge);
    }

    if ((place_move_ctx.X_coord.empty()) || (place_move_ctx.Y_coord.empty()) || (place_move_ctx.layer_coord.empty())) {
        VTR_LOGV_DEBUG(g_vpr_ctx.placement().f_placer_debug, "\tMove aborted - X_coord or y_coord or layer_coord are empty\n");
        return e_create_move::ABORT;
    }

    //calculate the weighted median region
<<<<<<< HEAD
    std::sort(place_move_ctx.X_coord.begin(), place_move_ctx.X_coord.end());
    std::sort(place_move_ctx.Y_coord.begin(), place_move_ctx.Y_coord.end());
    std::sort(place_move_ctx.layer_coord.begin(), place_move_ctx.layer_coord.end());
=======
    std::stable_sort(place_move_ctx.X_coord.begin(), place_move_ctx.X_coord.end());
    std::stable_sort(place_move_ctx.Y_coord.begin(), place_move_ctx.Y_coord.end());
>>>>>>> f523a0fb

    if (place_move_ctx.X_coord.size() == 1) {
        limit_coords.xmin = place_move_ctx.X_coord[0];
        limit_coords.xmax = limit_coords.xmin;
    } else {
        limit_coords.xmin = place_move_ctx.X_coord[floor((place_move_ctx.X_coord.size() - 1) / 2)];
        limit_coords.xmax = place_move_ctx.X_coord[floor((place_move_ctx.X_coord.size() - 1) / 2) + 1];
    }

    if (place_move_ctx.Y_coord.size() == 1) {
        limit_coords.ymin = place_move_ctx.Y_coord[0];
        limit_coords.ymax = limit_coords.ymin;
    } else {
        limit_coords.ymin = place_move_ctx.Y_coord[floor((place_move_ctx.Y_coord.size() - 1) / 2)];
        limit_coords.ymax = place_move_ctx.Y_coord[floor((place_move_ctx.Y_coord.size() - 1) / 2) + 1];
    }

    if (place_move_ctx.layer_coord.size() == 1) {
        limit_coords.layer_min = place_move_ctx.layer_coord[0];
        limit_coords.layer_max = limit_coords.layer_min;
    } else {
        limit_coords.layer_min = place_move_ctx.layer_coord[floor((place_move_ctx.layer_coord.size() - 1) / 2)];
        limit_coords.layer_max = place_move_ctx.layer_coord[floor((place_move_ctx.layer_coord.size() - 1) / 2) + 1];
    }

    t_range_limiters range_limiters{rlim,
                                    place_move_ctx.first_rlim,
                                    placer_opts.place_dm_rlim};

    t_pl_loc w_median_point;
    w_median_point.x = (limit_coords.xmin + limit_coords.xmax) / 2;
    w_median_point.y = (limit_coords.ymin + limit_coords.ymax) / 2;
    w_median_point.layer = ((limit_coords.layer_min + limit_coords.layer_max) / 2);

    if (!find_to_loc_centroid(cluster_from_type, from, w_median_point, range_limiters, to, b_from)) {
        return e_create_move::ABORT;
    }

    e_create_move create_move = ::create_move(blocks_affected, b_from, to);

    //Check that all the blocks affected by the move would still be in a legal floorplan region after the swap
    if (!floorplan_legal(blocks_affected)) {
        return e_create_move::ABORT;
    }

    return create_move;
}

/**
 * This routine finds the bounding box and the cost of each side of the bounding box,
 * which is defined as the criticality of the connection that led to the bounding box extending 
 * that far. If more than one terminal leads to a bounding box edge, w pick the cost using the criticality of the first one. 
 * This is helpful in computing weighted median moves. 
 *
 * Outputs:
 *      - coords: the bounding box and the edge costs
 *      - skip_net: returns whether this net should be skipped in calculation or not
 *
 * Inputs:
 *      - net_id: The net we are considering
 *      - moving_pin_id: pin (which should be on this net) on a block that is being moved.
 *      - criticalities: the timing criticalities of all connections
 */
static void get_bb_cost_for_net_excluding_block(ClusterNetId net_id, ClusterBlockId, ClusterPinId moving_pin_id, const PlacerCriticalities* criticalities, t_bb_cost* coords, bool& skip_net) {
    int pnum, x, y, layer, xmin, xmax, ymin, ymax, layer_min, layer_max;
    float xmin_cost, xmax_cost, ymin_cost, ymax_cost, layer_min_cost, layer_max_cost, cost;

    skip_net = true;

    xmin = 0;
    xmax = 0;
    ymin = 0;
    ymax = 0;
    layer_min = 0;
    layer_max = 0;

    cost = 0.0;
    xmin_cost = 0.0;
    xmax_cost = 0.0;
    ymin_cost = 0.0;
    ymax_cost = 0.0;
    layer_min_cost = 0.;
    layer_max_cost = 0.;

    auto& cluster_ctx = g_vpr_ctx.clustering();
    auto& place_ctx = g_vpr_ctx.placement();
    auto& device_ctx = g_vpr_ctx.device();
    auto& grid = device_ctx.grid;

    ClusterBlockId bnum;
    bool is_first_block = true;
    int ipin;
    for (auto pin_id : cluster_ctx.clb_nlist.net_pins(net_id)) {
        bnum = cluster_ctx.clb_nlist.pin_block(pin_id);
        layer = place_ctx.block_locs[bnum].loc.layer;

        if (pin_id != moving_pin_id) {
            skip_net = false;
            pnum = tile_pin_index(pin_id);
            /**
             * Calculates the pin index of the correct pin to calculate the required connection
             *
             * if the current pin is the driver, we only care about one sink (the moving pin)
             * else if the current pin is a sink, calculate the criticality of itself
             */
            if (cluster_ctx.clb_nlist.pin_type(pin_id) == PinType::DRIVER) {
                ipin = cluster_ctx.clb_nlist.pin_net_index(moving_pin_id);
            } else {
                ipin = cluster_ctx.clb_nlist.pin_net_index(pin_id);
            }
            cost = criticalities->criticality(net_id, ipin);

            VTR_ASSERT(pnum >= 0);
            x = place_ctx.block_locs[bnum].loc.x + physical_tile_type(bnum)->pin_width_offset[pnum];
            y = place_ctx.block_locs[bnum].loc.y + physical_tile_type(bnum)->pin_height_offset[pnum];

            x = std::max(std::min(x, (int)grid.width() - 2), 1);  //-2 for no perim channels
            y = std::max(std::min(y, (int)grid.height() - 2), 1); //-2 for no perim channels

            if (is_first_block) {
                xmin = x;
                xmin_cost = cost;
                ymin = y;
                ymin_cost = cost;
                xmax = x;
                xmax_cost = cost;
                ymax = y;
                ymax_cost = cost;
                layer_min = layer;
                layer_min_cost = cost;
                layer_max = layer;
                layer_max_cost = cost;
                is_first_block = false;
            } else {
                if (x < xmin) {
                    xmin = x;
                    xmin_cost = cost;
                } else if (x > xmax) {
                    xmax = x;
                    xmax_cost = cost;
                }

                if (y < ymin) {
                    ymin = y;
                    ymin_cost = cost;
                } else if (y > ymax) {
                    ymax = y;
                    ymax_cost = cost;
                }

                if (layer < layer_min) {
                    layer_min = layer;
                    layer_min_cost = cost;
                } else if (layer > layer_max) {
                    layer_max = layer;
                    layer_max_cost = cost;
                } else if (layer == layer_min) {
                    if (cost > layer_min_cost)
                        layer_min_cost = cost;
                } else if (layer == layer_max) {
                    if (cost > layer_max_cost)
                        layer_max_cost = cost;
                }
            }
        }
    }

    // Copy the bounding box edges and corresponding criticalities into the proper structure
    coords->xmin = {xmin, xmin_cost};
    coords->xmax = {xmax, xmax_cost};
    coords->ymin = {ymin, ymin_cost};
    coords->ymax = {ymax, ymax_cost};
    coords->layer_min = {layer_min, layer_min_cost};
    coords->layer_max = {layer_max, layer_max_cost};
}<|MERGE_RESOLUTION|>--- conflicted
+++ resolved
@@ -87,14 +87,9 @@
     }
 
     //calculate the weighted median region
-<<<<<<< HEAD
-    std::sort(place_move_ctx.X_coord.begin(), place_move_ctx.X_coord.end());
-    std::sort(place_move_ctx.Y_coord.begin(), place_move_ctx.Y_coord.end());
-    std::sort(place_move_ctx.layer_coord.begin(), place_move_ctx.layer_coord.end());
-=======
     std::stable_sort(place_move_ctx.X_coord.begin(), place_move_ctx.X_coord.end());
     std::stable_sort(place_move_ctx.Y_coord.begin(), place_move_ctx.Y_coord.end());
->>>>>>> f523a0fb
+    std::stable_sort(place_move_ctx.layer_coord.begin(), place_move_ctx.layer_coord.end());
 
     if (place_move_ctx.X_coord.size() == 1) {
         limit_coords.xmin = place_move_ctx.X_coord[0];
