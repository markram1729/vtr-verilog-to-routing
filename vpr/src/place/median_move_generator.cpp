#include "median_move_generator.h"
#include "globals.h"
#include <algorithm>
#include "place_constraints.h"
#include "placer_globals.h"
#include "move_utils.h"

static bool get_bb_incrementally(ClusterNetId net_id, t_bb* bb_coord_new, int xold, int yold, int xnew, int ynew);

static void get_bb_from_scratch_excluding_block(ClusterNetId net_id, t_bb* bb_coord_new, ClusterBlockId block_id, bool& skip_net);

<<<<<<< HEAD
e_create_move MedianMoveGenerator::propose_move(t_pl_blocks_to_be_moved& blocks_affected,
                                                e_move_type& /*move_type*/,
                                                float rlim,
                                                const t_placer_opts& placer_opts,
                                                const PlacerCriticalities* /*criticalities*/) {
=======
e_create_move MedianMoveGenerator::propose_move(t_pl_blocks_to_be_moved& blocks_affected, e_move_type& /*move_type*/, t_logical_block_type& blk_type, float rlim, const t_placer_opts& placer_opts, const PlacerCriticalities* /*criticalities*/) {
    //Find a movable block based on blk_type
    ClusterBlockId b_from = propose_block_to_move(blk_type, false, NULL, NULL);

    if (!b_from) { //No movable block found
        return e_create_move::ABORT;
    }

>>>>>>> 188cfb56
    auto& place_ctx = g_vpr_ctx.placement();
    auto& cluster_ctx = g_vpr_ctx.clustering();
    auto& device_ctx = g_vpr_ctx.device();
    auto& place_move_ctx = g_placer_ctx.mutable_move();

    t_pl_loc from = place_ctx.block_locs[b_from].loc;
    auto cluster_from_type = cluster_ctx.clb_nlist.block_type(b_from);
    auto grid_from_type = g_vpr_ctx.device().grid.get_physical_type({from.x, from.y, from.layer});
    VTR_ASSERT(is_tile_compatible(grid_from_type, cluster_from_type));

    /* Calculate the median region */
    t_pl_loc to;

    t_bb coords, limit_coords;
    ClusterBlockId bnum;
    int pnum, xnew, xold, ynew, yold;

    //clear the vectors that saves X & Y coords
    //reused to save allocation time
    place_move_ctx.X_coord.clear();
    place_move_ctx.Y_coord.clear();

    //true if the net is a feedback from the block to itself
    bool skip_net;

    //iterate over block pins
    for (ClusterPinId pin_id : cluster_ctx.clb_nlist.block_pins(b_from)) {
        ClusterNetId net_id = cluster_ctx.clb_nlist.pin_net(pin_id);
        if (cluster_ctx.clb_nlist.net_is_ignored(net_id))
            continue;
        /* To speedup the calculation, we found it is useful to ignore high fanout nets.
         * Especially that in most cases, these high fanout nets are scattered in many locations of
         * the device and don't guide to a specific location. We also assuered these assumpitions experimentally.
         */
        if (int(cluster_ctx.clb_nlist.net_pins(net_id).size()) > placer_opts.place_high_fanout_net)
            continue;
        if (cluster_ctx.clb_nlist.net_sinks(net_id).size() < SMALL_NET) {
            //calculate the bb from scratch
            get_bb_from_scratch_excluding_block(net_id, &coords, b_from, skip_net);
            if (skip_net)
                continue;
        } else {
            //use the incremental update of the bb
            bnum = cluster_ctx.clb_nlist.pin_block(pin_id);
            pnum = tile_pin_index(pin_id);
            VTR_ASSERT(pnum >= 0);
            xold = place_ctx.block_locs[bnum].loc.x + physical_tile_type(bnum)->pin_width_offset[pnum];
            yold = place_ctx.block_locs[bnum].loc.y + physical_tile_type(bnum)->pin_height_offset[pnum];
            xold = std::max(std::min(xold, (int)device_ctx.grid.width() - 2), 1);  //-2 for no perim channels
            yold = std::max(std::min(yold, (int)device_ctx.grid.height() - 2), 1); //-2 for no perim channels

            //To calulate the bb incrementally while excluding the moving block
            //assume that the moving block is moved to a non-critical coord of the bb
            if (place_move_ctx.bb_coords[net_id].xmin == xold) {
                xnew = place_move_ctx.bb_coords[net_id].xmax;
            } else {
                xnew = place_move_ctx.bb_coords[net_id].xmin;
            }

            if (place_move_ctx.bb_coords[net_id].ymin == yold) {
                ynew = place_move_ctx.bb_coords[net_id].ymax;
            } else {
                ynew = place_move_ctx.bb_coords[net_id].ymin;
            }

            if (!get_bb_incrementally(net_id, &coords, xold, yold, xnew, ynew)) {
                get_bb_from_scratch_excluding_block(net_id, &coords, b_from, skip_net);
                if (skip_net)
                    continue;
            }
        }
        //push the calculated coorinates into X,Y coord vectors
        place_move_ctx.X_coord.push_back(coords.xmin);
        place_move_ctx.X_coord.push_back(coords.xmax);
        place_move_ctx.Y_coord.push_back(coords.ymin);
        place_move_ctx.Y_coord.push_back(coords.ymax);
    }

    if ((place_move_ctx.X_coord.size() == 0) || (place_move_ctx.Y_coord.size() == 0))
        return e_create_move::ABORT;

    //calculate the median region
    std::sort(place_move_ctx.X_coord.begin(), place_move_ctx.X_coord.end());
    std::sort(place_move_ctx.Y_coord.begin(), place_move_ctx.Y_coord.end());

    limit_coords.xmin = place_move_ctx.X_coord[floor((place_move_ctx.X_coord.size() - 1) / 2)];
    limit_coords.xmax = place_move_ctx.X_coord[floor((place_move_ctx.X_coord.size() - 1) / 2) + 1];

    limit_coords.ymin = place_move_ctx.Y_coord[floor((place_move_ctx.Y_coord.size() - 1) / 2)];
    limit_coords.ymax = place_move_ctx.Y_coord[floor((place_move_ctx.Y_coord.size() - 1) / 2) + 1];

    //arrange the different range limiters
    t_range_limiters range_limiters;
    range_limiters.original_rlim = rlim;
    range_limiters.first_rlim = place_move_ctx.first_rlim;
    range_limiters.dm_rlim = placer_opts.place_dm_rlim;

    //find a location in a range around the center of median region
    t_pl_loc median_point;
    median_point.x = (limit_coords.xmin + limit_coords.xmax) / 2;
    median_point.y = (limit_coords.ymin + limit_coords.ymax) / 2;
    // TODO: When placer is updated to support moving blocks between dice, this needs to be changed. Currently, we only move blocks within a die.
    median_point.layer = from.layer;
    if (!find_to_loc_centroid(cluster_from_type, from, median_point, range_limiters, to, b_from))
        return e_create_move::ABORT;

    e_create_move create_move = ::create_move(blocks_affected, b_from, to);

    //Check that all the blocks affected by the move would still be in a legal floorplan region after the swap
    if (!floorplan_legal(blocks_affected)) {
        return e_create_move::ABORT;
    }

    return create_move;
}

/* Finds the bounding box of a net and stores its coordinates in the  *
 * bb_coord_new data structure. It excludes the moving block sent in  *
 * function arguments in block_id. It also returns whether this net   *
 * should be excluded from median calculation or not.                 *
 * This routine should only be called for small nets, since it does   *
 * not determine enough information for the bounding box to be        *
 * updated incrementally later.                                       *
 * Currently assumes channels on both sides of the CLBs forming the   *
 * edges of the bounding box can be used.  Essentially, I am assuming *
 * the pins always lie on the outside of the bounding box.            */
static void get_bb_from_scratch_excluding_block(ClusterNetId net_id, t_bb* bb_coord_new, ClusterBlockId block_id, bool& skip_net) {
    //TODO: account for multiple physical pin instances per logical pin

    skip_net = true;

    int xmin = 0;
    int xmax = 0;
    int ymin = 0;
    int ymax = 0;

    int x, y;
    int pnum;

    auto& cluster_ctx = g_vpr_ctx.clustering();
    auto& place_ctx = g_vpr_ctx.placement();
    auto& device_ctx = g_vpr_ctx.device();

    ClusterBlockId bnum = cluster_ctx.clb_nlist.net_driver_block(net_id);
    bool first_block = false;

    if (bnum != block_id) {
        skip_net = false;
        pnum = net_pin_to_tile_pin_index(net_id, 0);
        x = place_ctx.block_locs[bnum].loc.x + physical_tile_type(bnum)->pin_width_offset[pnum];
        y = place_ctx.block_locs[bnum].loc.y + physical_tile_type(bnum)->pin_height_offset[pnum];

        xmin = x;
        ymin = y;
        xmax = x;
        ymax = y;

        first_block = true;
    }

    for (auto pin_id : cluster_ctx.clb_nlist.net_sinks(net_id)) {
        bnum = cluster_ctx.clb_nlist.pin_block(pin_id);
        pnum = tile_pin_index(pin_id);
        if (bnum == block_id)
            continue;
        skip_net = false;
        x = place_ctx.block_locs[bnum].loc.x + physical_tile_type(bnum)->pin_width_offset[pnum];
        y = place_ctx.block_locs[bnum].loc.y + physical_tile_type(bnum)->pin_height_offset[pnum];

        if (!first_block) {
            xmin = x;
            ymin = y;
            xmax = x;
            ymax = y;
            first_block = true;
        }
        if (x < xmin) {
            xmin = x;
        } else if (x > xmax) {
            xmax = x;
        }

        if (y < ymin) {
            ymin = y;
        } else if (y > ymax) {
            ymax = y;
        }
    }

    /* Now I've found the coordinates of the bounding box.  There are no *
     * channels beyond device_ctx.grid.width()-2 and                     *
     * device_ctx.grid.height() - 2, so I want to clip to that.  As well,*
     * since I'll always include the channel immediately below and the   *
     * channel immediately to the left of the bounding box, I want to    *
     * clip to 1 in both directions as well (since minimum channel index *
     * is 0).  See route_common.cpp for a channel diagram.               */

    bb_coord_new->xmin = std::max(std::min<int>(xmin, device_ctx.grid.width() - 2), 1);  //-2 for no perim channels
    bb_coord_new->ymin = std::max(std::min<int>(ymin, device_ctx.grid.height() - 2), 1); //-2 for no perim channels
    bb_coord_new->xmax = std::max(std::min<int>(xmax, device_ctx.grid.width() - 2), 1);  //-2 for no perim channels
    bb_coord_new->ymax = std::max(std::min<int>(ymax, device_ctx.grid.height() - 2), 1); //-2 for no perim channels
}

/*
 * Calculates the bounding box of a net by storing its coordinates    *
 * in the bb_coord_new data structure. It uses information from       *
 * PlaceMoveContext to calculate the bb incrementally. This routine   *
 * should only be called for large nets, since it has some overhead   *
 * relative to just doing a brute force bounding box calculation.     *
 * The bounding box coordinate and edge information for inet must be  *
 * valid before this routine is called.                               *
 * Currently assumes channels on both sides of the CLBs forming the   *
 * edges of the bounding box can be used. Essentially, I am assuming *
 * the pins always lie on the outside of the bounding box.            *
 * The x and y coordinates are the pin's x and y coordinates.         */
/* IO blocks are considered to be one cell in for simplicity.         */
static bool get_bb_incrementally(ClusterNetId net_id, t_bb* bb_coord_new, int xold, int yold, int xnew, int ynew) {
    //TODO: account for multiple physical pin instances per logical pin

    const t_bb *curr_bb_edge, *curr_bb_coord;

    auto& device_ctx = g_vpr_ctx.device();
    auto& place_move_ctx = g_placer_ctx.move();

    xnew = std::max(std::min<int>(xnew, device_ctx.grid.width() - 2), 1);  //-2 for no perim channels
    ynew = std::max(std::min<int>(ynew, device_ctx.grid.height() - 2), 1); //-2 for no perim channels
    xold = std::max(std::min<int>(xold, device_ctx.grid.width() - 2), 1);  //-2 for no perim channels
    yold = std::max(std::min<int>(yold, device_ctx.grid.height() - 2), 1); //-2 for no perim channels

    /* The net had NOT been updated before, could use the old values */
    curr_bb_coord = &(place_move_ctx.bb_coords[net_id]);
    curr_bb_edge = &(place_move_ctx.bb_num_on_edges[net_id]);

    /* Check if I can update the bounding box incrementally. */

    if (xnew < xold) { /* Move to left. */

        /* Update the xmax fields for coordinates and number of edges first. */

        if (xold == curr_bb_coord->xmax) { /* Old position at xmax. */
            if (curr_bb_edge->xmax == 1) {
                return false;
            } else {
                bb_coord_new->xmax = curr_bb_coord->xmax;
            }
        } else { /* Move to left, old postion was not at xmax. */
            bb_coord_new->xmax = curr_bb_coord->xmax;
        }

        /* Now do the xmin fields for coordinates and number of edges. */

        if (xnew < curr_bb_coord->xmin) { /* Moved past xmin */
            bb_coord_new->xmin = xnew;
        } else if (xnew == curr_bb_coord->xmin) { /* Moved to xmin */
            bb_coord_new->xmin = xnew;
        } else { /* Xmin unchanged. */
            bb_coord_new->xmin = curr_bb_coord->xmin;
        }
        /* End of move to left case. */

    } else if (xnew > xold) { /* Move to right. */

        /* Update the xmin fields for coordinates and number of edges first. */

        if (xold == curr_bb_coord->xmin) { /* Old position at xmin. */
            if (curr_bb_edge->xmin == 1) {
                return false;
            } else {
                bb_coord_new->xmin = curr_bb_coord->xmin;
            }
        } else { /* Move to right, old position was not at xmin. */
            bb_coord_new->xmin = curr_bb_coord->xmin;
        }
        /* Now do the xmax fields for coordinates and number of edges. */

        if (xnew > curr_bb_coord->xmax) { /* Moved past xmax. */
            bb_coord_new->xmax = xnew;
        } else if (xnew == curr_bb_coord->xmax) { /* Moved to xmax */
            bb_coord_new->xmax = xnew;
        } else { /* Xmax unchanged. */
            bb_coord_new->xmax = curr_bb_coord->xmax;
        }
        /* End of move to right case. */

    } else { /* xnew == xold -- no x motion. */
        bb_coord_new->xmin = curr_bb_coord->xmin;
        bb_coord_new->xmax = curr_bb_coord->xmax;
    }

    /* Now account for the y-direction motion. */

    if (ynew < yold) { /* Move down. */

        /* Update the ymax fields for coordinates and number of edges first. */

        if (yold == curr_bb_coord->ymax) { /* Old position at ymax. */
            if (curr_bb_edge->ymax == 1) {
                return false;
            } else {
                bb_coord_new->ymax = curr_bb_coord->ymax;
            }
        } else { /* Move down, old postion was not at ymax. */
            bb_coord_new->ymax = curr_bb_coord->ymax;
        }

        /* Now do the ymin fields for coordinates and number of edges. */

        if (ynew < curr_bb_coord->ymin) { /* Moved past ymin */
            bb_coord_new->ymin = ynew;
        } else if (ynew == curr_bb_coord->ymin) { /* Moved to ymin */
            bb_coord_new->ymin = ynew;
        } else { /* ymin unchanged. */
            bb_coord_new->ymin = curr_bb_coord->ymin;
        }
        /* End of move down case. */

    } else if (ynew > yold) { /* Moved up. */

        /* Update the ymin fields for coordinates and number of edges first. */

        if (yold == curr_bb_coord->ymin) { /* Old position at ymin. */
            if (curr_bb_edge->ymin == 1) {
                return false;
            } else {
                bb_coord_new->ymin = curr_bb_coord->ymin;
            }
        } else { /* Moved up, old position was not at ymin. */
            bb_coord_new->ymin = curr_bb_coord->ymin;
        }

        /* Now do the ymax fields for coordinates and number of edges. */

        if (ynew > curr_bb_coord->ymax) { /* Moved past ymax. */
            bb_coord_new->ymax = ynew;
        } else if (ynew == curr_bb_coord->ymax) { /* Moved to ymax */
            bb_coord_new->ymax = ynew;
        } else { /* ymax unchanged. */
            bb_coord_new->ymax = curr_bb_coord->ymax;
        }
        /* End of move up case. */

    } else { /* ynew == yold -- no y motion. */
        bb_coord_new->ymin = curr_bb_coord->ymin;
        bb_coord_new->ymax = curr_bb_coord->ymax;
    }
    return true;
}<|MERGE_RESOLUTION|>--- conflicted
+++ resolved
@@ -9,13 +9,6 @@
 
 static void get_bb_from_scratch_excluding_block(ClusterNetId net_id, t_bb* bb_coord_new, ClusterBlockId block_id, bool& skip_net);
 
-<<<<<<< HEAD
-e_create_move MedianMoveGenerator::propose_move(t_pl_blocks_to_be_moved& blocks_affected,
-                                                e_move_type& /*move_type*/,
-                                                float rlim,
-                                                const t_placer_opts& placer_opts,
-                                                const PlacerCriticalities* /*criticalities*/) {
-=======
 e_create_move MedianMoveGenerator::propose_move(t_pl_blocks_to_be_moved& blocks_affected, e_move_type& /*move_type*/, t_logical_block_type& blk_type, float rlim, const t_placer_opts& placer_opts, const PlacerCriticalities* /*criticalities*/) {
     //Find a movable block based on blk_type
     ClusterBlockId b_from = propose_block_to_move(blk_type, false, NULL, NULL);
@@ -24,7 +17,6 @@
         return e_create_move::ABORT;
     }
 
->>>>>>> 188cfb56
     auto& place_ctx = g_vpr_ctx.placement();
     auto& cluster_ctx = g_vpr_ctx.clustering();
     auto& device_ctx = g_vpr_ctx.device();
