--- conflicted
+++ resolved
@@ -3,20 +3,16 @@
 #include "place_constraints.h"
 #include "move_utils.h"
 
-<<<<<<< HEAD
-e_create_move CriticalUniformMoveGenerator::propose_move(t_pl_blocks_to_be_moved& blocks_affected, e_move_type& /*move_type*/, t_logical_block_type& blk_type, float rlim, const t_placer_opts& placer_opts, const PlacerCriticalities* /*criticalities*/) {
+e_create_move CriticalUniformMoveGenerator::propose_move(t_pl_blocks_to_be_moved& blocks_affected, t_propose_action& proposed_action, float rlim, const t_placer_opts& placer_opts, const PlacerCriticalities* /*criticalities*/) {
     ClusterNetId net_from;
     int pin_from;
     //Find a movable block based on blk_type
-    ClusterBlockId b_from = propose_block_to_move(placer_opts, blk_type, true, &net_from, &pin_from);
+    ClusterBlockId b_from = propose_block_to_move(placer_opts,
+                                                  proposed_action.logical_blk_type_index,
+                                                  true,
+                                                  &net_from,
+                                                  &pin_from);
     VTR_LOGV_DEBUG(f_placer_debug, "Critical Uniform Move Choose Block %d\n", size_t(b_from));
-=======
-e_create_move CriticalUniformMoveGenerator::propose_move(t_pl_blocks_to_be_moved& blocks_affected, t_propose_action& proposed_action, float rlim, const t_placer_opts& /*placer_opts*/, const PlacerCriticalities* /*criticalities*/) {
-    ClusterNetId net_from;
-    int pin_from;
-    //Find a movable block based on blk_type
-    ClusterBlockId b_from = propose_block_to_move(proposed_action.logical_blk_type_index, true, &net_from, &pin_from);
->>>>>>> 940852d2
 
     auto& place_ctx = g_vpr_ctx.placement();
     auto& cluster_ctx = g_vpr_ctx.clustering();
