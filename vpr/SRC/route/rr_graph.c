#include <cstdio>
#include <cstring>
#include <cmath>
#include <algorithm>

using namespace std;

#include <assert.h>

#include "util.h"
#include "vpr_types.h"
#include "vpr_utils.h"
#include "globals.h"
#include "rr_graph_util.h"
#include "rr_graph.h"
#include "rr_graph2.h"
#include "rr_graph_sbox.h"
#include "rr_graph_timing_params.h"
#include "rr_graph_indexed_data.h"
#include "check_rr_graph.h"
#include "read_xml_arch_file.h"
#include "ReadOptions.h"
#include "dump_rr_structs.h"
#include "cb_metrics.h"
#include "build_switchblocks.h"

#ifdef INTERPOSER_BASED_ARCHITECTURE
#include "rr_graph_multi.h"
#endif

typedef struct s_mux {
	int size;
	struct s_mux *next;
} t_mux;

typedef struct s_mux_size_distribution {
	int mux_count;
	int max_index;
	int *distr;
	struct s_mux_size_distribution *next;
} t_mux_size_distribution;

typedef struct s_clb_to_clb_directs {
	t_type_descriptor *from_clb_type;
	int from_clb_pin_start_index;
	int from_clb_pin_end_index;
	t_type_descriptor *to_clb_type;
	int to_clb_pin_start_index;
	int to_clb_pin_end_index;
	int switch_index; //The switch type used by this direct connection
} t_clb_to_clb_directs;

/* UDSD Modifications by WMF End */

/******************* Variables local to this module. ***********************/


/* Used to free "chunked" memory.  If NULL, no rr_graph exists right now.  */
static t_chunk rr_mem_ch = {NULL, 0, NULL};

/* Status of current chunk being dished out by calls to my_chunk_malloc.   */

/********************* Subroutines local to this module. *******************/
static int *****alloc_and_load_pin_to_track_map(
		INP enum e_pin_type pin_type,
		INP t_chan_width *nodes_per_chan, INP int *Fc, 
		INP t_type_ptr Type, INP bool perturb_switch_pattern,
		INP enum e_directionality directionality);

static struct s_ivec ****alloc_and_load_track_to_pin_lookup(
		INP int *****pin_to_track_map, INP int *Fc, 
		INP int width, INP int height,
		INP int num_pins, INP int max_chan_width);

static void build_bidir_rr_opins(
		INP int i, INP int j,
		INOUTP t_rr_node * L_rr_node, INP t_ivec *** L_rr_node_indices,
		INP int ******opin_to_track_map, INP int **Fc_out,
		INP bool * L_rr_edge_done, INP t_seg_details * seg_details,
		INP struct s_grid_tile **L_grid, INP int delayless_switch,
		INP t_direct_inf *directs, INP int num_directs, INP t_clb_to_clb_directs *clb_to_clb_directs);

static void build_unidir_rr_opins(
		INP int i, INP int j,
		INP struct s_grid_tile **L_grid, INP int **Fc_out,
		INP int max_chan_width,
		INP t_chan_details * chan_details_x, INP t_chan_details * chan_details_y, 
		INOUTP int **Fc_xofs, INOUTP int **Fc_yofs,
		INOUTP t_rr_node * L_rr_node, INOUTP bool * L_rr_edge_done,
		OUTP bool * Fc_clipped, INP t_ivec *** L_rr_node_indices, INP int delayless_switch,
		INP t_direct_inf *directs, INP int num_directs, INP t_clb_to_clb_directs *clb_to_clb_directs);

static int get_opin_direct_connecions(
		int x, int y, int opin, 
		INOUTP t_linked_edge ** edge_list_ptr, INP t_ivec *** L_rr_node_indices, 
		INP t_direct_inf *directs, INP int num_directs, 
		INP t_clb_to_clb_directs *clb_to_clb_directs);

static void alloc_and_load_rr_graph(
		INP int num_nodes,
		INP t_rr_node * L_rr_node, INP int num_seg_types,
		INP t_seg_details * seg_details, 
		INP t_chan_details * chan_details_x, INP t_chan_details * chan_details_y, 
		INP bool * L_rr_edge_done,
		INP struct s_ivec *****track_to_pin_lookup,
		INP int ******opin_to_track_map, INP struct s_ivec ***switch_block_conn,
		INP t_sb_connection_map *sb_conn_map,
		INP struct s_grid_tile **L_grid, INP int L_nx, INP int L_ny, INP int Fs,
		INP short ******sblock_pattern, INP int **Fc_out, INP int **Fc_xofs,
		INP int **Fc_yofs, INP t_ivec *** L_rr_node_indices,
		INP int max_chan_width, INP enum e_switch_block_type sb_type,
		INP int delayless_switch, INP enum e_directionality directionality,
		INP int wire_to_ipin_switch, OUTP bool * Fc_clipped, 
		INP t_direct_inf *directs, INP int num_directs, INP t_clb_to_clb_directs *clb_to_clb_directs);

static void load_uniform_switch_pattern(
		INP t_type_ptr type,
		INOUTP int *****tracks_connected_to_pin, INP int num_phys_pins,
		INP int *pin_num_ordering, INP int *side_ordering,
		INP int *width_ordering, INP int *height_ordering, 
		INP int x_chan_width, INP int y_chan_width, INP int Fc, 
		INP enum e_directionality directionality);

static void load_perturbed_switch_pattern(
		INP t_type_ptr type,
		INOUTP int *****tracks_connected_to_pin, INP int num_phys_pins,
		INP int *pin_num_ordering, INP int *side_ordering,
		INP int *width_ordering, INP int *height_ordering, 
		INP int x_chan_width, INP int y_chan_width, INP int Fc, 
		INP enum e_directionality directionality);

static bool get_perturb_opins(INP t_type_ptr type, INP int *Fc_out, INP int max_chan_width,
		INP int num_segments, INP t_segment_inf *segment_inf);

#ifdef ENABLE_CHECK_ALL_TRACKS
static void check_all_tracks_reach_pins(
		t_type_ptr type,
		int *****tracks_connected_to_pin,
		int max_chan_width, int Fc,
		enum e_pin_type ipin_or_opin);
#endif

static bool *alloc_and_load_perturb_ipins(
		INP int max_chan_width,
		INP int L_num_types, INP int **Fc_in, INP int **Fc_out,
		INP enum e_directionality directionality);

static void build_rr_sinks_sources(
		INP int i, INP int j,
		INP t_rr_node * L_rr_node, INP t_ivec *** L_rr_node_indices,
		INP int delayless_switch, INP struct s_grid_tile **L_grid);

static void build_rr_chan(
		INP int i, INP int j, INP t_rr_type chan_type,
		INP struct s_ivec *****track_to_pin_lookup, t_sb_connection_map *sb_conn_map,
		INP struct s_ivec ***switch_block_conn, INP int cost_index_offset,
		INP int max_chan_width, INP int tracks_per_chan, INP int *opin_mux_size,
		INP short ******sblock_pattern, INP int Fs_per_side,
		INP t_chan_details * chan_details_x, INP t_chan_details * chan_details_y, 
		INP t_ivec *** L_rr_node_indices,
		INP bool * L_rr_edge_done, INOUTP t_rr_node * L_rr_node,
		INP int wire_to_ipin_switch, INP enum e_directionality directionality);

static int alloc_and_load_rr_switch_inf(INP int num_arch_switches, INP int wire_to_arch_ipin_switch, OUTP int *wire_to_rr_ipin_switch);

static void remap_rr_node_switch_indices(INP map<int,int> *switch_fanin);

static void load_rr_switch_inf(INP int num_arch_switches, INOUTP map<int,int> *switch_fanin);

static int alloc_rr_switch_inf(INP int num_arch_switches, OUTP map<int,int> *switch_fanin);

static void rr_graph_externals(
		t_segment_inf * segment_inf, int num_seg_types, int max_chan_width,
		int wire_to_rr_ipin_switch, enum e_base_cost_type base_cost_type);

void alloc_and_load_edges_and_switches(
		INP t_rr_node * L_rr_node, INP int inode,
		INP int num_edges, INP bool * L_rr_edge_done,
		INP t_linked_edge * edge_list_head);

static void alloc_net_rr_terminals(void);

static void alloc_and_load_rr_clb_source(t_ivec *** L_rr_node_indices);

static t_clb_to_clb_directs *alloc_and_load_clb_to_clb_directs(INP t_direct_inf *directs, INP int num_directs,
        INP int delayless_switch);

void watch_edges(int inode, t_linked_edge * edge_list_head);

static void free_type_pin_to_track_map(
		int ******ipin_to_track_map,
		t_type_ptr types);

static void free_type_track_to_pin_map(
		struct s_ivec *****track_to_pin_map,
		t_type_ptr types, int max_chan_width);

static t_seg_details *alloc_and_load_global_route_seg_details(
		INP int global_route_switch,
		OUTP int * num_seg_details = 0);

/* UDSD Modifications by WMF End */

static int **alloc_and_load_actual_fc(
		INP int L_num_types, INP t_type_ptr types,
		INP int max_chan_width, INP bool is_Fc_out,
		INP enum e_directionality directionality, 
		OUTP bool *Fc_clipped, INP bool ignore_Fc_0);

/******************* Subroutine definitions *******************************/

void build_rr_graph(
		INP t_graph_type graph_type, INP int L_num_types,
		INP t_type_ptr types, INP int L_nx, INP int L_ny,
		INP struct s_grid_tile **L_grid, 
		INP struct s_chan_width *nodes_per_chan,
		INP struct s_chan_width_dist *chan_capacity_inf,
		INP enum e_switch_block_type sb_type, INP int Fs,
		INP vector<t_switchblock_inf> switchblocks, 
		INP int num_seg_types, INP int num_arch_switches, 
		INP t_segment_inf * segment_inf,
		INP int global_route_switch, INP int delayless_switch,
		INP t_timing_inf timing_inf, INP int wire_to_arch_ipin_switch,
		INP enum e_base_cost_type base_cost_type, 
		INP bool trim_empty_channels,
		INP bool trim_obs_channels,
		INP t_direct_inf *directs, INP int num_directs, 
		INP bool ignore_Fc_0, INP const char *dump_rr_structs_file,
		OUTP int *wire_to_rr_ipin_switch,
		OUTP int *num_rr_switches,
		OUTP int *Warnings) {

	/* Reset warning flag */
	*Warnings = RR_GRAPH_NO_WARN;

	/* Decode the graph_type */
	bool is_global_graph = (GRAPH_GLOBAL == graph_type ? true : false);
	bool use_full_seg_groups = (GRAPH_UNIDIR_TILEABLE == graph_type ? true : false);
	enum e_directionality directionality = (GRAPH_BIDIR == graph_type ? BI_DIRECTIONAL : UNI_DIRECTIONAL);
	if (is_global_graph) {
		directionality = BI_DIRECTIONAL;
	}

	/* Global routing uses a single longwire track */
	int max_chan_width = (is_global_graph ? 1 : nodes_per_chan->max);
	assert(max_chan_width > 0);

	t_clb_to_clb_directs *clb_to_clb_directs = NULL;
	if(num_directs > 0) {
		clb_to_clb_directs = alloc_and_load_clb_to_clb_directs(directs, num_directs, delayless_switch);
	}

	/* START SEG_DETAILS */
	int num_seg_details = 0;
	t_seg_details *seg_details = NULL;

	if (is_global_graph) {
		/* Sets up a single unit length segment type for global routing. */
		seg_details = alloc_and_load_global_route_seg_details(
				global_route_switch, &num_seg_details);
	} else {
		/* Setup segments including distrubuting tracks and staggering.
		 * If use_full_seg_groups is specified, max_chan_width may be 
		 * changed. Warning should be singled to caller if this happens. */
		seg_details = alloc_and_load_seg_details(&max_chan_width,
				max(L_nx, L_ny), num_seg_types, segment_inf,
				use_full_seg_groups, is_global_graph, directionality,
				&num_seg_details);
		if ((is_global_graph ? 1 : nodes_per_chan->max) != max_chan_width) {
			nodes_per_chan->max = max_chan_width;
			*Warnings |= RR_GRAPH_WARN_CHAN_WIDTH_CHANGED;
		}

		if (getEchoEnabled() && isEchoFileEnabled(E_ECHO_SEG_DETAILS)) {
			dump_seg_details(seg_details, max_chan_width,
					getEchoFileName(E_ECHO_SEG_DETAILS));
		}
	}
	/* END SEG_DETAILS */

	/* START CHAN_DETAILS */
	t_chan_details *chan_details_x = NULL;
	t_chan_details *chan_details_y = NULL;

	alloc_and_load_chan_details(L_nx, L_ny, nodes_per_chan, 
			trim_empty_channels, trim_obs_channels,
			num_seg_details, seg_details,
			&chan_details_x, &chan_details_y);

	if (getEchoEnabled() && isEchoFileEnabled(E_ECHO_CHAN_DETAILS)) {
		dump_chan_details( chan_details_x, chan_details_y, max_chan_width, nx, ny,
				getEchoFileName(E_ECHO_CHAN_DETAILS));
	}
	/* END CHAN_DETAILS */

	/* START FC */
	/* Determine the actual value of Fc */
	int **Fc_in = NULL; /* [0..num_types-1][0..num_pins-1] */
	int **Fc_out = NULL; /* [0..num_types-1][0..num_pins-1] */

	if (is_global_graph) {
		Fc_in = (int **) my_malloc(sizeof(int) * L_num_types);
		Fc_out = (int **) my_malloc(sizeof(int) * L_num_types);
		for (int i = 0; i < L_num_types; ++i) {
			for (int j = 0; j < types[i].num_pins; ++j) {
				Fc_in[i][j] = 1;
				Fc_out[i][j] = 1;
			}
		}
	} else {
		bool Fc_clipped = false;
		Fc_in = alloc_and_load_actual_fc(L_num_types, types, max_chan_width,
				false, directionality, &Fc_clipped, ignore_Fc_0);
		if (Fc_clipped) {
			*Warnings |= RR_GRAPH_WARN_FC_CLIPPED;
		}
		Fc_clipped = false;
		Fc_out = alloc_and_load_actual_fc(L_num_types, types, max_chan_width,
				true, directionality, &Fc_clipped, ignore_Fc_0);
		if (Fc_clipped) {
			*Warnings |= RR_GRAPH_WARN_FC_CLIPPED;
		}

#ifdef VERBOSE
		for (i = 1; i < L_num_types; ++i) { /* Skip "<EMPTY>" */
			for (j = 0; j < type_descriptors[i].num_pins; ++j) { 
				if (type_descriptors[i].is_Fc_full_flex[j]) {
					vpr_printf_info("Fc Actual Values: type = %s, Fc_out = full, Fc_in = %d.\n",
							type_descriptors[i].name, Fc_in[i][j]);
				}
				else {
					vpr_printf_info("Fc Actual Values: type = %s, Fc_out = %d, Fc_in = %d.\n",
							type_descriptors[i].name, Fc_out[i][j], Fc_in[i][j]);
				}
			}
		}
#endif /* VERBOSE */
	}

	bool *perturb_ipins = alloc_and_load_perturb_ipins(max_chan_width, L_num_types,
			Fc_in, Fc_out, directionality);
	/* END FC */
	
	/* Alloc node lookups, count nodes, alloc rr nodes */
	num_rr_nodes = 0;

	rr_node_indices = alloc_and_load_rr_node_indices(max_chan_width, L_nx, L_ny,
			&num_rr_nodes, chan_details_x, chan_details_y);
	rr_node = (t_rr_node *) my_malloc(sizeof(t_rr_node) * num_rr_nodes);
	memset(rr_node, 0, sizeof(t_rr_node) * num_rr_nodes);
	bool *L_rr_edge_done = (bool *) my_malloc(sizeof(bool) * num_rr_nodes);
	memset(L_rr_edge_done, 0, sizeof(bool) * num_rr_nodes);

	/* These are data structures used by the the unidir opin mapping. */
	int **Fc_xofs = NULL; /* [0..ny-1][0..nx-1] */
	int **Fc_yofs = NULL; /* [0..nx-1][0..ny-1] */
	if (UNI_DIRECTIONAL == directionality) {
		Fc_xofs = (int **) alloc_matrix(0, L_ny, 0, L_nx, sizeof(int));
		Fc_yofs = (int **) alloc_matrix(0, L_nx, 0, L_ny, sizeof(int));
		for (int i = 0; i <= L_nx; ++i) {
			for (int j = 0; j <= L_ny; ++j) {
				Fc_xofs[j][i] = 0;
				Fc_yofs[i][j] = 0;
			}
		}
	}

	/* START SB LOOKUP */
	/* Alloc and load the switch block lookup */
	t_ivec ***switch_block_conn = NULL;
	short ******unidir_sb_pattern = NULL;
	t_sb_connection_map *sb_conn_map = NULL;	//for custom switch blocks

	if (is_global_graph) {
		switch_block_conn = alloc_and_load_switch_block_conn(1, SUBSET, 3);
	} else if (BI_DIRECTIONAL == directionality) {
		if (sb_type == CUSTOM){
			sb_conn_map = alloc_and_load_switchblock_permutations(chan_details_x,
					chan_details_y, L_nx, L_ny, switchblocks, 
					nodes_per_chan, directionality);
		} else {
			switch_block_conn = alloc_and_load_switch_block_conn(max_chan_width,
					sb_type, Fs);
		}
	} else {
		assert(UNI_DIRECTIONAL == directionality);

		if (sb_type == CUSTOM){
			sb_conn_map = alloc_and_load_switchblock_permutations(chan_details_x,
					chan_details_y, L_nx, L_ny, switchblocks, 
					nodes_per_chan, directionality);
		} else {
			unidir_sb_pattern = alloc_sblock_pattern_lookup(L_nx, L_ny, max_chan_width);
			for (int i = 0; i <= L_nx; i++) {
				for (int j = 0; j <= L_ny; j++) {
					load_sblock_pattern_lookup(i, j, nodes_per_chan,
							chan_details_x, chan_details_y,
							Fs, sb_type, unidir_sb_pattern);

				}
			}

			if (getEchoEnabled() && isEchoFileEnabled(E_ECHO_SBLOCK_PATTERN)) {
				dump_sblock_pattern( unidir_sb_pattern, max_chan_width, L_nx, L_ny,
						getEchoFileName(E_ECHO_SBLOCK_PATTERN));
			}
		}
	}
	/* END SB LOOKUP */

	/* START IPINP MAP */
	/* Create ipin map lookups */
	int ******ipin_to_track_map = NULL; /* [0..num_types-1][0..num_pins-1][0..width][0..height][0..3][0..Fc-1] */
	t_ivec *****track_to_pin_lookup = NULL; /* [0..num_types-1][0..max_chan_width-1][0..width][0..height][0..3] */

	ipin_to_track_map = (int ******) my_malloc(sizeof(int *****) * L_num_types);
	track_to_pin_lookup = (struct s_ivec *****) my_malloc(sizeof(struct s_ivec ****) * L_num_types);
	for (int i = 0; i < L_num_types; ++i) {
		ipin_to_track_map[i] = alloc_and_load_pin_to_track_map(RECEIVER,
				nodes_per_chan, Fc_in[i], &types[i], perturb_ipins[i], directionality);
		track_to_pin_lookup[i] = alloc_and_load_track_to_pin_lookup(
				ipin_to_track_map[i], Fc_in[i], types[i].width, types[i].height,
				types[i].num_pins, max_chan_width);
	}
	/* END IPINP MAP */

	/* START OPINP MAP */
	/* Create opin map lookups */
	int ******opin_to_track_map = NULL; /* [0..num_types-1][0..num_pins-1][0..width][0..height][0..3][0..Fc-1] */

	if (BI_DIRECTIONAL == directionality) {
		bool test_metrics_outp = false;
		opin_to_track_map = (int ******) my_malloc(sizeof(int *****) * L_num_types);
		for (int i = 0; i < L_num_types; ++i) {
			bool perturb_opins = get_perturb_opins(&types[i], Fc_out[i], 
					max_chan_width,	num_seg_types, segment_inf);
			opin_to_track_map[i] = alloc_and_load_pin_to_track_map(DRIVER,
					nodes_per_chan, Fc_out[i], &types[i], perturb_opins, directionality);

			/* adjust CLB connection block, if enabled */
			if (strcmp("clb", types[i].name) == 0 && test_metrics_outp){
				float target_metric_outp;
				target_metric_outp = 0;

				/* during binary search routing we want the connection block (CB) to be deterministic. That is, 
				   if we calculate a CB, check other CBs for other values of W, and then come back to that 
				   CB, that CB should be the same as before, otherwise we get connectivity errors. So to achieve this determinism
				   we save (and later restore) the current seed, and just use a seed of 1 for generating the connection block */
				unsigned int saved_seed = get_current_random();
				my_srandom(1);
				adjust_cb_metric(WIRE_HOMOGENEITY, target_metric_outp, 0.005, 0.05, &types[i], opin_to_track_map[i], DRIVER, Fc_out[i], nodes_per_chan,
					num_seg_types, segment_inf);

				Conn_Block_Metrics cb_metrics;
				get_conn_block_metrics(&types[i], opin_to_track_map[i], num_seg_types, segment_inf, DRIVER, Fc_out[i], nodes_per_chan, &cb_metrics);
				vpr_printf_info("Block Type: %s   Pin Diversity: %f   Wire Homogeneity: %f   Hamming Distance: %f  Hamming Proximity: %f\n",
					types[i].name, cb_metrics.pin_diversity, cb_metrics.wire_homogeneity,
					cb_metrics.lemieux_cost_func, cb_metrics.hamming_proximity);
				
				my_srandom(saved_seed);			
			}
		} 
	}
	/* END OPINP MAP */

	bool Fc_clipped = false;
	alloc_and_load_rr_graph(num_rr_nodes, rr_node, num_seg_types, 
			seg_details, chan_details_x, chan_details_y,
			L_rr_edge_done, track_to_pin_lookup, opin_to_track_map,
			switch_block_conn, sb_conn_map, L_grid, L_nx, L_ny, Fs, unidir_sb_pattern,
			Fc_out, Fc_xofs, Fc_yofs, rr_node_indices, max_chan_width, sb_type,
			delayless_switch, directionality, wire_to_arch_ipin_switch, &Fc_clipped, 
			directs, num_directs, clb_to_clb_directs);

	/* Update rr_nodes capacities if global routing */
	if (graph_type == GRAPH_GLOBAL) {
		for (int i = 0; i < num_rr_nodes; i++) {
			if (rr_node[i].type == CHANX || rr_node[i].type == CHANY) {
				rr_node[i].set_capacity(chan_width.max);
			}
		}
	}

	/* Allocate and load routing resource switches, which are derived from the switches from the architecture file,
	   based on their fanin in the rr graph. This routine also adjusts the rr nodes to point to these new rr switches */
	(*num_rr_switches) = alloc_and_load_rr_switch_inf(num_arch_switches, wire_to_arch_ipin_switch, wire_to_rr_ipin_switch);

	rr_graph_externals(segment_inf, num_seg_types, max_chan_width,
			*wire_to_rr_ipin_switch, base_cost_type);
	if (getEchoEnabled() && isEchoFileEnabled(E_ECHO_RR_GRAPH)) {
		dump_rr_graph(getEchoFileName(E_ECHO_RR_GRAPH));
	}

#ifdef INTERPOSER_BASED_ARCHITECTURE
	/* Main Entry Point to rr_graph modifications for interposer-based architectures */
	if(num_cuts > 0)
	{
		modify_rr_graph_for_interposer_based_arch(max_chan_width, directionality);
	}
#endif

	check_rr_graph(graph_type, L_nx, L_ny, *num_rr_switches, Fc_in);

	/* dump out rr structs if requested */
	if (dump_rr_structs_file){
		dump_rr_structs(dump_rr_structs_file);
	}

	/* Free all temp structs */
	if (seg_details) {
		free_seg_details(seg_details, max_chan_width);
		seg_details = NULL;
	}
	if (chan_details_x || chan_details_y) {
		free_chan_details(chan_details_x, chan_details_y, max_chan_width, L_nx, L_ny);
		chan_details_x = NULL;
		chan_details_y = NULL;
	}
	if (Fc_in) {
		free_matrix(Fc_in,0, L_num_types, 0, sizeof(int));
		Fc_in = NULL;
	}
	if (Fc_out) {
		free_matrix(Fc_out,0, L_num_types, 0, sizeof(int));
		Fc_out = NULL;
	}
	if (perturb_ipins) {
		free(perturb_ipins);
		perturb_ipins = NULL;
	}
	if (switch_block_conn) {
		free_switch_block_conn(switch_block_conn, max_chan_width);
		switch_block_conn = NULL;
	}
	if (sb_conn_map) {
		free_switchblock_permutations(sb_conn_map);
		sb_conn_map = NULL;
	}
	if (L_rr_edge_done) {
		free(L_rr_edge_done);
		L_rr_edge_done = NULL;
	}
	if (Fc_xofs) {
		free_matrix(Fc_xofs, 0, L_ny, 0, sizeof(int));
		Fc_xofs = NULL;
	}
	if (Fc_yofs) {
		free_matrix(Fc_yofs, 0, L_nx, 0, sizeof(int));
		Fc_yofs = NULL;
	}
	if (unidir_sb_pattern) {
       		free_sblock_pattern_lookup(unidir_sb_pattern);
		unidir_sb_pattern = NULL;
	}
	if (opin_to_track_map) {
		for (int i = 0; i < L_num_types; ++i) {
			free_matrix5(opin_to_track_map[i], 0, types[i].num_pins - 1,
					0, types[i].width - 1, 0, types[i].height - 1, 
					0, 3, 0, sizeof(int));
		}
		free(opin_to_track_map);
	}

	free_type_pin_to_track_map(ipin_to_track_map, types);
	free_type_track_to_pin_map(track_to_pin_lookup, types, max_chan_width);
	if(clb_to_clb_directs != NULL) {
		free(clb_to_clb_directs);
	}
}


/* Allocates and loads the global rr_switch_inf array based on the global
   arch_switch_inf array and the fan-ins used by the rr nodes. 
   Also changes switch indices of rr_nodes to index into rr_switch_inf 
   instead of arch_switch_inf.

   Returns the number of rr switches created.
   Also returns, through a pointer, the index of a representative ipin cblock switch.
	- Currently we're not allowing a designer to specify an ipin cblock switch with
	  multiple fan-ins, so there's just one of these switches in the g_rr_switch_inf array.
	  But in the future if we allow this, we can return an index to a representative switch

   The rr_switch_inf switches are derived from the arch_switch_inf switches 
   (which were read-in from the architecture file) based on fan-in. The delays of 
   the rr switches depend on their fan-in, so we first go through the rr_nodes
   and count how many different fan-ins exist for each arch switch.
   Then we create these rr switches and update the switch indices
   of rr_nodes to index into the rr_switch_inf array. */
static int alloc_and_load_rr_switch_inf(INP int num_arch_switches, INP int wire_to_arch_ipin_switch, OUTP int *wire_to_rr_ipin_switch){
	/* we will potentially be creating a couple of versions of each arch switch where
	   each version corresponds to a different fan-in. We will need to fill g_rr_switch_inf
	   with this expanded list of switches. 
	   To do this we will use an array of maps where each map corresponds to a different arch switch.
	   So for each arch switch we will use this map to keep track of the different fan-ins that it uses (map key)
	   and which index in the g_rr_switch_inf array this arch switch / fanin combination will be placed in */
	map< int, int > *switch_fanin;
	switch_fanin = new map<int,int>[num_arch_switches];

	/* Determine what the different fan-ins are for each arch switch, and also
	   how many entries the rr_switch_inf array should have */
	int num_rr_switches = alloc_rr_switch_inf(num_arch_switches, switch_fanin);

	/* create the rr switches. also keep track of, for each arch switch, what index of the rr_switch_inf 
	   array each version of its fanin has been mapped to */
	load_rr_switch_inf(num_arch_switches, switch_fanin);

	/* next, walk through rr nodes again and remap their switch indices to rr_switch_inf */
	remap_rr_node_switch_indices(switch_fanin);
	
	/* now we need to set the wire_to_rr_ipin_switch variable which points the detailed routing architecture
	   to the representative ipin cblock switch. currently we're not allowing the specification of an ipin cblock switch
	   with multiple fan-ins, so right now there's just one. May change in the future, in which case we'd need to 
	   return a representative switch */
	if (switch_fanin[wire_to_arch_ipin_switch].count(UNDEFINED)){
		/* only have one ipin cblock switch. OK. */
		(*wire_to_rr_ipin_switch) = switch_fanin[wire_to_arch_ipin_switch][UNDEFINED];
	} else if (switch_fanin[wire_to_arch_ipin_switch].size() != 0){
		vpr_throw(VPR_ERROR_ARCH, __FILE__, __LINE__, 
			"Not currently allowing an ipin cblock switch to have multiple fan-ins");
	} else {
        vpr_throw(VPR_ERROR_ARCH, __FILE__, __LINE__,
            "No switch is specified for the ipin cblock, check if there is an error in arch file");
    }

	delete[] switch_fanin;
	
	return num_rr_switches;
}

/* Allocates space for the global g_rr_switch_inf variable and returns the 
   number of rr switches that were allocated */
<<<<<<< HEAD
static int alloc_rr_switch_inf(INP int num_arch_switches, OUTP map<int,int> *switch_fanin){
    int num_rr_switches = 0;
    // map key: switch index specified in arch; map value: fanin for that index
    map<int, int> *inward_switch_inf = new map<int, int>[num_rr_nodes];
    for (int inode = 0; inode < num_rr_nodes; inode ++) {
        t_rr_node from_node = rr_node[inode];
        int num_edges = from_node.get_num_edges();
        for (int iedge = 0; iedge < num_edges; iedge++) {
            int switch_index = from_node.switches[iedge];
            int to_node_index = from_node.edges[iedge];
            if (inward_switch_inf[to_node_index].count(switch_index) == 0) 
                inward_switch_inf[to_node_index][switch_index] = 0;
            inward_switch_inf[to_node_index][switch_index] ++;
        }
    }  

    // get unique index / fanin combination based on inward_switch_inf
    for (int inode = 0; inode < num_rr_nodes; inode ++) {
        map<int, int>::iterator itr;
        for (itr = inward_switch_inf[inode].begin(); itr != inward_switch_inf[inode].end(); itr++) {
            int switch_index = itr->first;
            int fanin = itr->second;
            if (g_arch_switch_inf[switch_index].Tdel_map.count(UNDEFINED) == 1) {
                fanin = UNDEFINED;
            }
            if (switch_fanin[switch_index].count(fanin) == 0) {
                switch_fanin[switch_index][fanin] = 0;
                num_rr_switches++;
            }
        }
    }
    delete[] inward_switch_inf;
=======
static int alloc_rr_switch_inf(OUTP map<int,int> *switch_fanin){

	int num_rr_switches = 0;
	for (int inode = 0; inode < num_rr_nodes; inode++){
		t_rr_node from_node = rr_node[inode];
		int num_edges = from_node.get_num_edges();
		for (int iedge = 0; iedge < num_edges; iedge++){
			t_rr_node to_node = rr_node[ from_node.edges[iedge] ];
			/* get the switch which this edge uses and its fanin */
			int switch_index = from_node.switches[iedge];
			int fanin = to_node.get_fan_in();

			/* we want to keep track of fan-in only for those switches that actually defined
			   delays for multiple fan-in values */
			bool keep_track_of_fanin;
			if (g_arch_switch_inf[switch_index].Tdel_map.count(UNDEFINED) == 1){
				/* if an arch switch has specified delay at an UNDEFINED (-1) index, 
				   then the switch didn't specify delays for multiple values of fan-in
				   and should only have one entry in its Tdel_map */
				keep_track_of_fanin = false;
			} else {
				keep_track_of_fanin = true;
			}

			if ( !keep_track_of_fanin ){
				/* want the switch_fanin[switch_index] set to only have a single entry
				   at index UNDEFINED to indicate that it's not keeping track of fanin */
				fanin = UNDEFINED;
			}

			/* mark the fact that the arch switch at switch_index has a version with 'fanin' 
			   inputs */
			if (switch_fanin[switch_index].count(fanin) == 0){
				/* this value of fanin has not yet been inserted. so insert it */
				switch_fanin[switch_index][fanin] = 0;
				num_rr_switches++;
			}
		}
	}

>>>>>>> 4d5446e7
	/* allocate space for the rr_switch_inf array (it's freed later in vpr_api.c-->free_arch) */
	g_rr_switch_inf = new s_rr_switch_inf[num_rr_switches];

	return num_rr_switches;
}

void print_map(map<int, int> dbmap) {
    printf("size is: %d\n", (int)dbmap.size());
    printf("first first: %d\n", (dbmap.begin())->first);
}

/* load the global g_rr_switch_inf variable. also keep track of, for each arch switch, what 
   index of the rr_switch_inf array each version of its fanin has been mapped to (through switch_fanin map) */
static void load_rr_switch_inf(INP int num_arch_switches, INOUTP map<int,int> *switch_fanin){
	int i_rr_switch = 0;
    g_switch_fanin_remap = new map<int, int>[num_arch_switches];
	for (int i_arch_switch = 0; i_arch_switch < num_arch_switches; i_arch_switch++){
		map<int,int>::iterator it;
		for (it = switch_fanin[i_arch_switch].begin(); it != switch_fanin[i_arch_switch].end(); it++){
			/* the fanin value is in it->first, and we'll need to set what index this i_arch_switch/fanin
			   combination maps to (within rr_switch_inf) in it->second) */
			int fanin = it->first;
			it->second = i_rr_switch;
            // setup g_switch_fanin_remap, for future swich usage analysis
            g_switch_fanin_remap[i_arch_switch][fanin] = i_rr_switch;            

			/* figure out, by looking at the arch switch's Tdel map, what the delay of the new
			   rr switch should be */
			map<int,double> &Tdel_map = g_arch_switch_inf[i_arch_switch].Tdel_map;
			double rr_switch_Tdel;
			if (Tdel_map.count(UNDEFINED) == 1){
				/* the switch specified a single constant delay. i.e., it did not
				   specify fanin/delay pairs */
				rr_switch_Tdel = Tdel_map[UNDEFINED];
			} else {
				/* interpolate/extrapolate based on the available (fanin,delay) pairs in the 
				   Tdel_map to get the rr_switch_Tdel at 'fanin' */
				rr_switch_Tdel = linear_interpolate_or_extrapolate(&Tdel_map, fanin);
			}

			/* copy over the arch switch to rr_switch_inf[i_rr_switch], but with the changed Tdel value */
			g_rr_switch_inf[i_rr_switch].buffered = g_arch_switch_inf[i_arch_switch].buffered;
			g_rr_switch_inf[i_rr_switch].R = g_arch_switch_inf[i_arch_switch].R;
			g_rr_switch_inf[i_rr_switch].Cin = g_arch_switch_inf[i_arch_switch].Cin;
			g_rr_switch_inf[i_rr_switch].Cout = g_arch_switch_inf[i_arch_switch].Cout;
			g_rr_switch_inf[i_rr_switch].Tdel = rr_switch_Tdel;
			g_rr_switch_inf[i_rr_switch].mux_trans_size = g_arch_switch_inf[i_arch_switch].mux_trans_size;
			g_rr_switch_inf[i_rr_switch].buf_size = g_arch_switch_inf[i_arch_switch].buf_size;
			g_rr_switch_inf[i_rr_switch].name = g_arch_switch_inf[i_arch_switch].name;
			g_rr_switch_inf[i_rr_switch].power_buffer_type = g_arch_switch_inf[i_arch_switch].power_buffer_type;
			g_rr_switch_inf[i_rr_switch].power_buffer_size = g_arch_switch_inf[i_arch_switch].power_buffer_size;

			/* have created a switch in the rr_switch_inf array */
			i_rr_switch++;
		}
	}
}

/* switch indices of each rr_node original point into the global g_arch_switch_inf array.
   now we want to remap these indices to point into the global g_rr_switch_inf array 
   which contains switch info at different fan-in values */
static void remap_rr_node_switch_indices(INP map<int,int> *switch_fanin){
	for (int inode = 0; inode < num_rr_nodes; inode++){
		t_rr_node from_node = rr_node[inode];
		int num_edges = from_node.get_num_edges();
		for (int iedge = 0; iedge < num_edges; iedge++){
			t_rr_node to_node = rr_node[ from_node.edges[iedge] ];
			/* get the switch which this edge uses and its fanin */
			int switch_index = from_node.switches[iedge];
			int fanin = to_node.get_fan_in();

			if (switch_fanin[switch_index].count(UNDEFINED) == 1){
				fanin = UNDEFINED;
			}

			int rr_switch_index = switch_fanin[switch_index][fanin];

			from_node.switches[iedge] = rr_switch_index;
		}
	}
}

static void rr_graph_externals(
		t_segment_inf * segment_inf, int num_seg_types, int max_chan_width,
		int wire_to_rr_ipin_switch, enum e_base_cost_type base_cost_type) {

	add_rr_graph_C_from_switches(g_rr_switch_inf[wire_to_rr_ipin_switch].Cin);
	alloc_and_load_rr_indexed_data(segment_inf, num_seg_types, rr_node_indices,
			max_chan_width, wire_to_rr_ipin_switch, base_cost_type);

	alloc_net_rr_terminals();
	load_net_rr_terminals(rr_node_indices);
	alloc_and_load_rr_clb_source(rr_node_indices);
}

static bool *alloc_and_load_perturb_ipins(INP int max_chan_width, INP int L_num_types,
		INP int **Fc_in, INP int **Fc_out, 
		INP enum e_directionality directionality) {

	bool *result = (bool *) my_malloc(L_num_types * sizeof(bool));

	if (BI_DIRECTIONAL == directionality) {
		result[0] = false;
		for (int i = 1; i < L_num_types; ++i) {
			result[i] = false;

			float Fc_ratio;
			if (Fc_in[i][0] > Fc_out[i][0]) {
				Fc_ratio = (float) Fc_in[i][0] / (float) Fc_out[i][0];
			} else {
				Fc_ratio = (float) Fc_out[i][0] / (float) Fc_in[i][0];
			}

			if ((Fc_in[i][0] <= max_chan_width - 2)
					&& (fabs(Fc_ratio - nint(Fc_ratio))
							< (0.5 / (float) max_chan_width))) {
				result[i] = true;
			}
		}
	} else {
		/* Unidirectional routing uses mux balancing patterns and 
		 * thus shouldn't need perturbation. */
		assert(UNI_DIRECTIONAL == directionality);
		for (int i = 0; i < L_num_types; ++i) {
			result[i] = false;
		}
	}
	return result;
}

static t_seg_details *alloc_and_load_global_route_seg_details(
		INP int global_route_switch,
		OUTP int * num_seg_details) {

	t_seg_details *seg_details = (t_seg_details *) my_malloc(sizeof(t_seg_details));

	seg_details->index = 0;
	seg_details->length = 1;
	seg_details->arch_wire_switch = global_route_switch;
	seg_details->arch_opin_switch = global_route_switch;
	seg_details->longline = false;
	seg_details->direction = BI_DIRECTION;
	seg_details->Cmetal = 0.0;
	seg_details->Rmetal = 0.0;
	seg_details->start = 1;
	seg_details->drivers = MULTI_BUFFERED;
	seg_details->cb = (bool *) my_malloc(sizeof(bool) * 1);
	seg_details->cb[0] = true;
	seg_details->sb = (bool *) my_malloc(sizeof(bool) * 2);
	seg_details->sb[0] = true;
	seg_details->sb[1] = true;
	seg_details->group_size = 1;
	seg_details->group_start = 0;
	seg_details->seg_start = -1;
	seg_details->seg_end = -1;

	if (num_seg_details) {
		*num_seg_details = 1;
	}
	return seg_details;
}

/* Calculates the actual Fc values for the given max_chan_width value */
static int **alloc_and_load_actual_fc(INP int L_num_types, INP t_type_ptr types,
		INP int max_chan_width, INP bool is_Fc_out,
		INP enum e_directionality directionality, 
		OUTP bool *Fc_clipped, INP bool ignore_Fc_0) {

	int i, j;
	int **Result = NULL;
	int fac, num_sets;

	*Fc_clipped = false;

	/* Unidir tracks formed in pairs, otherwise no effect. */
	fac = 1;
	if (UNI_DIRECTIONAL == directionality) {
		fac = 2;
	}

	assert((max_chan_width % fac) == 0);
	num_sets = max_chan_width / fac;

	int max_pins = types[0].num_pins;
	for (i = 1; i < L_num_types; ++i) {
		if (types[i].num_pins > max_pins) {
			max_pins = types[i].num_pins;
		}
	}

	Result = (int **) alloc_matrix(0, L_num_types, 0, max_pins, sizeof(int));

	for (i = 1; i < L_num_types; ++i) { 
		float *Fc = (float *) my_malloc(sizeof(float) * types[i].num_pins); /* [0..num_pins-1] */ 
		for (j = 0; j < types[i].num_pins; ++j) {
			Fc[j] = types[i].Fc[j];
		
			if(Fc[j] == 0 && ignore_Fc_0 == false) {
				/* Special case indicating that this pin does not connect to general-purpose routing */
				Result[i][j] = 0;
			} else {
				/* General case indicating that this pin connects to general-purpose routing */
				if (types[i].is_Fc_frac[j]) {
					Result[i][j] = fac * nint(num_sets * Fc[j]);
				} else {
					Result[i][j] = (int)Fc[j];
				}

				if (is_Fc_out && types[i].is_Fc_full_flex[j]) {
					Result[i][j] = max_chan_width;
				}

				Result[i][j] = max(Result[i][j], fac);
				if (Result[i][j] > max_chan_width) {
					*Fc_clipped = true;
					Result[i][j] = max_chan_width;
				}
			}
			assert(Result[i][j] % fac == 0);
		}
		free(Fc);
	}

	return Result;
}

/* frees the ipin to track mapping for each physical grid type */
static void free_type_pin_to_track_map(int ******ipin_to_track_map,
		t_type_ptr types) {

	for (int i = 0; i < num_types; ++i) {
		free_matrix5(ipin_to_track_map[i], 0, types[i].num_pins - 1,
				0, types[i].width - 1, 0, types[i].height - 1, 
				0, 3, 0, sizeof(int));
	}
	free(ipin_to_track_map);
}

/* frees the track to ipin mapping for each physical grid type */
static void free_type_track_to_pin_map(struct s_ivec***** track_to_pin_map,
		t_type_ptr types, int max_chan_width) {

	for (int i = 0; i < num_types; i++) {
		if (track_to_pin_map[i] != NULL) {
			for (int track = 0; track < max_chan_width; ++track) {
				for (int width = 0; width < types[i].width; ++width) {
					for (int height = 0; height < types[i].height; ++height) {
						for (int side = 0; side < 4; ++side) {
							if (track_to_pin_map[i][track][width][height][side].list != NULL) {
								free(track_to_pin_map[i][track][width][height][side].list);
							}
						}
					}
				}
			}
			free_matrix4(track_to_pin_map[i], 0, max_chan_width - 1,
					0, types[i].width - 1, 0, types[i].height - 1, 
					0, sizeof(struct s_ivec));
		}
	}
	free(track_to_pin_map);
}

/* Does the actual work of allocating the rr_graph and filling all the *
 * appropriate values.  Everything up to this was just a prelude!      */
static void alloc_and_load_rr_graph(INP int num_nodes,
		INP t_rr_node * L_rr_node, INP int num_seg_types,
		INP t_seg_details * seg_details, 
		INP t_chan_details * chan_details_x, INP t_chan_details * chan_details_y, 
		INP bool * L_rr_edge_done,
		INP struct s_ivec *****track_to_pin_lookup,
		INP int ******opin_to_track_map, INP struct s_ivec ***switch_block_conn,
		INP t_sb_connection_map *sb_conn_map,
		INP struct s_grid_tile **L_grid, INP int L_nx, INP int L_ny, INP int Fs,
		INP short ******sblock_pattern, INP int **Fc_out, INP int **Fc_xofs,
		INP int **Fc_yofs, INP t_ivec *** L_rr_node_indices,
		INP int max_chan_width, INP enum e_switch_block_type sb_type,
		INP int delayless_switch, INP enum e_directionality directionality,
		INP int wire_to_ipin_switch, OUTP bool * Fc_clipped,
		INP t_direct_inf *directs, INP int num_directs,
		INP t_clb_to_clb_directs *clb_to_clb_directs) {

	/* If Fc gets clipped, this will be flagged to true */
	*Fc_clipped = false;

	/* Connection SINKS and SOURCES to their pins. */
	for (int i = 0; i <= (L_nx + 1); ++i) {
		for (int j = 0; j <= (L_ny + 1); ++j) {
			build_rr_sinks_sources(i, j, L_rr_node, L_rr_node_indices,
					delayless_switch, L_grid);
		}
	}

	/* Build opins */
	for (int i = 0; i <= (L_nx + 1); ++i) {
		for (int j = 0; j <= (L_ny + 1); ++j) {
			if (BI_DIRECTIONAL == directionality) {
				build_bidir_rr_opins(i, j, L_rr_node, L_rr_node_indices,
						opin_to_track_map, Fc_out, L_rr_edge_done, seg_details,
						L_grid, delayless_switch,
						directs, num_directs, clb_to_clb_directs);
			} else {
				assert(UNI_DIRECTIONAL == directionality);
				bool clipped;
				build_unidir_rr_opins(i, j, L_grid, Fc_out, max_chan_width,
						chan_details_x, chan_details_y, Fc_xofs, Fc_yofs, L_rr_node,
						L_rr_edge_done, &clipped, L_rr_node_indices, delayless_switch,
						directs, num_directs, clb_to_clb_directs);
 				if (clipped) {
					*Fc_clipped = true;
				}
			}
		}
	}

	/* We make a copy of the current fanin values for the nodes to 
	 * know the number of OPINs driving each mux presently */
	int *opin_mux_size = (int *) my_malloc(sizeof(int) * num_nodes);
	for (int i = 0; i < num_nodes; ++i) {
		opin_mux_size[i] = L_rr_node[i].get_fan_in();
	}

	/* Build channels */
	assert(Fs % 3 == 0);
	for (int i = 0; i <= L_nx; ++i) {
		for (int j = 0; j <= L_ny; ++j) {
			if (i > 0) {
				build_rr_chan(i, j, CHANX, track_to_pin_lookup, sb_conn_map, switch_block_conn,
						CHANX_COST_INDEX_START, 
						max_chan_width, chan_width.x_list[j], opin_mux_size,
						sblock_pattern, Fs / 3, chan_details_x, chan_details_y,
						L_rr_node_indices, L_rr_edge_done, L_rr_node, 
						wire_to_ipin_switch, directionality);
			}
			if (j > 0) {
				build_rr_chan(i, j, CHANY, track_to_pin_lookup, sb_conn_map, switch_block_conn,
						CHANX_COST_INDEX_START + num_seg_types, 
						max_chan_width, chan_width.y_list[i], opin_mux_size,
						sblock_pattern, Fs / 3, chan_details_x, chan_details_y,
						L_rr_node_indices, L_rr_edge_done, L_rr_node, 
						wire_to_ipin_switch, directionality);
			}
		}
	}

	free(opin_mux_size);
}

static void build_bidir_rr_opins(INP int i, INP int j,
		INOUTP t_rr_node * L_rr_node, INP t_ivec *** L_rr_node_indices,
		INP int ******opin_to_track_map, INP int **Fc_out,
		INP bool * L_rr_edge_done, INP t_seg_details * seg_details,
		INP struct s_grid_tile **L_grid, INP int delayless_switch,
		INP t_direct_inf *directs, INP int num_directs, INP t_clb_to_clb_directs *clb_to_clb_directs) {

	/* OPINP edges need to be done at once so let the offset 0
	 * block do the work. */
	if (L_grid[i][j].width_offset > 0 || L_grid[i][j].height_offset > 0) {
		return;
	}

	t_type_ptr type = L_grid[i][j].type;
	int *Fc = Fc_out[type->index];

	for (int pin_index = 0; pin_index < type->num_pins; ++pin_index) {
		/* We only are working with opins so skip non-drivers */
		if (type->class_inf[type->pin_class[pin_index]].type != DRIVER) {
			continue;
		}

		int num_edges = 0;
		struct s_linked_edge *edge_list = NULL;
		if(Fc[pin_index] != 0) {
			for (int width = 0; width < type->width; ++width) {
				for (int height = 0; height < type->height; ++height) {
					num_edges += get_bidir_opin_connections(i + width, j + height, pin_index,
							&edge_list, opin_to_track_map, Fc[pin_index], L_rr_edge_done,
							L_rr_node_indices, seg_details);
				}
			}
		}

		/* Add in direct connections */
		num_edges += get_opin_direct_connecions(i, j, pin_index, &edge_list, L_rr_node_indices, 
				directs, num_directs, clb_to_clb_directs);

		int node_index = get_rr_node_index(i, j, OPIN, pin_index, L_rr_node_indices);
		alloc_and_load_edges_and_switches(L_rr_node, node_index, num_edges,
				L_rr_edge_done, edge_list);
		while (edge_list != NULL) {
			struct s_linked_edge *next_edge = edge_list->next;
			free(edge_list);
			edge_list = next_edge;
		}
	}
}

void free_rr_graph(void) {
	int i;

	/* Frees all the routing graph data structures, if they have been       *
	 * allocated.  I use rr_mem_chunk_list_head as a flag to indicate       *
	 * whether or not the graph has been allocated -- if it is not NULL,    *
	 * a routing graph exists and can be freed.  Hence, you can call this   *
	 * routine even if you're not sure of whether a rr_graph exists or not. */

	if (rr_mem_ch.chunk_ptr_head == NULL) /* Nothing to free. */
		return;

	free_chunk_memory(&rr_mem_ch); /* Frees ALL "chunked" data */

	/* Before adding any more free calls here, be sure the data is NOT chunk *
	 * allocated, as ALL the chunk allocated data is already free!           */

	if(net_rr_terminals != NULL) {
		free(net_rr_terminals);
	}
	for (i = 0; i < num_rr_nodes; i++) {
		if (rr_node[i].edges != NULL) {
			free(rr_node[i].edges);
		}
		if (rr_node[i].switches != NULL) {
			free(rr_node[i].switches);
		}
	}

	assert(rr_node_indices);
	free_rr_node_indices(rr_node_indices);
	free(rr_node);
	free(rr_indexed_data);
	for (i = 0; i < num_blocks; i++) {
		free(rr_blk_source[i]);
	}
	free(rr_blk_source);
	rr_blk_source = NULL;
	net_rr_terminals = NULL;
	rr_node = NULL;
	rr_node_indices = NULL;
	rr_indexed_data = NULL;
	num_rr_nodes = 0;

	delete[] g_rr_switch_inf;
	g_rr_switch_inf = NULL;
}

static void alloc_net_rr_terminals(void) {
	unsigned int inet;

	net_rr_terminals = (int **) my_malloc(g_clbs_nlist.net.size() * sizeof(int *));

	for (inet = 0; inet < g_clbs_nlist.net.size(); inet++) {
		net_rr_terminals[inet] = (int *) my_chunk_malloc(
				g_clbs_nlist.net[inet].pins.size() * sizeof(int),
				&rr_mem_ch);
	}
}

void load_net_rr_terminals(t_ivec *** L_rr_node_indices) {

	/* Allocates and loads the net_rr_terminals data structure.  For each net   *
	 * it stores the rr_node index of the SOURCE of the net and all the SINKs   *
	 * of the net.  [0..g_clbs_nlist.net.size()-1][0..num_pins-1].  Entry [inet][pnum] stores  *
	 * the rr index corresponding to the SOURCE (opin) or SINK (ipin) of pnum.  */

	int inode, iblk, i, j, node_block_pin, iclass;
	unsigned int ipin, inet;
	t_type_ptr type;

	for (inet = 0; inet < g_clbs_nlist.net.size(); inet++) {
		for (ipin = 0; ipin < g_clbs_nlist.net[inet].pins.size(); ipin++) {
			iblk = g_clbs_nlist.net[inet].pins[ipin].block;
			i = block[iblk].x;
			j = block[iblk].y;
			type = block[iblk].type;

			/* In the routing graph, each (x, y) location has unique pins on it
			 * so when there is capacity, blocks are packed and their pin numbers
			 * are offset to get their actual rr_node */
			node_block_pin = g_clbs_nlist.net[inet].pins[ipin].block_pin;

			iclass = type->pin_class[node_block_pin];

			inode = get_rr_node_index(i, j, (ipin == 0 ? SOURCE : SINK), /* First pin is driver */
			iclass, L_rr_node_indices);
			net_rr_terminals[inet][ipin] = inode;
		}
	}
}

static void alloc_and_load_rr_clb_source(t_ivec *** L_rr_node_indices) {

	/* Saves the rr_node corresponding to each SOURCE and SINK in each CLB      *
	 * in the FPGA.  Currently only the SOURCE rr_node values are used, and     *
	 * they are used only to reserve pins for locally used OPINs in the router. *
	 * [0..num_blocks-1][0..num_class-1].  The values for blocks that are pads  *
	 * are NOT valid.                                                           */

	int iblk, i, j, iclass, inode;
	int class_low, class_high;
	t_rr_type rr_type;
	t_type_ptr type;

	rr_blk_source = (int **) my_malloc(num_blocks * sizeof(int *));

	for (iblk = 0; iblk < num_blocks; iblk++) {
		type = block[iblk].type;
		get_class_range_for_block(iblk, &class_low, &class_high);
		rr_blk_source[iblk] = (int *) my_malloc(type->num_class * sizeof(int));
		for (iclass = 0; iclass < type->num_class; iclass++) {
			if (iclass >= class_low && iclass <= class_high) {
				i = block[iblk].x;
				j = block[iblk].y;

				if (type->class_inf[iclass].type == DRIVER)
					rr_type = SOURCE;
				else
					rr_type = SINK;

				inode = get_rr_node_index(i, j, rr_type, iclass,
						L_rr_node_indices);
				rr_blk_source[iblk][iclass] = inode;
			} else {
				rr_blk_source[iblk][iclass] = OPEN;
			}
		}
	}
}

static void build_rr_sinks_sources(INP int i, INP int j,
		INP t_rr_node * L_rr_node, INP t_ivec *** L_rr_node_indices,
		INP int delayless_switch, INP struct s_grid_tile **L_grid) {

	/* Loads IPIN, SINK, SOURCE, and OPIN. 
	 * Loads IPINP to SINK edges, and SOURCE to OPINP edges */

	/* Since we share nodes within a large block, only 
	 * start tile can initialize sinks, sources, and pins */
	if (L_grid[i][j].width_offset > 0 || L_grid[i][j].height_offset > 0)
		return;

	t_type_ptr type = L_grid[i][j].type;
	int num_class = type->num_class;
	struct s_class *class_inf = type->class_inf;
	int num_pins = type->num_pins;
	int *pin_class = type->pin_class;

	/* SINKS and SOURCE to OPIN edges */
	for (int iclass = 0; iclass < num_class; ++iclass) {
		int inode = 0;
		if (class_inf[iclass].type == DRIVER) { /* SOURCE */
			inode = get_rr_node_index(i, j, SOURCE, iclass, L_rr_node_indices);

			int num_edges = class_inf[iclass].num_pins;
			L_rr_node[inode].set_num_edges(num_edges);
			L_rr_node[inode].edges = (int *) my_malloc(num_edges * sizeof(int));
			L_rr_node[inode].switches = (short *) my_malloc(num_edges * sizeof(short));

			for (int ipin = 0; ipin < class_inf[iclass].num_pins; ++ipin) {
				int pin_num = class_inf[iclass].pinlist[ipin];
				int to_node = get_rr_node_index(i, j, OPIN, pin_num, L_rr_node_indices);
				L_rr_node[inode].edges[ipin] = to_node;
				L_rr_node[inode].switches[ipin] = delayless_switch;

				L_rr_node[to_node].set_fan_in(L_rr_node[to_node].get_fan_in() + 1);
			}

			L_rr_node[inode].set_cost_index(SOURCE_COST_INDEX);
			L_rr_node[inode].type = SOURCE;
		} else { /* SINK */
			assert(class_inf[iclass].type == RECEIVER);
			inode = get_rr_node_index(i, j, SINK, iclass, L_rr_node_indices);

			/* NOTE:  To allow route throughs through clbs, change the lines below to  *
			 * make an edge from the input SINK to the output SOURCE.  Do for just the *
			 * special case of INPUTS = class 0 and OUTPUTS = class 1 and see what it  *
			 * leads to.  If route throughs are allowed, you may want to increase the  *
			 * base cost of OPINs and/or SOURCES so they aren't used excessively.      */

			/* Initialize to unconnected to fix values */
			L_rr_node[inode].set_num_edges(0);
			L_rr_node[inode].edges = NULL;
			L_rr_node[inode].switches = NULL;

			L_rr_node[inode].set_cost_index(SINK_COST_INDEX);
			L_rr_node[inode].type = SINK;
		}

		/* Things common to both SOURCEs and SINKs.   */
		L_rr_node[inode].set_capacity(class_inf[iclass].num_pins);
		L_rr_node[inode].set_occ(0);
		//assuming that type->width is always 1.
		//if this needs to change, rr_node.{h,c} need to be modified accordingly
		assert(type->width == 1);
		L_rr_node[inode].set_coordinates(i, j, i + type->width - 1, j + type->height - 1);
		L_rr_node[inode].R = 0;
		L_rr_node[inode].C = 0;
		L_rr_node[inode].set_ptc_num(iclass);
		L_rr_node[inode].set_direction((enum e_direction)OPEN);
		//L_rr_node[inode].set_drivers((enum e_drivers)OPEN);
	}

	int ipb_pin = 0;
	int opb_pin = 0;
	int iport = 0;
	int oport = 0;
	int iporttype = 0;

	const t_pb_graph_node *pb_graph_node = type->pb_graph_head;
	if(pb_graph_node != NULL && pb_graph_node->num_input_ports == 0) {
		iporttype = 1;
	}
	/* Connect IPINS to SINKS and dummy for OPINS */
	for (int ipin = 0; ipin < num_pins; ++ipin) {
		int inode = 0;;
		int iclass = pin_class[ipin];
		int z = ipin / (type->pb_type->num_clock_pins + type->pb_type->num_output_pins + type->pb_type->num_input_pins);

		if (class_inf[iclass].type == RECEIVER) {
			inode = get_rr_node_index(i, j, IPIN, ipin, L_rr_node_indices);
			int to_node = get_rr_node_index(i, j, SINK, iclass, L_rr_node_indices);

			L_rr_node[inode].set_num_edges(1);
			L_rr_node[inode].edges = (int *) my_malloc(sizeof(int));
			L_rr_node[inode].switches = (short *) my_malloc(sizeof(short));

			L_rr_node[inode].edges[0] = to_node;
			L_rr_node[inode].switches[0] = delayless_switch;

			L_rr_node[to_node].set_fan_in(L_rr_node[to_node].get_fan_in() + 1);

			L_rr_node[inode].set_cost_index(IPIN_COST_INDEX);
			L_rr_node[inode].type = IPIN;

			/* Add in information so that I can identify which cluster pin this rr_node connects to later */
			L_rr_node[inode].z = z;
			if(iporttype == 0) {
				L_rr_node[inode].pb_graph_pin = &pb_graph_node->input_pins[iport][ipb_pin];
				ipb_pin++;
				if(ipb_pin >= pb_graph_node->num_input_pins[iport]) {
					iport++;
					ipb_pin = 0;
					if(iport >= pb_graph_node->num_input_ports) {
						iporttype++;
						iport = 0;
						if(pb_graph_node->num_clock_ports == 0) {
							iporttype = 0;
						}
					}
				}
			} else {
				assert(iporttype == 1);
				L_rr_node[inode].pb_graph_pin = &pb_graph_node->clock_pins[iport][ipb_pin];
				ipb_pin++;
				if(ipb_pin >= pb_graph_node->num_clock_pins[iport]) {
					iport++;
					ipb_pin = 0;
					if(iport >= pb_graph_node->num_clock_ports) {
						iporttype = 0;
						iport = 0;
						if(pb_graph_node->num_input_ports == 0) {
							iporttype = 1;
						}
					}
				}
			}
		} else {
			assert(class_inf[iclass].type == DRIVER);
			inode = get_rr_node_index(i, j, OPIN, ipin, L_rr_node_indices);
			
			/* Add in information so that I can identify which cluster pin this rr_node connects to later */
			L_rr_node[inode].z = z;
			L_rr_node[inode].set_num_edges(0);
			L_rr_node[inode].edges = NULL;
			L_rr_node[inode].switches = NULL;
			L_rr_node[inode].set_cost_index(OPIN_COST_INDEX);
			L_rr_node[inode].type = OPIN;
			
			L_rr_node[inode].pb_graph_pin = &pb_graph_node->output_pins[oport][opb_pin];
			opb_pin++;
			if(opb_pin >= pb_graph_node->num_output_pins[oport]) {
				oport++;
				opb_pin = 0;
				if(oport >= pb_graph_node->num_output_ports) {
					oport = 0;
				}
			}
		}

		/* Common to both DRIVERs and RECEIVERs */
		L_rr_node[inode].set_capacity(1);
		L_rr_node[inode].set_occ(0);
		L_rr_node[inode].set_coordinates(i, j, i + type->width - 1, j + type->height - 1);
		L_rr_node[inode].C = 0;
		L_rr_node[inode].R = 0;
		L_rr_node[inode].set_ptc_num(ipin);
		L_rr_node[inode].set_direction((enum e_direction)OPEN);
		//L_rr_node[inode].set_drivers((enum e_drivers)OPEN);
	}
}

/* Allocates/loads edges for nodes belonging to specified channel segment and initializes
   node properties such as cost, occupancy and capacity */
static void build_rr_chan(INP int x_coord, INP int y_coord, INP t_rr_type chan_type,
		INP struct s_ivec *****track_to_pin_lookup, t_sb_connection_map *sb_conn_map,
		INP struct s_ivec ***switch_block_conn, INP int cost_index_offset,
		INP int max_chan_width, INP int tracks_per_chan, INP int *opin_mux_size,
		INP short ******sblock_pattern, INP int Fs_per_side,
		INP t_chan_details * chan_details_x, INP t_chan_details * chan_details_y,
		INP t_ivec *** L_rr_node_indices,
		INOUTP bool * L_rr_edge_done, INOUTP t_rr_node * L_rr_node,
		INP int wire_to_ipin_switch, INP enum e_directionality directionality) {

	/* this function builds both x and y-directed channel segments, so set up our 
	   coordinates based on channel type */
	int seg_coord = x_coord;
	int chan_coord = y_coord;
	int seg_dimension = nx;
	int chan_dimension = ny;
	t_chan_details *from_chan_details = chan_details_x;
	t_chan_details *opposite_chan_details = chan_details_y;
	t_rr_type opposite_chan_type = CHANY;
	if (chan_type == CHANY){
		seg_coord = y_coord;
		chan_coord = x_coord;
		seg_dimension = ny;
		chan_dimension = nx;
		from_chan_details = chan_details_y;
		opposite_chan_details = chan_details_x;
		opposite_chan_type = CHANX;
	}

	t_seg_details * seg_details = from_chan_details[x_coord][y_coord];

	/* figure out if we're generating switch block edges based on a custom switch block
	   description */
	bool custom_switch_block = false;
	if (sb_conn_map != NULL){
		assert(sblock_pattern == NULL && switch_block_conn == NULL);
		custom_switch_block = true;
	}

	/* Loads up all the routing resource nodes in the current channel segment */
	for (int track = 0; track < tracks_per_chan; ++track) {

		if (seg_details[track].length == 0)
			continue;

		int start = get_seg_start(seg_details, track, chan_coord, seg_coord);
		int end = get_seg_end(seg_details, track, start, chan_coord, seg_dimension);

		if (seg_coord > start)										
			continue; /* Not the start of this segment. */

		struct s_linked_edge *edge_list = NULL;

		t_seg_details * from_seg_details = chan_details_x[start][y_coord];
		if (chan_type == CHANY){
			from_seg_details = chan_details_y[x_coord][start];
		}

		/* First count number of edges and put the edges in a linked list. */
		int num_edges = 0;
		num_edges += get_track_to_pins(start, chan_coord, track, tracks_per_chan, &edge_list,
				L_rr_node_indices, track_to_pin_lookup, seg_details, chan_type, seg_dimension,
				wire_to_ipin_switch, directionality);

		/* get edges going from the current track into channel segments which are perpendicular to it */
		if (chan_coord > 0) {
			t_seg_details * to_seg_details = chan_details_y[start][y_coord];
			if (chan_type == CHANY)
				to_seg_details = chan_details_x[x_coord][start];
			if (to_seg_details->length > 0) {
				num_edges += get_track_to_tracks(chan_coord, start, track, chan_type, chan_coord,
						opposite_chan_type, seg_dimension, max_chan_width, opin_mux_size, 
						Fs_per_side, sblock_pattern, &edge_list, 
						from_seg_details, to_seg_details, opposite_chan_details, 
						directionality,	L_rr_node_indices, L_rr_edge_done,
						 switch_block_conn, sb_conn_map);
			}
		}
		if (chan_coord < chan_dimension) {
			t_seg_details * to_seg_details = chan_details_y[start][y_coord+1];
			if (chan_type == CHANY)
				to_seg_details = chan_details_x[x_coord+1][start];
			if (to_seg_details->length > 0) {
				num_edges += get_track_to_tracks(chan_coord, start, track, chan_type, chan_coord + 1,
						opposite_chan_type, seg_dimension, max_chan_width, opin_mux_size, 
						Fs_per_side, sblock_pattern, &edge_list, 
						from_seg_details, to_seg_details, opposite_chan_details, 
						directionality,	L_rr_node_indices, L_rr_edge_done, 
						switch_block_conn, sb_conn_map);
			}
		}


		/* walk over the switch blocks along the source track and implement edges from this track to other tracks 
		   in the same channel (i.e. straight-through connections) */
		for (int target_seg = start-1; target_seg <= end+1; target_seg++){
			if (target_seg != start-1 && target_seg != end+1){
				/* skip straight-through connections from midpoint if non-custom switch block.
				   currently non-custom switch blocks don't properly describe connections from the mid-point of a wire segment
				   to other segments in the same channel (i.e. straight-through connections) */
				if (!custom_switch_block){
					continue;
				}
			}
			if (target_seg > 0 && target_seg < seg_dimension+1){
				t_seg_details * to_seg_details = chan_details_x[target_seg][y_coord];
				if (chan_type == CHANY)
					to_seg_details = chan_details_y[x_coord][target_seg];
				if (to_seg_details->length > 0) {
					num_edges += get_track_to_tracks(chan_coord, start, track, chan_type, target_seg,
							chan_type, seg_dimension, max_chan_width, opin_mux_size, 
							Fs_per_side, sblock_pattern, &edge_list, 
							from_seg_details, to_seg_details, from_chan_details, 
							directionality,	L_rr_node_indices, L_rr_edge_done, 
							switch_block_conn, sb_conn_map);
				}
			}
		}


		int node = get_rr_node_index(x_coord, y_coord, chan_type, track, L_rr_node_indices);
		alloc_and_load_edges_and_switches(L_rr_node, node, num_edges,
				L_rr_edge_done, edge_list);

		while (edge_list != NULL) {
			struct s_linked_edge *next_edge = edge_list->next;
			free(edge_list);
			edge_list = next_edge;
		}

		/* Edge arrays have now been built up.  Do everything else.  */
		L_rr_node[node].set_cost_index(cost_index_offset + seg_details[track].index);
		L_rr_node[node].set_occ( track < tracks_per_chan ? 0 : 1 );
		L_rr_node[node].set_capacity(1); /* GLOBAL routing handled elsewhere */

		if (chan_type == CHANX){
			L_rr_node[node].set_coordinates(start, y_coord, end, y_coord);
		} else {
			assert(chan_type == CHANY);
			L_rr_node[node].set_coordinates(x_coord, start, x_coord, end);
		}

		int length = end - start + 1;
		L_rr_node[node].R = length * seg_details[track].Rmetal;
		L_rr_node[node].C = length * seg_details[track].Cmetal;

		L_rr_node[node].set_ptc_num(track);
		L_rr_node[node].type = chan_type;
		L_rr_node[node].set_direction(seg_details[track].direction);
		//L_rr_node[node].set_drivers(seg_details[track].drivers);
	}
}

void watch_edges(int inode, t_linked_edge * edge_list_head) {
	t_linked_edge *list_ptr;
	int i, to_node;

	list_ptr = edge_list_head;
	i = 0;

	print_rr_node(stdout, rr_node, inode);
	while (list_ptr != NULL) {
		to_node = list_ptr->edge;
		print_rr_node(stdout, rr_node, to_node);
		list_ptr = list_ptr->next;
		i++;
	}
}

void alloc_and_load_edges_and_switches(INP t_rr_node * L_rr_node, INP int inode,
		INP int num_edges, INOUTP bool * L_rr_edge_done,
		INP t_linked_edge * edge_list_head) {

	/* Sets up all the edge related information for rr_node inode (num_edges,  * 
	 * the edges array and the switches array).  The edge_list_head points to  *
	 * a list of the num_edges edges and switches to put in the arrays.  This  *
	 * linked list is freed by this routine. This routine also resets the      *
	 * rr_edge_done array for the next rr_node (i.e. set it so that no edges   *
	 * are marked as having been seen before).                                 */

	t_linked_edge *list_ptr;
	int i;

	/* Check we aren't overwriting edges */
	assert(L_rr_node[inode].get_num_edges() < 1);
	assert(NULL == L_rr_node[inode].edges);
	assert(NULL == L_rr_node[inode].switches);

	L_rr_node[inode].set_num_edges(num_edges);
	L_rr_node[inode].edges = (int *) my_malloc(num_edges * sizeof(int));
	L_rr_node[inode].switches = (short *) my_malloc(num_edges * sizeof(short));

	i = 0;
	list_ptr = edge_list_head;
	while (list_ptr && (i < num_edges)) {
		L_rr_node[inode].edges[i] = list_ptr->edge;
		L_rr_node[inode].switches[i] = list_ptr->iswitch;

		L_rr_node[list_ptr->edge].set_fan_in(L_rr_node[list_ptr->edge].get_fan_in() + 1);

		/* Unmark the edge since we are done considering fanout from node. */
		L_rr_edge_done[list_ptr->edge] = false;

		list_ptr = list_ptr->next;
		++i;
	}
	assert(list_ptr == NULL);
	assert(i == num_edges);
}

static int *****alloc_and_load_pin_to_track_map(INP enum e_pin_type pin_type,
		INP t_chan_width *nodes_per_chan, INP int *Fc, 
		INP t_type_ptr Type, INP bool perturb_switch_pattern,
		INP enum e_directionality directionality) {

	int ***num_dir; /* [0..width][0..height][0..3] - Number of *physical* pins on each side. */
	int ****dir_list; /* [0..width][0..height][0..3][0..num_pins-1] - List of pins of correct type on each side. Max possible space alloced for simplicity */

	int ***num_done_per_dir; /* [0..width][0..height][0..3] */
	int *****tracks_connected_to_pin; /* [0..num_pins-1][0..width][0..height][0..3][0..Fc-1] */

	/* NB:  This wastes some space.  Could set tracks_..._pin[ipin][ioff][iside] = 
	 * NULL if there is no pin on that side, or that pin is of the wrong type. 
	 * Probably not enough memory to worry about, esp. as it's temporary.      
	 * If pin ipin on side iside does not exist or is of the wrong type,       
	 * tracks_connected_to_pin[ipin][iside][0] = OPEN.                               */

	if (Type->num_pins < 1) {
		return NULL;
	}

	/* Currently, only two possible Fc values exist: 0 or default. 
	 * Finding the max. value of Fc in block will result in the 
	 * default value, which works for now. In the future, when 
	 * the Fc values of all pins can vary, the max value will continue
	 * to work for matrix (de)allocation purposes. However, all looping 
	 * will have to be modified to account for pin-based Fc values. */
	int max_Fc = 0;
	for (int pin_index = 0; pin_index < Type->num_pins; ++pin_index) {
		int pin_class = Type->pin_class[pin_index];
		if (Fc[pin_index] > max_Fc && Type->class_inf[pin_class].type == pin_type) {
			max_Fc = Fc[pin_index];
		}
	}

	tracks_connected_to_pin = (int *****) alloc_matrix5(0, Type->num_pins - 1,
			0, Type->width - 1, 0, Type->height - 1, 0, 3, 0, max_Fc, sizeof(int));

	for (int pin = 0; pin < Type->num_pins; ++pin) {
		for (int width = 0; width < Type->width; ++width) {
			for (int height = 0; height < Type->height; ++height) {
				for (int side = 0; side < 4; ++side) {
					for (int fc = 0; fc < max_Fc; ++fc) {
						tracks_connected_to_pin[pin][width][height][side][fc] = OPEN; /* Unconnected. */
					}
				}
			}
		}
	}

	num_dir = (int ***) alloc_matrix3(0, Type->width - 1, 0, Type->height - 1, 0, 3, sizeof(int));
	dir_list = (int ****) alloc_matrix4(0, Type->width - 1, 0, Type->height - 1, 0, 3, 0, Type->num_pins - 1, sizeof(int));

	/* Defensive coding.  Try to crash hard if I use an unset entry.  */
	for (int width = 0; width < Type->width; ++width)
		for (int height = 0; height < Type->height; ++height)
			for (int side = 0; side < 4; ++side)
				for (int pin = 0; pin < Type->num_pins; ++pin)
					dir_list[width][height][side][pin] = (-1);

	for (int width = 0; width < Type->width; ++width)
		for (int height = 0; height < Type->height; ++height)
			for (int side = 0; side < 4; ++side)
				num_dir[width][height][side] = 0;

	for (int pin = 0; pin < Type->num_pins; ++pin) {
		int pin_class = Type->pin_class[pin];
		if (Type->class_inf[pin_class].type != pin_type) /* Doing either ipins OR opins */
			continue;

		/* Pins connecting only to global resources get no switches -> keeps area model accurate. */

		if (Type->is_global_pin[pin])
			continue;

		for (int width = 0; width < Type->width; ++width) {
			for (int height = 0; height < Type->height; ++height) {
				for (int side = 0; side < 4; ++side) {
					if (Type->pinloc[width][height][side][pin] == 1) {
						dir_list[width][height][side][num_dir[width][height][side]] = pin;
						num_dir[width][height][side]++;
					}
				}
			}
		}
	}

	int num_phys_pins = 0;
	for (int width = 0; width < Type->width; ++width) {
		for (int height = 0; height < Type->height; ++height) {
			for (int side = 0; side < 4; ++side)
				num_phys_pins += num_dir[width][height][side]; /* Num. physical pins per type */
		}
	}
	num_done_per_dir = (int ***) alloc_matrix3(0, Type->width - 1, 0, Type->height - 1, 0, 3, sizeof(int));
	for (int width = 0; width < Type->width; ++width) {
		for (int height = 0; height < Type->height; ++height) {
			for (int side = 0; side < 4; ++side) {
				num_done_per_dir[width][height][side] = 0;
			}
		}
	}
	int *pin_num_ordering = (int *) my_malloc(num_phys_pins * sizeof(int));
	int *side_ordering = (int *) my_malloc(num_phys_pins * sizeof(int));
	int *width_ordering = (int *) my_malloc(num_phys_pins * sizeof(int));
	int *height_ordering = (int *) my_malloc(num_phys_pins * sizeof(int));

	/* Connection block I use distributes pins evenly across the tracks      *
	 * of ALL sides of the clb at once.  Ensures that each pin connects      *
	 * to spaced out tracks in its connection block, and that the other      *
	 * pins (potentially in other C blocks) connect to the remaining tracks  *
	 * first.  Doesn't matter for large Fc, but should make a fairly         *
	 * good low Fc block that leverages the fact that usually lots of pins   *
	 * are logically equivalent.                                             */

	int side = LEFT;
 	int width = 0;
	int height = Type->height - 1;
	int pin = 0;
	int pin_index = -1;

	while (pin < num_phys_pins) {
		if (side == TOP) {
			if (width >= Type->width - 1) {
				side = RIGHT;
			} else {
				width++;
			}
		} else if (side == RIGHT) {
			if (height <= 0) {
				side = BOTTOM;
			} else {
				height--;
			}
		} else if (side == BOTTOM) {
			if (width <= 0) {
				side = LEFT;
			} else {
				width--;
			}
		} else if (side == LEFT) {
			if (height >= Type->height - 1) {
				pin_index++;
				side = TOP;
			} else {
				height++;
			}
		}

		assert(pin_index < num_phys_pins);
		/* Number of physical pins bounds number of logical pins */

		if (num_done_per_dir[width][height][side] >= num_dir[width][height][side])
			continue;
		pin_num_ordering[pin] = dir_list[width][height][side][pin_index];
		side_ordering[pin] = side;
		width_ordering[pin] = width;
		height_ordering[pin] = height;
		assert(Type->pinloc[width][height][side][dir_list[width][height][side][pin_index]]);
		num_done_per_dir[width][height][side]++;
		pin++;
	}

	if (perturb_switch_pattern) {
		load_perturbed_switch_pattern(Type, tracks_connected_to_pin,
				num_phys_pins, pin_num_ordering, side_ordering, width_ordering, height_ordering,
				nodes_per_chan->x_min, nodes_per_chan->y_min, max_Fc, directionality);
	} else {
		load_uniform_switch_pattern(Type, tracks_connected_to_pin,
				num_phys_pins, pin_num_ordering, side_ordering, width_ordering, height_ordering,
				nodes_per_chan->x_min, nodes_per_chan->y_min, max_Fc, directionality);
	}

#ifdef ENABLE_CHECK_ALL_TRACKS
	check_all_tracks_reach_pins(Type, tracks_connected_to_pin, nodes_per_chan->max,
			max_Fc, pin_type);
#endif

	/* Free all temporary storage. */
	free_matrix3(num_dir, 0, Type->width - 1, 0, Type->height - 1, 0, sizeof(int));
	free_matrix4(dir_list, 0, Type->width - 1, 0, Type->height - 1, 0, 3, 0, sizeof(int));
	free_matrix3(num_done_per_dir, 0, Type->width - 1, 0, Type->height - 1, 0, sizeof(int));
	free(pin_num_ordering);
	free(side_ordering);
	free(width_ordering);
	free(height_ordering);

	return tracks_connected_to_pin;
}

static void load_uniform_switch_pattern(INP t_type_ptr type,
		INOUTP int *****tracks_connected_to_pin, INP int num_phys_pins,
		INP int *pin_num_ordering, INP int *side_ordering,
		INP int *width_ordering, INP int *height_ordering, 
 		INP int x_chan_width, INP int y_chan_width, INP int Fc,
		enum e_directionality directionality) {

	/* Loads the tracks_connected_to_pin array with an even distribution of     *
	 * switches across the tracks for each pin.  For example, each pin connects *
	 * to every 4.3rd track in a channel, with exactly which tracks a pin       *
	 * connects to staggered from pin to pin.                                   */

	/* Uni-directional drive is implemented to ensure no directional bias and this means 
	 * two important comments noted below                                                */
	/* 1. Spacing should be (W/2)/(Fc/2), and step_size should be spacing/(num_phys_pins),
	 *    and lay down 2 switches on an adjacent pair of tracks at a time to ensure
	 *    no directional bias. Basically, treat W (even) as W/2 pairs of tracks, and
	 *    assign switches to a pair at a time. Can do this because W is guaranteed to 
	 *    be even-numbered; however same approach cannot be applied to Fc_out pattern
	 *    when L > 1 and W <> 2L multiple. 
	 *
	 * 2. This generic pattern should be considered the tileable physical layout,
	 *    meaning all track # here are physical #'s,
	 *    so later must use vpr_to_phy conversion to find actual logical #'s to connect.
	 *    This also means I will not use get_output_block_companion_track to ensure
	 *    no bias, since that describes a logical # -> that would confuse people.  */

	int group_size;
	if (directionality == BI_DIRECTIONAL) {
		group_size = 1;
	} else {
		assert(directionality == UNI_DIRECTIONAL);
		group_size = 2;
	}

	assert((x_chan_width % group_size == 0) && (y_chan_width % group_size == 0) && (Fc % group_size == 0));

	for (int i = 0; i < num_phys_pins; ++i) {

		int pin = pin_num_ordering[i];
		int side = side_ordering[i];
		int width = width_ordering[i];
		int height = height_ordering[i];

		/* Bi-directional treats each track separately, uni-directional works with pairs of tracks */
		for (int j = 0; j < (Fc / group_size); ++j) {

			int max_chan_width = (side == 0 || side == 2 ? x_chan_width : y_chan_width);
			float step_size = (float) max_chan_width / (float) (Fc * num_phys_pins);
			float fc_step = (float) max_chan_width / (float) Fc;

			float ftrack = (i * step_size) + (j * fc_step);
			int itrack = ((int) ftrack) * group_size;

			/* Catch possible floating point round error */
			itrack = min(itrack, max_chan_width - group_size);

			/* Assign the group of tracks for the Fc pattern */
			for (int k = 0; k < group_size; ++k) {
				tracks_connected_to_pin[pin][width][height][side][group_size * j + k] = itrack + k;
			}
		}
	}
}

static void load_perturbed_switch_pattern(INP t_type_ptr type,
		INOUTP int *****tracks_connected_to_pin, INP int num_phys_pins,
		INP int *pin_num_ordering, INP int *side_ordering,
		INP int *width_ordering, INP int *height_ordering, 
 		INP int x_chan_width, INP int y_chan_width, INP int Fc,
		enum e_directionality directionality) {

	/* Loads the tracks_connected_to_pin array with an unevenly distributed     *
	 * set of switches across the channel.  This is done for inputs when        *
	 * Fc_input = Fc_output to avoid creating "pin domains" -- certain output   *
	 * pins being able to talk only to certain input pins because their switch  *
	 * patterns exactly line up.  Distribute Fc/2 + 1 switches over half the    *
	 * channel and Fc/2 - 1 switches over the other half to make the switch     * 
	 * pattern different from the uniform one of the outputs.  Also, have half  *
	 * the pins put the "dense" part of their connections in the first half of  *
	 * the channel and the other half put the "dense" part in the second half,  *
	 * to make sure each track can connect to about the same number of ipins.   */

	assert(directionality == BI_DIRECTIONAL);

	int Fc_dense = (Fc / 2) + 1;
	int Fc_sparse = Fc - Fc_dense; /* Works for even or odd Fc */
	int Fc_half[2];

	for (int i = 0; i < num_phys_pins; i++) {

		int pin = pin_num_ordering[i];
		int side = side_ordering[i];
		int width = width_ordering[i];
		int height = height_ordering[i];

		int max_chan_width = (side == 0 || side == 2 ? x_chan_width : y_chan_width);
		float step_size = (float) max_chan_width / (float) (Fc * num_phys_pins);

		float spacing_dense = (float) max_chan_width / (float) (2 * Fc_dense);
		float spacing_sparse = (float) max_chan_width / (float) (2 * Fc_sparse);
		float spacing[2];

		/* Flip every pin to balance switch density */
		spacing[i % 2] = spacing_dense;
		Fc_half[i % 2] = Fc_dense;
		spacing[(i + 1) % 2] = spacing_sparse;
		Fc_half[(i + 1) % 2] = Fc_sparse;

		float ftrack = i * step_size; /* Start point.  Staggered from pin to pin */
		int iconn = 0;

		for (int ihalf = 0; ihalf < 2; ihalf++) { /* For both dense and sparse halves. */
			for (int j = 0; j < Fc_half[ihalf]; ++j) {

				/* Can occasionally get wraparound due to floating point rounding. 
				 This is okay because the starting position > 0 when this occurs
				 so connection is valid and fine */
				int itrack = (int) ftrack;
				itrack = itrack % max_chan_width;
				tracks_connected_to_pin[pin][width][height][side][iconn] = itrack;

				ftrack += spacing[ihalf];
				iconn++;
			}
		}
	} /* End for all physical pins. */
}

#ifdef ENABLE_CHECK_ALL_TRACKS
static void check_all_tracks_reach_pins(t_type_ptr type,
		int *****tracks_connected_to_pin, int max_chan_width, int Fc,
		enum e_pin_type ipin_or_opin) {

	/* Checks that all tracks can be reached by some pin.   */
	assert(max_chan_width > 0);

	int *num_conns_to_track; /* [0..max_chan_width-1] */
	num_conns_to_track = (int *) my_calloc(max_chan_width, sizeof(int));

	for (int pin = 0; pin < type->num_pins; ++pin) {
		for (int width = 0; width < type->width; ++width) {
			for (int height = 0; height < type->height; ++height) {
				for (int side = 0; side < 4; ++side) {
					if (tracks_connected_to_pin[pin][width][height][side][0] != OPEN) { /* Pin exists */
						for (int conn = 0; conn < Fc; ++conn) {
							int track = tracks_connected_to_pin[pin][width][height][side][conn];
							num_conns_to_track[track]++;
						}
					}
				}
			}
		}
	}

	for (int track = 0; track < max_chan_width; ++track) {
		if (num_conns_to_track[track] <= 0) {
			vpr_printf_error(__FILE__, __LINE__,
				"check_all_tracks_reach_pins: Track %d does not connect to any CLB %ss.\n", 
				track, (ipin_or_opin == DRIVER ? "OPIN" : "IPIN"));
		}
	}
	free(num_conns_to_track);
}
#endif

/* Allocates and loads the track to ipin lookup for each physical grid type. This
 * is the same information as the ipin_to_track map but accessed in a different way. */

static struct s_ivec ****alloc_and_load_track_to_pin_lookup(
		INP int *****pin_to_track_map, INP int *Fc,
		INP int type_width, INP int type_height, 
		INP int num_pins, INP int max_chan_width) {

	struct s_ivec ****track_to_pin_lookup;
	/* [0..max_chan_width-1][0..width][0..height][0..3].  For each track number 
	 * it stores a vector for each of the four sides.  x-directed channels will 
	 * use the TOP and   BOTTOM vectors to figure out what clb input pins they 
	 * connect to above  and below them, respectively, while y-directed channels
	 * use the LEFT and RIGHT vectors.  Each vector contains an nelem field 
	 * saying how many ipins it connects to.  The list[0..nelem-1] array then 
	 * gives the pin numbers.                                                  */

	/* Note that a clb pin that connects to a channel on its RIGHT means that  *
	 * that channel connects to a clb pin on its LEFT.  The convention used    *
	 * here is always in the perspective of the CLB                            */

	if (num_pins < 1) {
		return NULL;
	}

	/* Alloc and zero the the lookup table */
	track_to_pin_lookup = (struct s_ivec ****) alloc_matrix4(0, max_chan_width - 1,
			0, type_width - 1, 0, type_height - 1, 0, 3, sizeof(struct s_ivec));

	for (int track = 0; track < max_chan_width; ++track) {
		for (int width = 0; width < type_width; ++width) {
			for (int height = 0; height < type_height; ++height) {
				for (int side = 0; side < 4; ++side) {
					track_to_pin_lookup[track][width][height][side].nelem = 0;
					track_to_pin_lookup[track][width][height][side].list = NULL;
				}
			}
		}
	}

	/* Counting pass.  */
	for (int pin = 0; pin < num_pins; ++pin) {
		for (int width = 0; width < type_width; ++width) {
			for (int height = 0; height < type_height; ++height) {
				for (int side = 0; side < 4; ++side) {
					if (pin_to_track_map[pin][width][height][side][0] == OPEN)
						continue;

					for (int conn = 0; conn < Fc[pin]; ++conn) {
						int track = pin_to_track_map[pin][width][height][side][conn];
						track_to_pin_lookup[track][width][height][side].nelem++;
					}
				}
			}
		}
	}

	/* Allocate space.  */
	for (int track = 0; track < max_chan_width; ++track) {
		for (int width = 0; width < type_width; ++width) {
			for (int height = 0; height < type_height; ++height) {
				for (int side = 0; side < 4; ++side) {
					track_to_pin_lookup[track][width][height][side].list = NULL; /* Defensive code */
					if (track_to_pin_lookup[track][width][height][side].nelem != 0) {
						track_to_pin_lookup[track][width][height][side].list =
							(int *) my_malloc(track_to_pin_lookup[track][width][height][side].nelem * sizeof(int));
						track_to_pin_lookup[track][width][height][side].nelem = 0;
					}
				}
			}
		}
	}

	/* Loading pass. */
	for (int pin = 0; pin < num_pins; ++pin) {
		for (int width = 0; width < type_width; ++width) {
			for (int height = 0; height < type_height; ++height) {
				for (int side = 0; side < 4; ++side) {
					if (pin_to_track_map[pin][width][height][side][0] == OPEN)
						continue;

					for (int conn = 0; conn < Fc[pin]; ++conn) {
						int track = pin_to_track_map[pin][width][height][side][conn];
						int pin_counter = track_to_pin_lookup[track][width][height][side].nelem;
						track_to_pin_lookup[track][width][height][side].list[pin_counter] = pin;
						track_to_pin_lookup[track][width][height][side].nelem++;
					}
				}
			}
		}
	}

	return track_to_pin_lookup;
}

/* A utility routine to dump the contents of the routing resource graph   *
 * (everything -- connectivity, occupancy, cost, etc.) into a file.  Used *
 * only for debugging.                                                    */
void dump_rr_graph(INP const char *file_name) {

	FILE *fp = my_fopen(file_name, "w", 0);

	for (int inode = 0; inode < num_rr_nodes; ++inode) {
		print_rr_node(fp, rr_node, inode);
		fprintf(fp, "\n");
	}

	fclose(fp);
}

/* Prints all the data about node inode to file fp.                    */
void print_rr_node(FILE * fp, t_rr_node * L_rr_node, int inode) {

	static const char *direction_name[] = { "OPEN", "INC_DIRECTION", "DEC_DIRECTION", "BI_DIRECTION" };
	static const char *drivers_name[] = { "OPEN", "MULTI_BUFFER", "SINGLE" };

	t_rr_type rr_type = L_rr_node[inode].type;

	/* Make sure we don't overrun const arrays */
	assert((L_rr_node[inode].get_direction() + 1) < (int)(sizeof(direction_name) / sizeof(char *)));
	assert((L_rr_node[inode].get_drivers() + 1) < (int)(sizeof(drivers_name) / sizeof(char *)));

	fprintf(fp, "Node: %d %s ", inode, L_rr_node[inode].rr_get_type_string());
	if ((L_rr_node[inode].get_xlow() == L_rr_node[inode].get_xhigh())
			&& (L_rr_node[inode].get_ylow() == L_rr_node[inode].get_yhigh())) {
		fprintf(fp, "(%d, %d) ", 
				L_rr_node[inode].get_xlow(), L_rr_node[inode].get_ylow());
	} else {
		fprintf(fp, "(%d, %d) to (%d, %d) ", 
				L_rr_node[inode].get_xlow(), L_rr_node[inode].get_ylow(), 
				L_rr_node[inode].get_xhigh(), L_rr_node[inode].get_yhigh());
	}
	fprintf(fp, "Ptc_num: %d ", L_rr_node[inode].get_ptc_num());
	fprintf(fp, "Direction: %s ", direction_name[L_rr_node[inode].get_direction() + 1]);
	fprintf(fp, "Drivers: %s ", drivers_name[L_rr_node[inode].get_drivers() + 1]);
	fprintf(fp, "\n");

	if( rr_type == IPIN || rr_type == OPIN)
	{
		fprintf(fp, "name %s\n", L_rr_node[inode].pb_graph_pin->port->name);
	}
	fprintf(fp, "%d edge(s):", L_rr_node[inode].get_num_edges());
	for (int iconn = 0; iconn < L_rr_node[inode].get_num_edges(); ++iconn)
		fprintf(fp, " %d", L_rr_node[inode].edges[iconn]);
	fprintf(fp, "\n");

	fprintf(fp, "Switch types:");
	for (int iconn = 0; iconn < L_rr_node[inode].get_num_edges(); ++iconn)
		fprintf(fp, " %d", L_rr_node[inode].switches[iconn]);
	fprintf(fp, "\n");

	fprintf(fp, "Occ: %d  Capacity: %d\n", L_rr_node[inode].get_occ(),
			L_rr_node[inode].get_capacity());
	if (rr_type != INTRA_CLUSTER_EDGE) {
		fprintf(fp, "R: %g  C: %g\n", L_rr_node[inode].R, L_rr_node[inode].C);
	}
	fprintf(fp, "Cost_index: %d\n", L_rr_node[inode].get_cost_index());
}

/* Prints all the rr_indexed_data of index to file fp.   */
void print_rr_indexed_data(FILE * fp, int index) {

	fprintf(fp, "Index: %d\n", index);

	fprintf(fp, "ortho_cost_index: %d  ", rr_indexed_data[index].ortho_cost_index);
	fprintf(fp, "base_cost: %g  ", rr_indexed_data[index].saved_base_cost);
	fprintf(fp, "saved_base_cost: %g\n", rr_indexed_data[index].saved_base_cost);

	fprintf(fp, "Seg_index: %d  ", rr_indexed_data[index].seg_index);
	fprintf(fp, "inv_length: %g\n", rr_indexed_data[index].inv_length);

	fprintf(fp, "T_linear: %g  ", rr_indexed_data[index].T_linear);
	fprintf(fp, "T_quadratic: %g  ", rr_indexed_data[index].T_quadratic);
	fprintf(fp, "C_load: %g\n", rr_indexed_data[index].C_load);
}

static void build_unidir_rr_opins(INP int i, INP int j,
		INP struct s_grid_tile **L_grid, INP int **Fc_out, INP int max_chan_width, 
		INP t_chan_details * chan_details_x, INP t_chan_details * chan_details_y,
		INOUTP int **Fc_xofs, INOUTP int **Fc_yofs,
		INOUTP t_rr_node * L_rr_node, INOUTP bool * L_rr_edge_done,
		OUTP bool * Fc_clipped, INP t_ivec *** L_rr_node_indices, INP int delayless_switch,
		INP t_direct_inf *directs, INP int num_directs, INP t_clb_to_clb_directs *clb_to_clb_directs) {

	/* This routine returns a list of the opins rr_nodes on each
	 * side/width/height of the block. You must free the result with
	 * free_matrix. */

	int max_Fc = -1;

	*Fc_clipped = false;

	/* Only the base block of a set should use this function */
	if (L_grid[i][j].width_offset > 0 || L_grid[i][j].height_offset > 0) {
		return;
	}

	t_type_ptr type = L_grid[i][j].type;

	/* Currently, only two possible Fc values exist: 0 or default. 
	 * Finding the max. value of Fc in block will result in the 
	 * default value, which works for now. In the future, when 
	 * the Fc values of all pins can vary, the max value will continue
	 * to work for matrix allocation purposes. However, all looping 
	 * will have to be modified to account for pin-based Fc values. */
	if (type->index > 0) {
		max_Fc = 0;
		for (int pin_index = 0; pin_index < type->num_pins; ++pin_index) {
			int class_index = type->pin_class[pin_index];
			if (Fc_out[type->index][pin_index] > max_Fc && type->class_inf[class_index].type == DRIVER) {
				max_Fc = Fc_out[type->index][pin_index];
			}
		}
	}

	/* Go through each pin and find its fanout. */
	for (int pin_index = 0; pin_index < type->num_pins; ++pin_index) {
		/* Skip global pins and pins that are not of DRIVER type */
		int class_index = type->pin_class[pin_index];
		if (type->class_inf[class_index].type != DRIVER) {
			continue;
		}
		if (type->is_global_pin[pin_index]) {
			continue;
		}

		int num_edges = 0;
		t_linked_edge *edge_list = NULL;

		for (int width = 0; width < type->width; ++width) {
			for (int height = 0; height < type->height; ++height) {
				for (enum e_side side = (enum e_side)0; side < 4; side = (enum e_side)(side + 1)) {
 					/* Can't do anything if pin isn't at this location */
					if (0 == type->pinloc[width][height][side][pin_index]) {
						continue;
					}

					/* Figure out the chan seg at that side. 
					 * side is the side of the logic or io block. */
					bool vert = ((side == TOP) || (side == BOTTOM));
					bool pos_dir = ((side == TOP) || (side == RIGHT));
					t_rr_type chan_type = (vert ? CHANX : CHANY);
					int chan = (vert ? (j + height) : (i + width));
					int seg = (vert ? (i + width) : (j + height));
					int max_len = (vert ? nx : ny);
					int **Fc_ofs = (vert ? Fc_xofs : Fc_yofs);
					if (false == pos_dir) {
						--chan;
					}

					/* Skip the location if there is no channel. */
					if (chan < 0) {
						continue;
					}
					if (seg < 1) {
						continue;
					}
					if (seg > (vert ? nx : ny)) {
						continue;
					}
					if (chan > (vert ? ny : nx)) {
						continue;
					}

					t_seg_details * seg_details = (chan_type == CHANX ? 
							chan_details_x[seg][chan] : chan_details_y[chan][seg]);
					if (seg_details[0].length == 0)
						continue;

					/* Get the list of opin to mux connections for that chan seg. */
					bool clipped;
					num_edges += get_unidir_opin_connections(type, chan, seg,
							max_Fc, chan_type, seg_details, &edge_list,
							Fc_ofs, L_rr_edge_done, max_len, max_chan_width,
							L_rr_node_indices, &clipped);
					if (clipped) {
						*Fc_clipped = true;
					}
				}
			}
		}

		/* Add in direct connections */
		num_edges += get_opin_direct_connecions(i, j, pin_index, &edge_list, L_rr_node_indices, 
				directs, num_directs, clb_to_clb_directs);

		/* Add the edges */
		int opin_node_index = get_rr_node_index(i, j, OPIN, pin_index, L_rr_node_indices);
		alloc_and_load_edges_and_switches(rr_node, opin_node_index, num_edges,
				L_rr_edge_done, edge_list);
		while (edge_list != NULL) {
			t_linked_edge *next_edge = edge_list->next;
			free(edge_list);
			edge_list = next_edge;
		}
	}
}

/**
 * Parse out which CLB pins should connect directly to which other CLB pins then store that in a clb_to_clb_directs data structure
 * This data structure supplements the the info in the "directs" data structure
 * TODO: The function that does this parsing in placement is poorly done because it lacks generality on heterogeniety, should replace with this one
 */
static t_clb_to_clb_directs * alloc_and_load_clb_to_clb_directs(INP t_direct_inf *directs, INP int num_directs, int delayless_switch) {
	int i, j;
	t_clb_to_clb_directs *clb_to_clb_directs;
	char *pb_type_name, *port_name;
	int start_pin_index, end_pin_index;
	t_pb_type *pb_type;

	clb_to_clb_directs = (t_clb_to_clb_directs*)my_calloc(num_directs, sizeof(t_clb_to_clb_directs));

	pb_type_name = NULL;
	port_name = NULL;

	for (i = 0; i < num_directs; i++) {
		pb_type_name = (char*)my_malloc((strlen(directs[i].from_pin) + strlen(directs[i].to_pin)) * sizeof(char));
		port_name = (char*)my_malloc((strlen(directs[i].from_pin) + strlen(directs[i].to_pin)) * sizeof(char));

		// Load from pins
		// Parse out the pb_type name, port name, and pin range
		parse_direct_pin_name(directs[i].from_pin, directs[i].line, &start_pin_index, &end_pin_index, pb_type_name, port_name);

		// Figure out which type, port, and pin is used
		for (j = 0; j < num_types; j++) {
			if(strcmp(type_descriptors[j].name, pb_type_name) == 0) {
				break;
			}
		}
		assert(j < num_types);
		clb_to_clb_directs[i].from_clb_type = &type_descriptors[j];
		pb_type = clb_to_clb_directs[i].from_clb_type->pb_type;

		for (j = 0; j < pb_type->num_ports; j++) {
			if(strcmp(pb_type->ports[j].name, port_name) == 0) {
				break;
			}
		}
		assert(j < pb_type->num_ports);

		if(start_pin_index == OPEN) {
			assert(start_pin_index == end_pin_index);
			start_pin_index = 0;
			end_pin_index = pb_type->ports[j].num_pins - 1;
		}
		get_blk_pin_from_port_pin(clb_to_clb_directs[i].from_clb_type->index, j, start_pin_index, &clb_to_clb_directs[i].from_clb_pin_start_index);
		get_blk_pin_from_port_pin(clb_to_clb_directs[i].from_clb_type->index, j, end_pin_index, &clb_to_clb_directs[i].from_clb_pin_end_index);

		// Load to pins
		// Parse out the pb_type name, port name, and pin range
		parse_direct_pin_name(directs[i].to_pin, directs[i].line, &start_pin_index, &end_pin_index, pb_type_name, port_name);

		// Figure out which type, port, and pin is used
		for (j = 0; j < num_types; j++) {
			if(strcmp(type_descriptors[j].name, pb_type_name) == 0) {
				break;
			}
		}
		assert(j < num_types);
		clb_to_clb_directs[i].to_clb_type = &type_descriptors[j];
		pb_type = clb_to_clb_directs[i].to_clb_type->pb_type;

		for (j = 0; j < pb_type->num_ports; j++) {
			if(strcmp(pb_type->ports[j].name, port_name) == 0) {
				break;
			}
		}
		assert(j < pb_type->num_ports);

		if(start_pin_index == OPEN) {
			assert(start_pin_index == end_pin_index);
			start_pin_index = 0;
			end_pin_index = pb_type->ports[j].num_pins - 1;
		}

		get_blk_pin_from_port_pin(clb_to_clb_directs[i].to_clb_type->index, j, start_pin_index, &clb_to_clb_directs[i].to_clb_pin_start_index);
		get_blk_pin_from_port_pin(clb_to_clb_directs[i].to_clb_type->index, j, end_pin_index, &clb_to_clb_directs[i].to_clb_pin_end_index);

		if(abs(clb_to_clb_directs[i].from_clb_pin_start_index - clb_to_clb_directs[i].from_clb_pin_end_index) != abs(clb_to_clb_directs[i].to_clb_pin_start_index - clb_to_clb_directs[i].to_clb_pin_end_index)) {
			vpr_throw(VPR_ERROR_ARCH, get_arch_file_name(), directs[i].line, 
				"Range mismatch from %s to %s.\n", directs[i].from_pin, directs[i].to_pin);
		}

        //Set the switch index
        if(directs[i].switch_type > 0) {
            //Use the specified switch
            clb_to_clb_directs[i].switch_index = directs[i].switch_type;
        } else {
            //Use the delayless switch by default
            clb_to_clb_directs[i].switch_index = delayless_switch;
            
        }
		free(pb_type_name);
		free(port_name);

        //We must be careful to clean-up anything that we may have incidentally allocated.
        //Specifically, we can be called while generating the dummy architecture
        //for placer delay estimation.  Since the delay estimation occurs on a 
        //'different' architecture it is almost certain that the f_blk_pin_from_port_pin allocated 
        //by calling get_blk_pin_from_port_pin() will later be invalid.
        //We therefore must free it now.
        free_blk_pin_from_port_pin();

	}
	return clb_to_clb_directs;
}

/* Add all direct clb-pin-to-clb-pin edges to given opin */ 
static int get_opin_direct_connecions(int x, int y, int opin, 
		INOUTP t_linked_edge ** edge_list_ptr, INP t_ivec *** L_rr_node_indices, 
		INP t_direct_inf *directs, INP int num_directs, 
		INP t_clb_to_clb_directs *clb_to_clb_directs) {

	t_type_ptr curr_type, target_type;
	int width_offset, height_offset;
	int i, ipin, inode;
	t_linked_edge *edge_list_head;
	int max_index, min_index, offset, swap;
	int new_edges;

	curr_type = grid[x][y].type;
	edge_list_head = *edge_list_ptr;
	new_edges = 0;

	/* Iterate through all direct connections */
	for (i = 0; i < num_directs; i++) {
		/* Find matching direct clb-to-clb connections with the same type as current grid location */
		if(clb_to_clb_directs[i].from_clb_type == curr_type) { //We are at a valid starting point

            //Offset must be in range
            if(x + directs[i].x_offset < nx + 1 &&
               x + directs[i].x_offset > 0 &&
               y + directs[i].y_offset < ny + 1 &&
               y + directs[i].y_offset > 0) {
            
                //Only add connections if the target clb type matches the type in the direct specification
                target_type = grid[x + directs[i].x_offset][y + directs[i].y_offset].type;
                if(clb_to_clb_directs[i].to_clb_type == target_type) {

                    /* Compute index of opin with regards to given pins */ 
                    if(clb_to_clb_directs[i].from_clb_pin_start_index > clb_to_clb_directs[i].from_clb_pin_end_index) {
                        swap = true;
                        max_index = clb_to_clb_directs[i].from_clb_pin_start_index;
                        min_index = clb_to_clb_directs[i].from_clb_pin_end_index;
                    } else {
                        swap = false;
                        min_index = clb_to_clb_directs[i].from_clb_pin_start_index;
                        max_index = clb_to_clb_directs[i].from_clb_pin_end_index;
                    }
                    if(max_index >= opin && min_index <= opin) {
                        offset = opin - min_index;
                        /* This opin is specified to connect directly to an ipin, now compute which ipin to connect to */
                        ipin = OPEN;
                        if(clb_to_clb_directs[i].to_clb_pin_start_index > clb_to_clb_directs[i].to_clb_pin_end_index) {
                            if(swap) {
                                ipin = clb_to_clb_directs[i].to_clb_pin_end_index + offset;
                            } else {
                                ipin = clb_to_clb_directs[i].to_clb_pin_start_index - offset;
                            }
                        } else {
                            if(swap) {
                                ipin = clb_to_clb_directs[i].to_clb_pin_end_index - offset;
                            } else {
                                ipin = clb_to_clb_directs[i].to_clb_pin_start_index + offset;
                            }
                        }

                        /* Add new ipin edge to list of edges */
                        width_offset = grid[x + directs[i].x_offset][y + directs[i].y_offset].width_offset;
                        height_offset = grid[x + directs[i].x_offset][y + directs[i].y_offset].height_offset;
                        inode = get_rr_node_index(x + directs[i].x_offset - width_offset, y + directs[i].y_offset - height_offset, 
                                IPIN, ipin, L_rr_node_indices);
                        edge_list_head = insert_in_edge_list(edge_list_head, inode, clb_to_clb_directs[i].switch_index);
                        new_edges++;
                    }
                }
            }
		}
	}
	*edge_list_ptr = edge_list_head;
	return new_edges;
}


/* Determines whether the output pins of the specified block type should be perturbed.	*
*  This is to prevent pathological cases where the output pin connections are		*
*  spaced such that the connection pattern always skips some types of wire (w.r.t.	*
*  starting points)									*/
static bool get_perturb_opins(INP t_type_ptr type, INP int *Fc_out, 
		INP int max_chan_width, INP int num_segments, INP t_segment_inf *segment_inf){
	
	int i, Fc_max, iclass, num_wire_types;
	int num, max_primes, factor, num_factors;
	int *prime_factors;
	float step_size = 0;
	float n = 0;
	float threshold = 0.07;
	bool perturb_opins = false;
	
	i = Fc_max = iclass = 0;
	if (num_segments > 1){
		/* Segments of one length are grouped together in the channel.	*
		*  In the future we can determine if any of these segments will	*
		*  encounter the pathological step size case, and determine if	*
		*  we need to perturb based on the segment's frequency (if 	*
		*  frequency is small we should not perturb - testing has found	*
		*  that perturbing a channel when unnecessary increases needed	*
		*  W to achieve the same delay); but for now we just return.	*/
		return perturb_opins;
	} else {
		/* There are as many wire start points as the value of L */
		num_wire_types = segment_inf[0].length;
	}

	/* get Fc_max */
	for (i = 0; i < type->num_pins; ++i) {
		iclass = type->pin_class[i];
		if (Fc_out[i] > Fc_max && type->class_inf[iclass].type == DRIVER) {
			Fc_max = Fc_out[i];
		}
	}
	/* Nothing to perturb if Fc=0; no need to perturb if Fc = 1 */
	if (Fc_max == 0 || Fc_max == max_chan_width){
		return perturb_opins;
	}

	/* Pathological cases occur when the step size, W/Fc, is a multiple of	*
	*  the number of wire starting points, L. Specifically, when the step 	*
	*  size is a multiple of a prime factor of L, the connection pattern	*
	*  will always skip some wires. Thus, we perturb pins if we detect this	*
	*  case.								*/
	
	/* get an upper bound on the number of prime factors of num_wire_types	*/
	max_primes = (int)floor(log((float)num_wire_types)/log(2.0));
	prime_factors = (int *) my_malloc(max_primes * sizeof(int));
	for (i = 0; i < max_primes; i++){
		prime_factors[i] = 0;
	}
	
	/* Find the prime factors of num_wire_types */
	num = num_wire_types; 
	factor = 2;
	num_factors = 0;
	while ( pow((float)factor, 2) <= num ){
		if ( num % factor == 0 ){
			num /= factor;
			if ( factor != prime_factors[num_factors] ){
				prime_factors[num_factors] = factor;
				num_factors++;
			}
		} else {
			factor++;
		}
	}
	if (num_factors == 0){
		prime_factors[num_factors++] = num_wire_types;	/* covers cases when num_wire_types is prime */
	}

	/* Now see if step size is an approximate multiple of one of the factors. A 	*
	*  threshold is used because step size may not be an integer.			*/
	step_size = (float)max_chan_width / Fc_max;
	for (i = 0; i < num_factors; i++){
		if ( nint(step_size) < prime_factors[i] ){
			perturb_opins = false;
			break;
		}
	
		n = step_size / prime_factors[i]; 
		n = n - (float)nint(n);			/* fractinal part */	
		if ( fabs(n) < threshold ){
			perturb_opins = true;
			break;
		} else {
			perturb_opins = false;
		}
	}
	free(prime_factors);

	return perturb_opins;
}
<|MERGE_RESOLUTION|>--- conflicted
+++ resolved
@@ -1,2554 +1,2511 @@
-#include <cstdio>
-#include <cstring>
-#include <cmath>
-#include <algorithm>
-
-using namespace std;
-
-#include <assert.h>
-
-#include "util.h"
-#include "vpr_types.h"
-#include "vpr_utils.h"
-#include "globals.h"
-#include "rr_graph_util.h"
-#include "rr_graph.h"
-#include "rr_graph2.h"
-#include "rr_graph_sbox.h"
-#include "rr_graph_timing_params.h"
-#include "rr_graph_indexed_data.h"
-#include "check_rr_graph.h"
-#include "read_xml_arch_file.h"
-#include "ReadOptions.h"
-#include "dump_rr_structs.h"
-#include "cb_metrics.h"
-#include "build_switchblocks.h"
-
-#ifdef INTERPOSER_BASED_ARCHITECTURE
-#include "rr_graph_multi.h"
-#endif
-
-typedef struct s_mux {
-	int size;
-	struct s_mux *next;
-} t_mux;
-
-typedef struct s_mux_size_distribution {
-	int mux_count;
-	int max_index;
-	int *distr;
-	struct s_mux_size_distribution *next;
-} t_mux_size_distribution;
-
-typedef struct s_clb_to_clb_directs {
-	t_type_descriptor *from_clb_type;
-	int from_clb_pin_start_index;
-	int from_clb_pin_end_index;
-	t_type_descriptor *to_clb_type;
-	int to_clb_pin_start_index;
-	int to_clb_pin_end_index;
-	int switch_index; //The switch type used by this direct connection
-} t_clb_to_clb_directs;
-
-/* UDSD Modifications by WMF End */
-
-/******************* Variables local to this module. ***********************/
-
-
-/* Used to free "chunked" memory.  If NULL, no rr_graph exists right now.  */
-static t_chunk rr_mem_ch = {NULL, 0, NULL};
-
-/* Status of current chunk being dished out by calls to my_chunk_malloc.   */
-
-/********************* Subroutines local to this module. *******************/
-static int *****alloc_and_load_pin_to_track_map(
-		INP enum e_pin_type pin_type,
-		INP t_chan_width *nodes_per_chan, INP int *Fc, 
-		INP t_type_ptr Type, INP bool perturb_switch_pattern,
-		INP enum e_directionality directionality);
-
-static struct s_ivec ****alloc_and_load_track_to_pin_lookup(
-		INP int *****pin_to_track_map, INP int *Fc, 
-		INP int width, INP int height,
-		INP int num_pins, INP int max_chan_width);
-
-static void build_bidir_rr_opins(
-		INP int i, INP int j,
-		INOUTP t_rr_node * L_rr_node, INP t_ivec *** L_rr_node_indices,
-		INP int ******opin_to_track_map, INP int **Fc_out,
-		INP bool * L_rr_edge_done, INP t_seg_details * seg_details,
-		INP struct s_grid_tile **L_grid, INP int delayless_switch,
-		INP t_direct_inf *directs, INP int num_directs, INP t_clb_to_clb_directs *clb_to_clb_directs);
-
-static void build_unidir_rr_opins(
-		INP int i, INP int j,
-		INP struct s_grid_tile **L_grid, INP int **Fc_out,
-		INP int max_chan_width,
-		INP t_chan_details * chan_details_x, INP t_chan_details * chan_details_y, 
-		INOUTP int **Fc_xofs, INOUTP int **Fc_yofs,
-		INOUTP t_rr_node * L_rr_node, INOUTP bool * L_rr_edge_done,
-		OUTP bool * Fc_clipped, INP t_ivec *** L_rr_node_indices, INP int delayless_switch,
-		INP t_direct_inf *directs, INP int num_directs, INP t_clb_to_clb_directs *clb_to_clb_directs);
-
-static int get_opin_direct_connecions(
-		int x, int y, int opin, 
-		INOUTP t_linked_edge ** edge_list_ptr, INP t_ivec *** L_rr_node_indices, 
-		INP t_direct_inf *directs, INP int num_directs, 
-		INP t_clb_to_clb_directs *clb_to_clb_directs);
-
-static void alloc_and_load_rr_graph(
-		INP int num_nodes,
-		INP t_rr_node * L_rr_node, INP int num_seg_types,
-		INP t_seg_details * seg_details, 
-		INP t_chan_details * chan_details_x, INP t_chan_details * chan_details_y, 
-		INP bool * L_rr_edge_done,
-		INP struct s_ivec *****track_to_pin_lookup,
-		INP int ******opin_to_track_map, INP struct s_ivec ***switch_block_conn,
-		INP t_sb_connection_map *sb_conn_map,
-		INP struct s_grid_tile **L_grid, INP int L_nx, INP int L_ny, INP int Fs,
-		INP short ******sblock_pattern, INP int **Fc_out, INP int **Fc_xofs,
-		INP int **Fc_yofs, INP t_ivec *** L_rr_node_indices,
-		INP int max_chan_width, INP enum e_switch_block_type sb_type,
-		INP int delayless_switch, INP enum e_directionality directionality,
-		INP int wire_to_ipin_switch, OUTP bool * Fc_clipped, 
-		INP t_direct_inf *directs, INP int num_directs, INP t_clb_to_clb_directs *clb_to_clb_directs);
-
-static void load_uniform_switch_pattern(
-		INP t_type_ptr type,
-		INOUTP int *****tracks_connected_to_pin, INP int num_phys_pins,
-		INP int *pin_num_ordering, INP int *side_ordering,
-		INP int *width_ordering, INP int *height_ordering, 
-		INP int x_chan_width, INP int y_chan_width, INP int Fc, 
-		INP enum e_directionality directionality);
-
-static void load_perturbed_switch_pattern(
-		INP t_type_ptr type,
-		INOUTP int *****tracks_connected_to_pin, INP int num_phys_pins,
-		INP int *pin_num_ordering, INP int *side_ordering,
-		INP int *width_ordering, INP int *height_ordering, 
-		INP int x_chan_width, INP int y_chan_width, INP int Fc, 
-		INP enum e_directionality directionality);
-
-static bool get_perturb_opins(INP t_type_ptr type, INP int *Fc_out, INP int max_chan_width,
-		INP int num_segments, INP t_segment_inf *segment_inf);
-
-#ifdef ENABLE_CHECK_ALL_TRACKS
-static void check_all_tracks_reach_pins(
-		t_type_ptr type,
-		int *****tracks_connected_to_pin,
-		int max_chan_width, int Fc,
-		enum e_pin_type ipin_or_opin);
-#endif
-
-static bool *alloc_and_load_perturb_ipins(
-		INP int max_chan_width,
-		INP int L_num_types, INP int **Fc_in, INP int **Fc_out,
-		INP enum e_directionality directionality);
-
-static void build_rr_sinks_sources(
-		INP int i, INP int j,
-		INP t_rr_node * L_rr_node, INP t_ivec *** L_rr_node_indices,
-		INP int delayless_switch, INP struct s_grid_tile **L_grid);
-
-static void build_rr_chan(
-		INP int i, INP int j, INP t_rr_type chan_type,
-		INP struct s_ivec *****track_to_pin_lookup, t_sb_connection_map *sb_conn_map,
-		INP struct s_ivec ***switch_block_conn, INP int cost_index_offset,
-		INP int max_chan_width, INP int tracks_per_chan, INP int *opin_mux_size,
-		INP short ******sblock_pattern, INP int Fs_per_side,
-		INP t_chan_details * chan_details_x, INP t_chan_details * chan_details_y, 
-		INP t_ivec *** L_rr_node_indices,
-		INP bool * L_rr_edge_done, INOUTP t_rr_node * L_rr_node,
-		INP int wire_to_ipin_switch, INP enum e_directionality directionality);
-
-static int alloc_and_load_rr_switch_inf(INP int num_arch_switches, INP int wire_to_arch_ipin_switch, OUTP int *wire_to_rr_ipin_switch);
-
-static void remap_rr_node_switch_indices(INP map<int,int> *switch_fanin);
-
-static void load_rr_switch_inf(INP int num_arch_switches, INOUTP map<int,int> *switch_fanin);
-
-static int alloc_rr_switch_inf(INP int num_arch_switches, OUTP map<int,int> *switch_fanin);
-
-static void rr_graph_externals(
-		t_segment_inf * segment_inf, int num_seg_types, int max_chan_width,
-		int wire_to_rr_ipin_switch, enum e_base_cost_type base_cost_type);
-
-void alloc_and_load_edges_and_switches(
-		INP t_rr_node * L_rr_node, INP int inode,
-		INP int num_edges, INP bool * L_rr_edge_done,
-		INP t_linked_edge * edge_list_head);
-
-static void alloc_net_rr_terminals(void);
-
-static void alloc_and_load_rr_clb_source(t_ivec *** L_rr_node_indices);
-
-static t_clb_to_clb_directs *alloc_and_load_clb_to_clb_directs(INP t_direct_inf *directs, INP int num_directs,
-        INP int delayless_switch);
-
-void watch_edges(int inode, t_linked_edge * edge_list_head);
-
-static void free_type_pin_to_track_map(
-		int ******ipin_to_track_map,
-		t_type_ptr types);
-
-static void free_type_track_to_pin_map(
-		struct s_ivec *****track_to_pin_map,
-		t_type_ptr types, int max_chan_width);
-
-static t_seg_details *alloc_and_load_global_route_seg_details(
-		INP int global_route_switch,
-		OUTP int * num_seg_details = 0);
-
-/* UDSD Modifications by WMF End */
-
-static int **alloc_and_load_actual_fc(
-		INP int L_num_types, INP t_type_ptr types,
-		INP int max_chan_width, INP bool is_Fc_out,
-		INP enum e_directionality directionality, 
-		OUTP bool *Fc_clipped, INP bool ignore_Fc_0);
-
-/******************* Subroutine definitions *******************************/
-
-void build_rr_graph(
-		INP t_graph_type graph_type, INP int L_num_types,
-		INP t_type_ptr types, INP int L_nx, INP int L_ny,
-		INP struct s_grid_tile **L_grid, 
-		INP struct s_chan_width *nodes_per_chan,
-		INP struct s_chan_width_dist *chan_capacity_inf,
-		INP enum e_switch_block_type sb_type, INP int Fs,
-		INP vector<t_switchblock_inf> switchblocks, 
-		INP int num_seg_types, INP int num_arch_switches, 
-		INP t_segment_inf * segment_inf,
-		INP int global_route_switch, INP int delayless_switch,
-		INP t_timing_inf timing_inf, INP int wire_to_arch_ipin_switch,
-		INP enum e_base_cost_type base_cost_type, 
-		INP bool trim_empty_channels,
-		INP bool trim_obs_channels,
-		INP t_direct_inf *directs, INP int num_directs, 
-		INP bool ignore_Fc_0, INP const char *dump_rr_structs_file,
-		OUTP int *wire_to_rr_ipin_switch,
-		OUTP int *num_rr_switches,
-		OUTP int *Warnings) {
-
-	/* Reset warning flag */
-	*Warnings = RR_GRAPH_NO_WARN;
-
-	/* Decode the graph_type */
-	bool is_global_graph = (GRAPH_GLOBAL == graph_type ? true : false);
-	bool use_full_seg_groups = (GRAPH_UNIDIR_TILEABLE == graph_type ? true : false);
-	enum e_directionality directionality = (GRAPH_BIDIR == graph_type ? BI_DIRECTIONAL : UNI_DIRECTIONAL);
-	if (is_global_graph) {
-		directionality = BI_DIRECTIONAL;
-	}
-
-	/* Global routing uses a single longwire track */
-	int max_chan_width = (is_global_graph ? 1 : nodes_per_chan->max);
-	assert(max_chan_width > 0);
-
-	t_clb_to_clb_directs *clb_to_clb_directs = NULL;
-	if(num_directs > 0) {
-		clb_to_clb_directs = alloc_and_load_clb_to_clb_directs(directs, num_directs, delayless_switch);
-	}
-
-	/* START SEG_DETAILS */
-	int num_seg_details = 0;
-	t_seg_details *seg_details = NULL;
-
-	if (is_global_graph) {
-		/* Sets up a single unit length segment type for global routing. */
-		seg_details = alloc_and_load_global_route_seg_details(
-				global_route_switch, &num_seg_details);
-	} else {
-		/* Setup segments including distrubuting tracks and staggering.
-		 * If use_full_seg_groups is specified, max_chan_width may be 
-		 * changed. Warning should be singled to caller if this happens. */
-		seg_details = alloc_and_load_seg_details(&max_chan_width,
-				max(L_nx, L_ny), num_seg_types, segment_inf,
-				use_full_seg_groups, is_global_graph, directionality,
-				&num_seg_details);
-		if ((is_global_graph ? 1 : nodes_per_chan->max) != max_chan_width) {
-			nodes_per_chan->max = max_chan_width;
-			*Warnings |= RR_GRAPH_WARN_CHAN_WIDTH_CHANGED;
-		}
-
-		if (getEchoEnabled() && isEchoFileEnabled(E_ECHO_SEG_DETAILS)) {
-			dump_seg_details(seg_details, max_chan_width,
-					getEchoFileName(E_ECHO_SEG_DETAILS));
-		}
-	}
-	/* END SEG_DETAILS */
-
-	/* START CHAN_DETAILS */
-	t_chan_details *chan_details_x = NULL;
-	t_chan_details *chan_details_y = NULL;
-
-	alloc_and_load_chan_details(L_nx, L_ny, nodes_per_chan, 
-			trim_empty_channels, trim_obs_channels,
-			num_seg_details, seg_details,
-			&chan_details_x, &chan_details_y);
-
-	if (getEchoEnabled() && isEchoFileEnabled(E_ECHO_CHAN_DETAILS)) {
-		dump_chan_details( chan_details_x, chan_details_y, max_chan_width, nx, ny,
-				getEchoFileName(E_ECHO_CHAN_DETAILS));
-	}
-	/* END CHAN_DETAILS */
-
-	/* START FC */
-	/* Determine the actual value of Fc */
-	int **Fc_in = NULL; /* [0..num_types-1][0..num_pins-1] */
-	int **Fc_out = NULL; /* [0..num_types-1][0..num_pins-1] */
-
-	if (is_global_graph) {
-		Fc_in = (int **) my_malloc(sizeof(int) * L_num_types);
-		Fc_out = (int **) my_malloc(sizeof(int) * L_num_types);
-		for (int i = 0; i < L_num_types; ++i) {
-			for (int j = 0; j < types[i].num_pins; ++j) {
-				Fc_in[i][j] = 1;
-				Fc_out[i][j] = 1;
-			}
-		}
-	} else {
-		bool Fc_clipped = false;
-		Fc_in = alloc_and_load_actual_fc(L_num_types, types, max_chan_width,
-				false, directionality, &Fc_clipped, ignore_Fc_0);
-		if (Fc_clipped) {
-			*Warnings |= RR_GRAPH_WARN_FC_CLIPPED;
-		}
-		Fc_clipped = false;
-		Fc_out = alloc_and_load_actual_fc(L_num_types, types, max_chan_width,
-				true, directionality, &Fc_clipped, ignore_Fc_0);
-		if (Fc_clipped) {
-			*Warnings |= RR_GRAPH_WARN_FC_CLIPPED;
-		}
-
-#ifdef VERBOSE
-		for (i = 1; i < L_num_types; ++i) { /* Skip "<EMPTY>" */
-			for (j = 0; j < type_descriptors[i].num_pins; ++j) { 
-				if (type_descriptors[i].is_Fc_full_flex[j]) {
-					vpr_printf_info("Fc Actual Values: type = %s, Fc_out = full, Fc_in = %d.\n",
-							type_descriptors[i].name, Fc_in[i][j]);
-				}
-				else {
-					vpr_printf_info("Fc Actual Values: type = %s, Fc_out = %d, Fc_in = %d.\n",
-							type_descriptors[i].name, Fc_out[i][j], Fc_in[i][j]);
-				}
-			}
-		}
-#endif /* VERBOSE */
-	}
-
-	bool *perturb_ipins = alloc_and_load_perturb_ipins(max_chan_width, L_num_types,
-			Fc_in, Fc_out, directionality);
-	/* END FC */
-	
-	/* Alloc node lookups, count nodes, alloc rr nodes */
-	num_rr_nodes = 0;
-
-	rr_node_indices = alloc_and_load_rr_node_indices(max_chan_width, L_nx, L_ny,
-			&num_rr_nodes, chan_details_x, chan_details_y);
-	rr_node = (t_rr_node *) my_malloc(sizeof(t_rr_node) * num_rr_nodes);
-	memset(rr_node, 0, sizeof(t_rr_node) * num_rr_nodes);
-	bool *L_rr_edge_done = (bool *) my_malloc(sizeof(bool) * num_rr_nodes);
-	memset(L_rr_edge_done, 0, sizeof(bool) * num_rr_nodes);
-
-	/* These are data structures used by the the unidir opin mapping. */
-	int **Fc_xofs = NULL; /* [0..ny-1][0..nx-1] */
-	int **Fc_yofs = NULL; /* [0..nx-1][0..ny-1] */
-	if (UNI_DIRECTIONAL == directionality) {
-		Fc_xofs = (int **) alloc_matrix(0, L_ny, 0, L_nx, sizeof(int));
-		Fc_yofs = (int **) alloc_matrix(0, L_nx, 0, L_ny, sizeof(int));
-		for (int i = 0; i <= L_nx; ++i) {
-			for (int j = 0; j <= L_ny; ++j) {
-				Fc_xofs[j][i] = 0;
-				Fc_yofs[i][j] = 0;
-			}
-		}
-	}
-
-	/* START SB LOOKUP */
-	/* Alloc and load the switch block lookup */
-	t_ivec ***switch_block_conn = NULL;
-	short ******unidir_sb_pattern = NULL;
-	t_sb_connection_map *sb_conn_map = NULL;	//for custom switch blocks
-
-	if (is_global_graph) {
-		switch_block_conn = alloc_and_load_switch_block_conn(1, SUBSET, 3);
-	} else if (BI_DIRECTIONAL == directionality) {
-		if (sb_type == CUSTOM){
-			sb_conn_map = alloc_and_load_switchblock_permutations(chan_details_x,
-					chan_details_y, L_nx, L_ny, switchblocks, 
-					nodes_per_chan, directionality);
-		} else {
-			switch_block_conn = alloc_and_load_switch_block_conn(max_chan_width,
-					sb_type, Fs);
-		}
-	} else {
-		assert(UNI_DIRECTIONAL == directionality);
-
-		if (sb_type == CUSTOM){
-			sb_conn_map = alloc_and_load_switchblock_permutations(chan_details_x,
-					chan_details_y, L_nx, L_ny, switchblocks, 
-					nodes_per_chan, directionality);
-		} else {
-			unidir_sb_pattern = alloc_sblock_pattern_lookup(L_nx, L_ny, max_chan_width);
-			for (int i = 0; i <= L_nx; i++) {
-				for (int j = 0; j <= L_ny; j++) {
-					load_sblock_pattern_lookup(i, j, nodes_per_chan,
-							chan_details_x, chan_details_y,
-							Fs, sb_type, unidir_sb_pattern);
-
-				}
-			}
-
-			if (getEchoEnabled() && isEchoFileEnabled(E_ECHO_SBLOCK_PATTERN)) {
-				dump_sblock_pattern( unidir_sb_pattern, max_chan_width, L_nx, L_ny,
-						getEchoFileName(E_ECHO_SBLOCK_PATTERN));
-			}
-		}
-	}
-	/* END SB LOOKUP */
-
-	/* START IPINP MAP */
-	/* Create ipin map lookups */
-	int ******ipin_to_track_map = NULL; /* [0..num_types-1][0..num_pins-1][0..width][0..height][0..3][0..Fc-1] */
-	t_ivec *****track_to_pin_lookup = NULL; /* [0..num_types-1][0..max_chan_width-1][0..width][0..height][0..3] */
-
-	ipin_to_track_map = (int ******) my_malloc(sizeof(int *****) * L_num_types);
-	track_to_pin_lookup = (struct s_ivec *****) my_malloc(sizeof(struct s_ivec ****) * L_num_types);
-	for (int i = 0; i < L_num_types; ++i) {
-		ipin_to_track_map[i] = alloc_and_load_pin_to_track_map(RECEIVER,
-				nodes_per_chan, Fc_in[i], &types[i], perturb_ipins[i], directionality);
-		track_to_pin_lookup[i] = alloc_and_load_track_to_pin_lookup(
-				ipin_to_track_map[i], Fc_in[i], types[i].width, types[i].height,
-				types[i].num_pins, max_chan_width);
-	}
-	/* END IPINP MAP */
-
-	/* START OPINP MAP */
-	/* Create opin map lookups */
-	int ******opin_to_track_map = NULL; /* [0..num_types-1][0..num_pins-1][0..width][0..height][0..3][0..Fc-1] */
-
-	if (BI_DIRECTIONAL == directionality) {
-		bool test_metrics_outp = false;
-		opin_to_track_map = (int ******) my_malloc(sizeof(int *****) * L_num_types);
-		for (int i = 0; i < L_num_types; ++i) {
-			bool perturb_opins = get_perturb_opins(&types[i], Fc_out[i], 
-					max_chan_width,	num_seg_types, segment_inf);
-			opin_to_track_map[i] = alloc_and_load_pin_to_track_map(DRIVER,
-					nodes_per_chan, Fc_out[i], &types[i], perturb_opins, directionality);
-
-			/* adjust CLB connection block, if enabled */
-			if (strcmp("clb", types[i].name) == 0 && test_metrics_outp){
-				float target_metric_outp;
-				target_metric_outp = 0;
-
-				/* during binary search routing we want the connection block (CB) to be deterministic. That is, 
-				   if we calculate a CB, check other CBs for other values of W, and then come back to that 
-				   CB, that CB should be the same as before, otherwise we get connectivity errors. So to achieve this determinism
-				   we save (and later restore) the current seed, and just use a seed of 1 for generating the connection block */
-				unsigned int saved_seed = get_current_random();
-				my_srandom(1);
-				adjust_cb_metric(WIRE_HOMOGENEITY, target_metric_outp, 0.005, 0.05, &types[i], opin_to_track_map[i], DRIVER, Fc_out[i], nodes_per_chan,
-					num_seg_types, segment_inf);
-
-				Conn_Block_Metrics cb_metrics;
-				get_conn_block_metrics(&types[i], opin_to_track_map[i], num_seg_types, segment_inf, DRIVER, Fc_out[i], nodes_per_chan, &cb_metrics);
-				vpr_printf_info("Block Type: %s   Pin Diversity: %f   Wire Homogeneity: %f   Hamming Distance: %f  Hamming Proximity: %f\n",
-					types[i].name, cb_metrics.pin_diversity, cb_metrics.wire_homogeneity,
-					cb_metrics.lemieux_cost_func, cb_metrics.hamming_proximity);
-				
-				my_srandom(saved_seed);			
-			}
-		} 
-	}
-	/* END OPINP MAP */
-
-	bool Fc_clipped = false;
-	alloc_and_load_rr_graph(num_rr_nodes, rr_node, num_seg_types, 
-			seg_details, chan_details_x, chan_details_y,
-			L_rr_edge_done, track_to_pin_lookup, opin_to_track_map,
-			switch_block_conn, sb_conn_map, L_grid, L_nx, L_ny, Fs, unidir_sb_pattern,
-			Fc_out, Fc_xofs, Fc_yofs, rr_node_indices, max_chan_width, sb_type,
-			delayless_switch, directionality, wire_to_arch_ipin_switch, &Fc_clipped, 
-			directs, num_directs, clb_to_clb_directs);
-
-	/* Update rr_nodes capacities if global routing */
-	if (graph_type == GRAPH_GLOBAL) {
-		for (int i = 0; i < num_rr_nodes; i++) {
-			if (rr_node[i].type == CHANX || rr_node[i].type == CHANY) {
-				rr_node[i].set_capacity(chan_width.max);
-			}
-		}
-	}
-
-	/* Allocate and load routing resource switches, which are derived from the switches from the architecture file,
-	   based on their fanin in the rr graph. This routine also adjusts the rr nodes to point to these new rr switches */
-	(*num_rr_switches) = alloc_and_load_rr_switch_inf(num_arch_switches, wire_to_arch_ipin_switch, wire_to_rr_ipin_switch);
-
-	rr_graph_externals(segment_inf, num_seg_types, max_chan_width,
-			*wire_to_rr_ipin_switch, base_cost_type);
-	if (getEchoEnabled() && isEchoFileEnabled(E_ECHO_RR_GRAPH)) {
-		dump_rr_graph(getEchoFileName(E_ECHO_RR_GRAPH));
-	}
-
-#ifdef INTERPOSER_BASED_ARCHITECTURE
-	/* Main Entry Point to rr_graph modifications for interposer-based architectures */
-	if(num_cuts > 0)
-	{
-		modify_rr_graph_for_interposer_based_arch(max_chan_width, directionality);
-	}
-#endif
-
-	check_rr_graph(graph_type, L_nx, L_ny, *num_rr_switches, Fc_in);
-
-	/* dump out rr structs if requested */
-	if (dump_rr_structs_file){
-		dump_rr_structs(dump_rr_structs_file);
-	}
-
-	/* Free all temp structs */
-	if (seg_details) {
-		free_seg_details(seg_details, max_chan_width);
-		seg_details = NULL;
-	}
-	if (chan_details_x || chan_details_y) {
-		free_chan_details(chan_details_x, chan_details_y, max_chan_width, L_nx, L_ny);
-		chan_details_x = NULL;
-		chan_details_y = NULL;
-	}
-	if (Fc_in) {
-		free_matrix(Fc_in,0, L_num_types, 0, sizeof(int));
-		Fc_in = NULL;
-	}
-	if (Fc_out) {
-		free_matrix(Fc_out,0, L_num_types, 0, sizeof(int));
-		Fc_out = NULL;
-	}
-	if (perturb_ipins) {
-		free(perturb_ipins);
-		perturb_ipins = NULL;
-	}
-	if (switch_block_conn) {
-		free_switch_block_conn(switch_block_conn, max_chan_width);
-		switch_block_conn = NULL;
-	}
-	if (sb_conn_map) {
-		free_switchblock_permutations(sb_conn_map);
-		sb_conn_map = NULL;
-	}
-	if (L_rr_edge_done) {
-		free(L_rr_edge_done);
-		L_rr_edge_done = NULL;
-	}
-	if (Fc_xofs) {
-		free_matrix(Fc_xofs, 0, L_ny, 0, sizeof(int));
-		Fc_xofs = NULL;
-	}
-	if (Fc_yofs) {
-		free_matrix(Fc_yofs, 0, L_nx, 0, sizeof(int));
-		Fc_yofs = NULL;
-	}
-	if (unidir_sb_pattern) {
-       		free_sblock_pattern_lookup(unidir_sb_pattern);
-		unidir_sb_pattern = NULL;
-	}
-	if (opin_to_track_map) {
-		for (int i = 0; i < L_num_types; ++i) {
-			free_matrix5(opin_to_track_map[i], 0, types[i].num_pins - 1,
-					0, types[i].width - 1, 0, types[i].height - 1, 
-					0, 3, 0, sizeof(int));
-		}
-		free(opin_to_track_map);
-	}
-
-	free_type_pin_to_track_map(ipin_to_track_map, types);
-	free_type_track_to_pin_map(track_to_pin_lookup, types, max_chan_width);
-	if(clb_to_clb_directs != NULL) {
-		free(clb_to_clb_directs);
-	}
-}
-
-
-/* Allocates and loads the global rr_switch_inf array based on the global
-   arch_switch_inf array and the fan-ins used by the rr nodes. 
-   Also changes switch indices of rr_nodes to index into rr_switch_inf 
-   instead of arch_switch_inf.
-
-   Returns the number of rr switches created.
-   Also returns, through a pointer, the index of a representative ipin cblock switch.
-	- Currently we're not allowing a designer to specify an ipin cblock switch with
-	  multiple fan-ins, so there's just one of these switches in the g_rr_switch_inf array.
-	  But in the future if we allow this, we can return an index to a representative switch
-
-   The rr_switch_inf switches are derived from the arch_switch_inf switches 
-   (which were read-in from the architecture file) based on fan-in. The delays of 
-   the rr switches depend on their fan-in, so we first go through the rr_nodes
-   and count how many different fan-ins exist for each arch switch.
-   Then we create these rr switches and update the switch indices
-   of rr_nodes to index into the rr_switch_inf array. */
-static int alloc_and_load_rr_switch_inf(INP int num_arch_switches, INP int wire_to_arch_ipin_switch, OUTP int *wire_to_rr_ipin_switch){
-	/* we will potentially be creating a couple of versions of each arch switch where
-	   each version corresponds to a different fan-in. We will need to fill g_rr_switch_inf
-	   with this expanded list of switches. 
-	   To do this we will use an array of maps where each map corresponds to a different arch switch.
-	   So for each arch switch we will use this map to keep track of the different fan-ins that it uses (map key)
-	   and which index in the g_rr_switch_inf array this arch switch / fanin combination will be placed in */
-	map< int, int > *switch_fanin;
-	switch_fanin = new map<int,int>[num_arch_switches];
-
-	/* Determine what the different fan-ins are for each arch switch, and also
-	   how many entries the rr_switch_inf array should have */
-	int num_rr_switches = alloc_rr_switch_inf(num_arch_switches, switch_fanin);
-
-	/* create the rr switches. also keep track of, for each arch switch, what index of the rr_switch_inf 
-	   array each version of its fanin has been mapped to */
-	load_rr_switch_inf(num_arch_switches, switch_fanin);
-
-	/* next, walk through rr nodes again and remap their switch indices to rr_switch_inf */
-	remap_rr_node_switch_indices(switch_fanin);
-	
-	/* now we need to set the wire_to_rr_ipin_switch variable which points the detailed routing architecture
-	   to the representative ipin cblock switch. currently we're not allowing the specification of an ipin cblock switch
-	   with multiple fan-ins, so right now there's just one. May change in the future, in which case we'd need to 
-	   return a representative switch */
-	if (switch_fanin[wire_to_arch_ipin_switch].count(UNDEFINED)){
-		/* only have one ipin cblock switch. OK. */
-		(*wire_to_rr_ipin_switch) = switch_fanin[wire_to_arch_ipin_switch][UNDEFINED];
-	} else if (switch_fanin[wire_to_arch_ipin_switch].size() != 0){
-		vpr_throw(VPR_ERROR_ARCH, __FILE__, __LINE__, 
-			"Not currently allowing an ipin cblock switch to have multiple fan-ins");
-	} else {
-        vpr_throw(VPR_ERROR_ARCH, __FILE__, __LINE__,
-            "No switch is specified for the ipin cblock, check if there is an error in arch file");
-    }
-
-	delete[] switch_fanin;
-	
-	return num_rr_switches;
-}
-
-/* Allocates space for the global g_rr_switch_inf variable and returns the 
-   number of rr switches that were allocated */
-<<<<<<< HEAD
-static int alloc_rr_switch_inf(INP int num_arch_switches, OUTP map<int,int> *switch_fanin){
-    int num_rr_switches = 0;
-    // map key: switch index specified in arch; map value: fanin for that index
-    map<int, int> *inward_switch_inf = new map<int, int>[num_rr_nodes];
-    for (int inode = 0; inode < num_rr_nodes; inode ++) {
-        t_rr_node from_node = rr_node[inode];
-        int num_edges = from_node.get_num_edges();
-        for (int iedge = 0; iedge < num_edges; iedge++) {
-            int switch_index = from_node.switches[iedge];
-            int to_node_index = from_node.edges[iedge];
-            if (inward_switch_inf[to_node_index].count(switch_index) == 0) 
-                inward_switch_inf[to_node_index][switch_index] = 0;
-            inward_switch_inf[to_node_index][switch_index] ++;
-        }
-    }  
-
-    // get unique index / fanin combination based on inward_switch_inf
-    for (int inode = 0; inode < num_rr_nodes; inode ++) {
-        map<int, int>::iterator itr;
-        for (itr = inward_switch_inf[inode].begin(); itr != inward_switch_inf[inode].end(); itr++) {
-            int switch_index = itr->first;
-            int fanin = itr->second;
-            if (g_arch_switch_inf[switch_index].Tdel_map.count(UNDEFINED) == 1) {
-                fanin = UNDEFINED;
-            }
-            if (switch_fanin[switch_index].count(fanin) == 0) {
-                switch_fanin[switch_index][fanin] = 0;
-                num_rr_switches++;
-            }
-        }
-    }
-    delete[] inward_switch_inf;
-=======
-static int alloc_rr_switch_inf(OUTP map<int,int> *switch_fanin){
-
-	int num_rr_switches = 0;
-	for (int inode = 0; inode < num_rr_nodes; inode++){
-		t_rr_node from_node = rr_node[inode];
-		int num_edges = from_node.get_num_edges();
-		for (int iedge = 0; iedge < num_edges; iedge++){
-			t_rr_node to_node = rr_node[ from_node.edges[iedge] ];
-			/* get the switch which this edge uses and its fanin */
-			int switch_index = from_node.switches[iedge];
-			int fanin = to_node.get_fan_in();
-
-			/* we want to keep track of fan-in only for those switches that actually defined
-			   delays for multiple fan-in values */
-			bool keep_track_of_fanin;
-			if (g_arch_switch_inf[switch_index].Tdel_map.count(UNDEFINED) == 1){
-				/* if an arch switch has specified delay at an UNDEFINED (-1) index, 
-				   then the switch didn't specify delays for multiple values of fan-in
-				   and should only have one entry in its Tdel_map */
-				keep_track_of_fanin = false;
-			} else {
-				keep_track_of_fanin = true;
-			}
-
-			if ( !keep_track_of_fanin ){
-				/* want the switch_fanin[switch_index] set to only have a single entry
-				   at index UNDEFINED to indicate that it's not keeping track of fanin */
-				fanin = UNDEFINED;
-			}
-
-			/* mark the fact that the arch switch at switch_index has a version with 'fanin' 
-			   inputs */
-			if (switch_fanin[switch_index].count(fanin) == 0){
-				/* this value of fanin has not yet been inserted. so insert it */
-				switch_fanin[switch_index][fanin] = 0;
-				num_rr_switches++;
-			}
-		}
-	}
-
->>>>>>> 4d5446e7
-	/* allocate space for the rr_switch_inf array (it's freed later in vpr_api.c-->free_arch) */
-	g_rr_switch_inf = new s_rr_switch_inf[num_rr_switches];
-
-	return num_rr_switches;
-}
-
-void print_map(map<int, int> dbmap) {
-    printf("size is: %d\n", (int)dbmap.size());
-    printf("first first: %d\n", (dbmap.begin())->first);
-}
-
-/* load the global g_rr_switch_inf variable. also keep track of, for each arch switch, what 
-   index of the rr_switch_inf array each version of its fanin has been mapped to (through switch_fanin map) */
-static void load_rr_switch_inf(INP int num_arch_switches, INOUTP map<int,int> *switch_fanin){
-	int i_rr_switch = 0;
-    g_switch_fanin_remap = new map<int, int>[num_arch_switches];
-	for (int i_arch_switch = 0; i_arch_switch < num_arch_switches; i_arch_switch++){
-		map<int,int>::iterator it;
-		for (it = switch_fanin[i_arch_switch].begin(); it != switch_fanin[i_arch_switch].end(); it++){
-			/* the fanin value is in it->first, and we'll need to set what index this i_arch_switch/fanin
-			   combination maps to (within rr_switch_inf) in it->second) */
-			int fanin = it->first;
-			it->second = i_rr_switch;
-            // setup g_switch_fanin_remap, for future swich usage analysis
-            g_switch_fanin_remap[i_arch_switch][fanin] = i_rr_switch;            
-
-			/* figure out, by looking at the arch switch's Tdel map, what the delay of the new
-			   rr switch should be */
-			map<int,double> &Tdel_map = g_arch_switch_inf[i_arch_switch].Tdel_map;
-			double rr_switch_Tdel;
-			if (Tdel_map.count(UNDEFINED) == 1){
-				/* the switch specified a single constant delay. i.e., it did not
-				   specify fanin/delay pairs */
-				rr_switch_Tdel = Tdel_map[UNDEFINED];
-			} else {
-				/* interpolate/extrapolate based on the available (fanin,delay) pairs in the 
-				   Tdel_map to get the rr_switch_Tdel at 'fanin' */
-				rr_switch_Tdel = linear_interpolate_or_extrapolate(&Tdel_map, fanin);
-			}
-
-			/* copy over the arch switch to rr_switch_inf[i_rr_switch], but with the changed Tdel value */
-			g_rr_switch_inf[i_rr_switch].buffered = g_arch_switch_inf[i_arch_switch].buffered;
-			g_rr_switch_inf[i_rr_switch].R = g_arch_switch_inf[i_arch_switch].R;
-			g_rr_switch_inf[i_rr_switch].Cin = g_arch_switch_inf[i_arch_switch].Cin;
-			g_rr_switch_inf[i_rr_switch].Cout = g_arch_switch_inf[i_arch_switch].Cout;
-			g_rr_switch_inf[i_rr_switch].Tdel = rr_switch_Tdel;
-			g_rr_switch_inf[i_rr_switch].mux_trans_size = g_arch_switch_inf[i_arch_switch].mux_trans_size;
-			g_rr_switch_inf[i_rr_switch].buf_size = g_arch_switch_inf[i_arch_switch].buf_size;
-			g_rr_switch_inf[i_rr_switch].name = g_arch_switch_inf[i_arch_switch].name;
-			g_rr_switch_inf[i_rr_switch].power_buffer_type = g_arch_switch_inf[i_arch_switch].power_buffer_type;
-			g_rr_switch_inf[i_rr_switch].power_buffer_size = g_arch_switch_inf[i_arch_switch].power_buffer_size;
-
-			/* have created a switch in the rr_switch_inf array */
-			i_rr_switch++;
-		}
-	}
-}
-
-/* switch indices of each rr_node original point into the global g_arch_switch_inf array.
-   now we want to remap these indices to point into the global g_rr_switch_inf array 
-   which contains switch info at different fan-in values */
-static void remap_rr_node_switch_indices(INP map<int,int> *switch_fanin){
-	for (int inode = 0; inode < num_rr_nodes; inode++){
-		t_rr_node from_node = rr_node[inode];
-		int num_edges = from_node.get_num_edges();
-		for (int iedge = 0; iedge < num_edges; iedge++){
-			t_rr_node to_node = rr_node[ from_node.edges[iedge] ];
-			/* get the switch which this edge uses and its fanin */
-			int switch_index = from_node.switches[iedge];
-			int fanin = to_node.get_fan_in();
-
-			if (switch_fanin[switch_index].count(UNDEFINED) == 1){
-				fanin = UNDEFINED;
-			}
-
-			int rr_switch_index = switch_fanin[switch_index][fanin];
-
-			from_node.switches[iedge] = rr_switch_index;
-		}
-	}
-}
-
-static void rr_graph_externals(
-		t_segment_inf * segment_inf, int num_seg_types, int max_chan_width,
-		int wire_to_rr_ipin_switch, enum e_base_cost_type base_cost_type) {
-
-	add_rr_graph_C_from_switches(g_rr_switch_inf[wire_to_rr_ipin_switch].Cin);
-	alloc_and_load_rr_indexed_data(segment_inf, num_seg_types, rr_node_indices,
-			max_chan_width, wire_to_rr_ipin_switch, base_cost_type);
-
-	alloc_net_rr_terminals();
-	load_net_rr_terminals(rr_node_indices);
-	alloc_and_load_rr_clb_source(rr_node_indices);
-}
-
-static bool *alloc_and_load_perturb_ipins(INP int max_chan_width, INP int L_num_types,
-		INP int **Fc_in, INP int **Fc_out, 
-		INP enum e_directionality directionality) {
-
-	bool *result = (bool *) my_malloc(L_num_types * sizeof(bool));
-
-	if (BI_DIRECTIONAL == directionality) {
-		result[0] = false;
-		for (int i = 1; i < L_num_types; ++i) {
-			result[i] = false;
-
-			float Fc_ratio;
-			if (Fc_in[i][0] > Fc_out[i][0]) {
-				Fc_ratio = (float) Fc_in[i][0] / (float) Fc_out[i][0];
-			} else {
-				Fc_ratio = (float) Fc_out[i][0] / (float) Fc_in[i][0];
-			}
-
-			if ((Fc_in[i][0] <= max_chan_width - 2)
-					&& (fabs(Fc_ratio - nint(Fc_ratio))
-							< (0.5 / (float) max_chan_width))) {
-				result[i] = true;
-			}
-		}
-	} else {
-		/* Unidirectional routing uses mux balancing patterns and 
-		 * thus shouldn't need perturbation. */
-		assert(UNI_DIRECTIONAL == directionality);
-		for (int i = 0; i < L_num_types; ++i) {
-			result[i] = false;
-		}
-	}
-	return result;
-}
-
-static t_seg_details *alloc_and_load_global_route_seg_details(
-		INP int global_route_switch,
-		OUTP int * num_seg_details) {
-
-	t_seg_details *seg_details = (t_seg_details *) my_malloc(sizeof(t_seg_details));
-
-	seg_details->index = 0;
-	seg_details->length = 1;
-	seg_details->arch_wire_switch = global_route_switch;
-	seg_details->arch_opin_switch = global_route_switch;
-	seg_details->longline = false;
-	seg_details->direction = BI_DIRECTION;
-	seg_details->Cmetal = 0.0;
-	seg_details->Rmetal = 0.0;
-	seg_details->start = 1;
-	seg_details->drivers = MULTI_BUFFERED;
-	seg_details->cb = (bool *) my_malloc(sizeof(bool) * 1);
-	seg_details->cb[0] = true;
-	seg_details->sb = (bool *) my_malloc(sizeof(bool) * 2);
-	seg_details->sb[0] = true;
-	seg_details->sb[1] = true;
-	seg_details->group_size = 1;
-	seg_details->group_start = 0;
-	seg_details->seg_start = -1;
-	seg_details->seg_end = -1;
-
-	if (num_seg_details) {
-		*num_seg_details = 1;
-	}
-	return seg_details;
-}
-
-/* Calculates the actual Fc values for the given max_chan_width value */
-static int **alloc_and_load_actual_fc(INP int L_num_types, INP t_type_ptr types,
-		INP int max_chan_width, INP bool is_Fc_out,
-		INP enum e_directionality directionality, 
-		OUTP bool *Fc_clipped, INP bool ignore_Fc_0) {
-
-	int i, j;
-	int **Result = NULL;
-	int fac, num_sets;
-
-	*Fc_clipped = false;
-
-	/* Unidir tracks formed in pairs, otherwise no effect. */
-	fac = 1;
-	if (UNI_DIRECTIONAL == directionality) {
-		fac = 2;
-	}
-
-	assert((max_chan_width % fac) == 0);
-	num_sets = max_chan_width / fac;
-
-	int max_pins = types[0].num_pins;
-	for (i = 1; i < L_num_types; ++i) {
-		if (types[i].num_pins > max_pins) {
-			max_pins = types[i].num_pins;
-		}
-	}
-
-	Result = (int **) alloc_matrix(0, L_num_types, 0, max_pins, sizeof(int));
-
-	for (i = 1; i < L_num_types; ++i) { 
-		float *Fc = (float *) my_malloc(sizeof(float) * types[i].num_pins); /* [0..num_pins-1] */ 
-		for (j = 0; j < types[i].num_pins; ++j) {
-			Fc[j] = types[i].Fc[j];
-		
-			if(Fc[j] == 0 && ignore_Fc_0 == false) {
-				/* Special case indicating that this pin does not connect to general-purpose routing */
-				Result[i][j] = 0;
-			} else {
-				/* General case indicating that this pin connects to general-purpose routing */
-				if (types[i].is_Fc_frac[j]) {
-					Result[i][j] = fac * nint(num_sets * Fc[j]);
-				} else {
-					Result[i][j] = (int)Fc[j];
-				}
-
-				if (is_Fc_out && types[i].is_Fc_full_flex[j]) {
-					Result[i][j] = max_chan_width;
-				}
-
-				Result[i][j] = max(Result[i][j], fac);
-				if (Result[i][j] > max_chan_width) {
-					*Fc_clipped = true;
-					Result[i][j] = max_chan_width;
-				}
-			}
-			assert(Result[i][j] % fac == 0);
-		}
-		free(Fc);
-	}
-
-	return Result;
-}
-
-/* frees the ipin to track mapping for each physical grid type */
-static void free_type_pin_to_track_map(int ******ipin_to_track_map,
-		t_type_ptr types) {
-
-	for (int i = 0; i < num_types; ++i) {
-		free_matrix5(ipin_to_track_map[i], 0, types[i].num_pins - 1,
-				0, types[i].width - 1, 0, types[i].height - 1, 
-				0, 3, 0, sizeof(int));
-	}
-	free(ipin_to_track_map);
-}
-
-/* frees the track to ipin mapping for each physical grid type */
-static void free_type_track_to_pin_map(struct s_ivec***** track_to_pin_map,
-		t_type_ptr types, int max_chan_width) {
-
-	for (int i = 0; i < num_types; i++) {
-		if (track_to_pin_map[i] != NULL) {
-			for (int track = 0; track < max_chan_width; ++track) {
-				for (int width = 0; width < types[i].width; ++width) {
-					for (int height = 0; height < types[i].height; ++height) {
-						for (int side = 0; side < 4; ++side) {
-							if (track_to_pin_map[i][track][width][height][side].list != NULL) {
-								free(track_to_pin_map[i][track][width][height][side].list);
-							}
-						}
-					}
-				}
-			}
-			free_matrix4(track_to_pin_map[i], 0, max_chan_width - 1,
-					0, types[i].width - 1, 0, types[i].height - 1, 
-					0, sizeof(struct s_ivec));
-		}
-	}
-	free(track_to_pin_map);
-}
-
-/* Does the actual work of allocating the rr_graph and filling all the *
- * appropriate values.  Everything up to this was just a prelude!      */
-static void alloc_and_load_rr_graph(INP int num_nodes,
-		INP t_rr_node * L_rr_node, INP int num_seg_types,
-		INP t_seg_details * seg_details, 
-		INP t_chan_details * chan_details_x, INP t_chan_details * chan_details_y, 
-		INP bool * L_rr_edge_done,
-		INP struct s_ivec *****track_to_pin_lookup,
-		INP int ******opin_to_track_map, INP struct s_ivec ***switch_block_conn,
-		INP t_sb_connection_map *sb_conn_map,
-		INP struct s_grid_tile **L_grid, INP int L_nx, INP int L_ny, INP int Fs,
-		INP short ******sblock_pattern, INP int **Fc_out, INP int **Fc_xofs,
-		INP int **Fc_yofs, INP t_ivec *** L_rr_node_indices,
-		INP int max_chan_width, INP enum e_switch_block_type sb_type,
-		INP int delayless_switch, INP enum e_directionality directionality,
-		INP int wire_to_ipin_switch, OUTP bool * Fc_clipped,
-		INP t_direct_inf *directs, INP int num_directs,
-		INP t_clb_to_clb_directs *clb_to_clb_directs) {
-
-	/* If Fc gets clipped, this will be flagged to true */
-	*Fc_clipped = false;
-
-	/* Connection SINKS and SOURCES to their pins. */
-	for (int i = 0; i <= (L_nx + 1); ++i) {
-		for (int j = 0; j <= (L_ny + 1); ++j) {
-			build_rr_sinks_sources(i, j, L_rr_node, L_rr_node_indices,
-					delayless_switch, L_grid);
-		}
-	}
-
-	/* Build opins */
-	for (int i = 0; i <= (L_nx + 1); ++i) {
-		for (int j = 0; j <= (L_ny + 1); ++j) {
-			if (BI_DIRECTIONAL == directionality) {
-				build_bidir_rr_opins(i, j, L_rr_node, L_rr_node_indices,
-						opin_to_track_map, Fc_out, L_rr_edge_done, seg_details,
-						L_grid, delayless_switch,
-						directs, num_directs, clb_to_clb_directs);
-			} else {
-				assert(UNI_DIRECTIONAL == directionality);
-				bool clipped;
-				build_unidir_rr_opins(i, j, L_grid, Fc_out, max_chan_width,
-						chan_details_x, chan_details_y, Fc_xofs, Fc_yofs, L_rr_node,
-						L_rr_edge_done, &clipped, L_rr_node_indices, delayless_switch,
-						directs, num_directs, clb_to_clb_directs);
- 				if (clipped) {
-					*Fc_clipped = true;
-				}
-			}
-		}
-	}
-
-	/* We make a copy of the current fanin values for the nodes to 
-	 * know the number of OPINs driving each mux presently */
-	int *opin_mux_size = (int *) my_malloc(sizeof(int) * num_nodes);
-	for (int i = 0; i < num_nodes; ++i) {
-		opin_mux_size[i] = L_rr_node[i].get_fan_in();
-	}
-
-	/* Build channels */
-	assert(Fs % 3 == 0);
-	for (int i = 0; i <= L_nx; ++i) {
-		for (int j = 0; j <= L_ny; ++j) {
-			if (i > 0) {
-				build_rr_chan(i, j, CHANX, track_to_pin_lookup, sb_conn_map, switch_block_conn,
-						CHANX_COST_INDEX_START, 
-						max_chan_width, chan_width.x_list[j], opin_mux_size,
-						sblock_pattern, Fs / 3, chan_details_x, chan_details_y,
-						L_rr_node_indices, L_rr_edge_done, L_rr_node, 
-						wire_to_ipin_switch, directionality);
-			}
-			if (j > 0) {
-				build_rr_chan(i, j, CHANY, track_to_pin_lookup, sb_conn_map, switch_block_conn,
-						CHANX_COST_INDEX_START + num_seg_types, 
-						max_chan_width, chan_width.y_list[i], opin_mux_size,
-						sblock_pattern, Fs / 3, chan_details_x, chan_details_y,
-						L_rr_node_indices, L_rr_edge_done, L_rr_node, 
-						wire_to_ipin_switch, directionality);
-			}
-		}
-	}
-
-	free(opin_mux_size);
-}
-
-static void build_bidir_rr_opins(INP int i, INP int j,
-		INOUTP t_rr_node * L_rr_node, INP t_ivec *** L_rr_node_indices,
-		INP int ******opin_to_track_map, INP int **Fc_out,
-		INP bool * L_rr_edge_done, INP t_seg_details * seg_details,
-		INP struct s_grid_tile **L_grid, INP int delayless_switch,
-		INP t_direct_inf *directs, INP int num_directs, INP t_clb_to_clb_directs *clb_to_clb_directs) {
-
-	/* OPINP edges need to be done at once so let the offset 0
-	 * block do the work. */
-	if (L_grid[i][j].width_offset > 0 || L_grid[i][j].height_offset > 0) {
-		return;
-	}
-
-	t_type_ptr type = L_grid[i][j].type;
-	int *Fc = Fc_out[type->index];
-
-	for (int pin_index = 0; pin_index < type->num_pins; ++pin_index) {
-		/* We only are working with opins so skip non-drivers */
-		if (type->class_inf[type->pin_class[pin_index]].type != DRIVER) {
-			continue;
-		}
-
-		int num_edges = 0;
-		struct s_linked_edge *edge_list = NULL;
-		if(Fc[pin_index] != 0) {
-			for (int width = 0; width < type->width; ++width) {
-				for (int height = 0; height < type->height; ++height) {
-					num_edges += get_bidir_opin_connections(i + width, j + height, pin_index,
-							&edge_list, opin_to_track_map, Fc[pin_index], L_rr_edge_done,
-							L_rr_node_indices, seg_details);
-				}
-			}
-		}
-
-		/* Add in direct connections */
-		num_edges += get_opin_direct_connecions(i, j, pin_index, &edge_list, L_rr_node_indices, 
-				directs, num_directs, clb_to_clb_directs);
-
-		int node_index = get_rr_node_index(i, j, OPIN, pin_index, L_rr_node_indices);
-		alloc_and_load_edges_and_switches(L_rr_node, node_index, num_edges,
-				L_rr_edge_done, edge_list);
-		while (edge_list != NULL) {
-			struct s_linked_edge *next_edge = edge_list->next;
-			free(edge_list);
-			edge_list = next_edge;
-		}
-	}
-}
-
-void free_rr_graph(void) {
-	int i;
-
-	/* Frees all the routing graph data structures, if they have been       *
-	 * allocated.  I use rr_mem_chunk_list_head as a flag to indicate       *
-	 * whether or not the graph has been allocated -- if it is not NULL,    *
-	 * a routing graph exists and can be freed.  Hence, you can call this   *
-	 * routine even if you're not sure of whether a rr_graph exists or not. */
-
-	if (rr_mem_ch.chunk_ptr_head == NULL) /* Nothing to free. */
-		return;
-
-	free_chunk_memory(&rr_mem_ch); /* Frees ALL "chunked" data */
-
-	/* Before adding any more free calls here, be sure the data is NOT chunk *
-	 * allocated, as ALL the chunk allocated data is already free!           */
-
-	if(net_rr_terminals != NULL) {
-		free(net_rr_terminals);
-	}
-	for (i = 0; i < num_rr_nodes; i++) {
-		if (rr_node[i].edges != NULL) {
-			free(rr_node[i].edges);
-		}
-		if (rr_node[i].switches != NULL) {
-			free(rr_node[i].switches);
-		}
-	}
-
-	assert(rr_node_indices);
-	free_rr_node_indices(rr_node_indices);
-	free(rr_node);
-	free(rr_indexed_data);
-	for (i = 0; i < num_blocks; i++) {
-		free(rr_blk_source[i]);
-	}
-	free(rr_blk_source);
-	rr_blk_source = NULL;
-	net_rr_terminals = NULL;
-	rr_node = NULL;
-	rr_node_indices = NULL;
-	rr_indexed_data = NULL;
-	num_rr_nodes = 0;
-
-	delete[] g_rr_switch_inf;
-	g_rr_switch_inf = NULL;
-}
-
-static void alloc_net_rr_terminals(void) {
-	unsigned int inet;
-
-	net_rr_terminals = (int **) my_malloc(g_clbs_nlist.net.size() * sizeof(int *));
-
-	for (inet = 0; inet < g_clbs_nlist.net.size(); inet++) {
-		net_rr_terminals[inet] = (int *) my_chunk_malloc(
-				g_clbs_nlist.net[inet].pins.size() * sizeof(int),
-				&rr_mem_ch);
-	}
-}
-
-void load_net_rr_terminals(t_ivec *** L_rr_node_indices) {
-
-	/* Allocates and loads the net_rr_terminals data structure.  For each net   *
-	 * it stores the rr_node index of the SOURCE of the net and all the SINKs   *
-	 * of the net.  [0..g_clbs_nlist.net.size()-1][0..num_pins-1].  Entry [inet][pnum] stores  *
-	 * the rr index corresponding to the SOURCE (opin) or SINK (ipin) of pnum.  */
-
-	int inode, iblk, i, j, node_block_pin, iclass;
-	unsigned int ipin, inet;
-	t_type_ptr type;
-
-	for (inet = 0; inet < g_clbs_nlist.net.size(); inet++) {
-		for (ipin = 0; ipin < g_clbs_nlist.net[inet].pins.size(); ipin++) {
-			iblk = g_clbs_nlist.net[inet].pins[ipin].block;
-			i = block[iblk].x;
-			j = block[iblk].y;
-			type = block[iblk].type;
-
-			/* In the routing graph, each (x, y) location has unique pins on it
-			 * so when there is capacity, blocks are packed and their pin numbers
-			 * are offset to get their actual rr_node */
-			node_block_pin = g_clbs_nlist.net[inet].pins[ipin].block_pin;
-
-			iclass = type->pin_class[node_block_pin];
-
-			inode = get_rr_node_index(i, j, (ipin == 0 ? SOURCE : SINK), /* First pin is driver */
-			iclass, L_rr_node_indices);
-			net_rr_terminals[inet][ipin] = inode;
-		}
-	}
-}
-
-static void alloc_and_load_rr_clb_source(t_ivec *** L_rr_node_indices) {
-
-	/* Saves the rr_node corresponding to each SOURCE and SINK in each CLB      *
-	 * in the FPGA.  Currently only the SOURCE rr_node values are used, and     *
-	 * they are used only to reserve pins for locally used OPINs in the router. *
-	 * [0..num_blocks-1][0..num_class-1].  The values for blocks that are pads  *
-	 * are NOT valid.                                                           */
-
-	int iblk, i, j, iclass, inode;
-	int class_low, class_high;
-	t_rr_type rr_type;
-	t_type_ptr type;
-
-	rr_blk_source = (int **) my_malloc(num_blocks * sizeof(int *));
-
-	for (iblk = 0; iblk < num_blocks; iblk++) {
-		type = block[iblk].type;
-		get_class_range_for_block(iblk, &class_low, &class_high);
-		rr_blk_source[iblk] = (int *) my_malloc(type->num_class * sizeof(int));
-		for (iclass = 0; iclass < type->num_class; iclass++) {
-			if (iclass >= class_low && iclass <= class_high) {
-				i = block[iblk].x;
-				j = block[iblk].y;
-
-				if (type->class_inf[iclass].type == DRIVER)
-					rr_type = SOURCE;
-				else
-					rr_type = SINK;
-
-				inode = get_rr_node_index(i, j, rr_type, iclass,
-						L_rr_node_indices);
-				rr_blk_source[iblk][iclass] = inode;
-			} else {
-				rr_blk_source[iblk][iclass] = OPEN;
-			}
-		}
-	}
-}
-
-static void build_rr_sinks_sources(INP int i, INP int j,
-		INP t_rr_node * L_rr_node, INP t_ivec *** L_rr_node_indices,
-		INP int delayless_switch, INP struct s_grid_tile **L_grid) {
-
-	/* Loads IPIN, SINK, SOURCE, and OPIN. 
-	 * Loads IPINP to SINK edges, and SOURCE to OPINP edges */
-
-	/* Since we share nodes within a large block, only 
-	 * start tile can initialize sinks, sources, and pins */
-	if (L_grid[i][j].width_offset > 0 || L_grid[i][j].height_offset > 0)
-		return;
-
-	t_type_ptr type = L_grid[i][j].type;
-	int num_class = type->num_class;
-	struct s_class *class_inf = type->class_inf;
-	int num_pins = type->num_pins;
-	int *pin_class = type->pin_class;
-
-	/* SINKS and SOURCE to OPIN edges */
-	for (int iclass = 0; iclass < num_class; ++iclass) {
-		int inode = 0;
-		if (class_inf[iclass].type == DRIVER) { /* SOURCE */
-			inode = get_rr_node_index(i, j, SOURCE, iclass, L_rr_node_indices);
-
-			int num_edges = class_inf[iclass].num_pins;
-			L_rr_node[inode].set_num_edges(num_edges);
-			L_rr_node[inode].edges = (int *) my_malloc(num_edges * sizeof(int));
-			L_rr_node[inode].switches = (short *) my_malloc(num_edges * sizeof(short));
-
-			for (int ipin = 0; ipin < class_inf[iclass].num_pins; ++ipin) {
-				int pin_num = class_inf[iclass].pinlist[ipin];
-				int to_node = get_rr_node_index(i, j, OPIN, pin_num, L_rr_node_indices);
-				L_rr_node[inode].edges[ipin] = to_node;
-				L_rr_node[inode].switches[ipin] = delayless_switch;
-
-				L_rr_node[to_node].set_fan_in(L_rr_node[to_node].get_fan_in() + 1);
-			}
-
-			L_rr_node[inode].set_cost_index(SOURCE_COST_INDEX);
-			L_rr_node[inode].type = SOURCE;
-		} else { /* SINK */
-			assert(class_inf[iclass].type == RECEIVER);
-			inode = get_rr_node_index(i, j, SINK, iclass, L_rr_node_indices);
-
-			/* NOTE:  To allow route throughs through clbs, change the lines below to  *
-			 * make an edge from the input SINK to the output SOURCE.  Do for just the *
-			 * special case of INPUTS = class 0 and OUTPUTS = class 1 and see what it  *
-			 * leads to.  If route throughs are allowed, you may want to increase the  *
-			 * base cost of OPINs and/or SOURCES so they aren't used excessively.      */
-
-			/* Initialize to unconnected to fix values */
-			L_rr_node[inode].set_num_edges(0);
-			L_rr_node[inode].edges = NULL;
-			L_rr_node[inode].switches = NULL;
-
-			L_rr_node[inode].set_cost_index(SINK_COST_INDEX);
-			L_rr_node[inode].type = SINK;
-		}
-
-		/* Things common to both SOURCEs and SINKs.   */
-		L_rr_node[inode].set_capacity(class_inf[iclass].num_pins);
-		L_rr_node[inode].set_occ(0);
-		//assuming that type->width is always 1.
-		//if this needs to change, rr_node.{h,c} need to be modified accordingly
-		assert(type->width == 1);
-		L_rr_node[inode].set_coordinates(i, j, i + type->width - 1, j + type->height - 1);
-		L_rr_node[inode].R = 0;
-		L_rr_node[inode].C = 0;
-		L_rr_node[inode].set_ptc_num(iclass);
-		L_rr_node[inode].set_direction((enum e_direction)OPEN);
-		//L_rr_node[inode].set_drivers((enum e_drivers)OPEN);
-	}
-
-	int ipb_pin = 0;
-	int opb_pin = 0;
-	int iport = 0;
-	int oport = 0;
-	int iporttype = 0;
-
-	const t_pb_graph_node *pb_graph_node = type->pb_graph_head;
-	if(pb_graph_node != NULL && pb_graph_node->num_input_ports == 0) {
-		iporttype = 1;
-	}
-	/* Connect IPINS to SINKS and dummy for OPINS */
-	for (int ipin = 0; ipin < num_pins; ++ipin) {
-		int inode = 0;;
-		int iclass = pin_class[ipin];
-		int z = ipin / (type->pb_type->num_clock_pins + type->pb_type->num_output_pins + type->pb_type->num_input_pins);
-
-		if (class_inf[iclass].type == RECEIVER) {
-			inode = get_rr_node_index(i, j, IPIN, ipin, L_rr_node_indices);
-			int to_node = get_rr_node_index(i, j, SINK, iclass, L_rr_node_indices);
-
-			L_rr_node[inode].set_num_edges(1);
-			L_rr_node[inode].edges = (int *) my_malloc(sizeof(int));
-			L_rr_node[inode].switches = (short *) my_malloc(sizeof(short));
-
-			L_rr_node[inode].edges[0] = to_node;
-			L_rr_node[inode].switches[0] = delayless_switch;
-
-			L_rr_node[to_node].set_fan_in(L_rr_node[to_node].get_fan_in() + 1);
-
-			L_rr_node[inode].set_cost_index(IPIN_COST_INDEX);
-			L_rr_node[inode].type = IPIN;
-
-			/* Add in information so that I can identify which cluster pin this rr_node connects to later */
-			L_rr_node[inode].z = z;
-			if(iporttype == 0) {
-				L_rr_node[inode].pb_graph_pin = &pb_graph_node->input_pins[iport][ipb_pin];
-				ipb_pin++;
-				if(ipb_pin >= pb_graph_node->num_input_pins[iport]) {
-					iport++;
-					ipb_pin = 0;
-					if(iport >= pb_graph_node->num_input_ports) {
-						iporttype++;
-						iport = 0;
-						if(pb_graph_node->num_clock_ports == 0) {
-							iporttype = 0;
-						}
-					}
-				}
-			} else {
-				assert(iporttype == 1);
-				L_rr_node[inode].pb_graph_pin = &pb_graph_node->clock_pins[iport][ipb_pin];
-				ipb_pin++;
-				if(ipb_pin >= pb_graph_node->num_clock_pins[iport]) {
-					iport++;
-					ipb_pin = 0;
-					if(iport >= pb_graph_node->num_clock_ports) {
-						iporttype = 0;
-						iport = 0;
-						if(pb_graph_node->num_input_ports == 0) {
-							iporttype = 1;
-						}
-					}
-				}
-			}
-		} else {
-			assert(class_inf[iclass].type == DRIVER);
-			inode = get_rr_node_index(i, j, OPIN, ipin, L_rr_node_indices);
-			
-			/* Add in information so that I can identify which cluster pin this rr_node connects to later */
-			L_rr_node[inode].z = z;
-			L_rr_node[inode].set_num_edges(0);
-			L_rr_node[inode].edges = NULL;
-			L_rr_node[inode].switches = NULL;
-			L_rr_node[inode].set_cost_index(OPIN_COST_INDEX);
-			L_rr_node[inode].type = OPIN;
-			
-			L_rr_node[inode].pb_graph_pin = &pb_graph_node->output_pins[oport][opb_pin];
-			opb_pin++;
-			if(opb_pin >= pb_graph_node->num_output_pins[oport]) {
-				oport++;
-				opb_pin = 0;
-				if(oport >= pb_graph_node->num_output_ports) {
-					oport = 0;
-				}
-			}
-		}
-
-		/* Common to both DRIVERs and RECEIVERs */
-		L_rr_node[inode].set_capacity(1);
-		L_rr_node[inode].set_occ(0);
-		L_rr_node[inode].set_coordinates(i, j, i + type->width - 1, j + type->height - 1);
-		L_rr_node[inode].C = 0;
-		L_rr_node[inode].R = 0;
-		L_rr_node[inode].set_ptc_num(ipin);
-		L_rr_node[inode].set_direction((enum e_direction)OPEN);
-		//L_rr_node[inode].set_drivers((enum e_drivers)OPEN);
-	}
-}
-
-/* Allocates/loads edges for nodes belonging to specified channel segment and initializes
-   node properties such as cost, occupancy and capacity */
-static void build_rr_chan(INP int x_coord, INP int y_coord, INP t_rr_type chan_type,
-		INP struct s_ivec *****track_to_pin_lookup, t_sb_connection_map *sb_conn_map,
-		INP struct s_ivec ***switch_block_conn, INP int cost_index_offset,
-		INP int max_chan_width, INP int tracks_per_chan, INP int *opin_mux_size,
-		INP short ******sblock_pattern, INP int Fs_per_side,
-		INP t_chan_details * chan_details_x, INP t_chan_details * chan_details_y,
-		INP t_ivec *** L_rr_node_indices,
-		INOUTP bool * L_rr_edge_done, INOUTP t_rr_node * L_rr_node,
-		INP int wire_to_ipin_switch, INP enum e_directionality directionality) {
-
-	/* this function builds both x and y-directed channel segments, so set up our 
-	   coordinates based on channel type */
-	int seg_coord = x_coord;
-	int chan_coord = y_coord;
-	int seg_dimension = nx;
-	int chan_dimension = ny;
-	t_chan_details *from_chan_details = chan_details_x;
-	t_chan_details *opposite_chan_details = chan_details_y;
-	t_rr_type opposite_chan_type = CHANY;
-	if (chan_type == CHANY){
-		seg_coord = y_coord;
-		chan_coord = x_coord;
-		seg_dimension = ny;
-		chan_dimension = nx;
-		from_chan_details = chan_details_y;
-		opposite_chan_details = chan_details_x;
-		opposite_chan_type = CHANX;
-	}
-
-	t_seg_details * seg_details = from_chan_details[x_coord][y_coord];
-
-	/* figure out if we're generating switch block edges based on a custom switch block
-	   description */
-	bool custom_switch_block = false;
-	if (sb_conn_map != NULL){
-		assert(sblock_pattern == NULL && switch_block_conn == NULL);
-		custom_switch_block = true;
-	}
-
-	/* Loads up all the routing resource nodes in the current channel segment */
-	for (int track = 0; track < tracks_per_chan; ++track) {
-
-		if (seg_details[track].length == 0)
-			continue;
-
-		int start = get_seg_start(seg_details, track, chan_coord, seg_coord);
-		int end = get_seg_end(seg_details, track, start, chan_coord, seg_dimension);
-
-		if (seg_coord > start)										
-			continue; /* Not the start of this segment. */
-
-		struct s_linked_edge *edge_list = NULL;
-
-		t_seg_details * from_seg_details = chan_details_x[start][y_coord];
-		if (chan_type == CHANY){
-			from_seg_details = chan_details_y[x_coord][start];
-		}
-
-		/* First count number of edges and put the edges in a linked list. */
-		int num_edges = 0;
-		num_edges += get_track_to_pins(start, chan_coord, track, tracks_per_chan, &edge_list,
-				L_rr_node_indices, track_to_pin_lookup, seg_details, chan_type, seg_dimension,
-				wire_to_ipin_switch, directionality);
-
-		/* get edges going from the current track into channel segments which are perpendicular to it */
-		if (chan_coord > 0) {
-			t_seg_details * to_seg_details = chan_details_y[start][y_coord];
-			if (chan_type == CHANY)
-				to_seg_details = chan_details_x[x_coord][start];
-			if (to_seg_details->length > 0) {
-				num_edges += get_track_to_tracks(chan_coord, start, track, chan_type, chan_coord,
-						opposite_chan_type, seg_dimension, max_chan_width, opin_mux_size, 
-						Fs_per_side, sblock_pattern, &edge_list, 
-						from_seg_details, to_seg_details, opposite_chan_details, 
-						directionality,	L_rr_node_indices, L_rr_edge_done,
-						 switch_block_conn, sb_conn_map);
-			}
-		}
-		if (chan_coord < chan_dimension) {
-			t_seg_details * to_seg_details = chan_details_y[start][y_coord+1];
-			if (chan_type == CHANY)
-				to_seg_details = chan_details_x[x_coord+1][start];
-			if (to_seg_details->length > 0) {
-				num_edges += get_track_to_tracks(chan_coord, start, track, chan_type, chan_coord + 1,
-						opposite_chan_type, seg_dimension, max_chan_width, opin_mux_size, 
-						Fs_per_side, sblock_pattern, &edge_list, 
-						from_seg_details, to_seg_details, opposite_chan_details, 
-						directionality,	L_rr_node_indices, L_rr_edge_done, 
-						switch_block_conn, sb_conn_map);
-			}
-		}
-
-
-		/* walk over the switch blocks along the source track and implement edges from this track to other tracks 
-		   in the same channel (i.e. straight-through connections) */
-		for (int target_seg = start-1; target_seg <= end+1; target_seg++){
-			if (target_seg != start-1 && target_seg != end+1){
-				/* skip straight-through connections from midpoint if non-custom switch block.
-				   currently non-custom switch blocks don't properly describe connections from the mid-point of a wire segment
-				   to other segments in the same channel (i.e. straight-through connections) */
-				if (!custom_switch_block){
-					continue;
-				}
-			}
-			if (target_seg > 0 && target_seg < seg_dimension+1){
-				t_seg_details * to_seg_details = chan_details_x[target_seg][y_coord];
-				if (chan_type == CHANY)
-					to_seg_details = chan_details_y[x_coord][target_seg];
-				if (to_seg_details->length > 0) {
-					num_edges += get_track_to_tracks(chan_coord, start, track, chan_type, target_seg,
-							chan_type, seg_dimension, max_chan_width, opin_mux_size, 
-							Fs_per_side, sblock_pattern, &edge_list, 
-							from_seg_details, to_seg_details, from_chan_details, 
-							directionality,	L_rr_node_indices, L_rr_edge_done, 
-							switch_block_conn, sb_conn_map);
-				}
-			}
-		}
-
-
-		int node = get_rr_node_index(x_coord, y_coord, chan_type, track, L_rr_node_indices);
-		alloc_and_load_edges_and_switches(L_rr_node, node, num_edges,
-				L_rr_edge_done, edge_list);
-
-		while (edge_list != NULL) {
-			struct s_linked_edge *next_edge = edge_list->next;
-			free(edge_list);
-			edge_list = next_edge;
-		}
-
-		/* Edge arrays have now been built up.  Do everything else.  */
-		L_rr_node[node].set_cost_index(cost_index_offset + seg_details[track].index);
-		L_rr_node[node].set_occ( track < tracks_per_chan ? 0 : 1 );
-		L_rr_node[node].set_capacity(1); /* GLOBAL routing handled elsewhere */
-
-		if (chan_type == CHANX){
-			L_rr_node[node].set_coordinates(start, y_coord, end, y_coord);
-		} else {
-			assert(chan_type == CHANY);
-			L_rr_node[node].set_coordinates(x_coord, start, x_coord, end);
-		}
-
-		int length = end - start + 1;
-		L_rr_node[node].R = length * seg_details[track].Rmetal;
-		L_rr_node[node].C = length * seg_details[track].Cmetal;
-
-		L_rr_node[node].set_ptc_num(track);
-		L_rr_node[node].type = chan_type;
-		L_rr_node[node].set_direction(seg_details[track].direction);
-		//L_rr_node[node].set_drivers(seg_details[track].drivers);
-	}
-}
-
-void watch_edges(int inode, t_linked_edge * edge_list_head) {
-	t_linked_edge *list_ptr;
-	int i, to_node;
-
-	list_ptr = edge_list_head;
-	i = 0;
-
-	print_rr_node(stdout, rr_node, inode);
-	while (list_ptr != NULL) {
-		to_node = list_ptr->edge;
-		print_rr_node(stdout, rr_node, to_node);
-		list_ptr = list_ptr->next;
-		i++;
-	}
-}
-
-void alloc_and_load_edges_and_switches(INP t_rr_node * L_rr_node, INP int inode,
-		INP int num_edges, INOUTP bool * L_rr_edge_done,
-		INP t_linked_edge * edge_list_head) {
-
-	/* Sets up all the edge related information for rr_node inode (num_edges,  * 
-	 * the edges array and the switches array).  The edge_list_head points to  *
-	 * a list of the num_edges edges and switches to put in the arrays.  This  *
-	 * linked list is freed by this routine. This routine also resets the      *
-	 * rr_edge_done array for the next rr_node (i.e. set it so that no edges   *
-	 * are marked as having been seen before).                                 */
-
-	t_linked_edge *list_ptr;
-	int i;
-
-	/* Check we aren't overwriting edges */
-	assert(L_rr_node[inode].get_num_edges() < 1);
-	assert(NULL == L_rr_node[inode].edges);
-	assert(NULL == L_rr_node[inode].switches);
-
-	L_rr_node[inode].set_num_edges(num_edges);
-	L_rr_node[inode].edges = (int *) my_malloc(num_edges * sizeof(int));
-	L_rr_node[inode].switches = (short *) my_malloc(num_edges * sizeof(short));
-
-	i = 0;
-	list_ptr = edge_list_head;
-	while (list_ptr && (i < num_edges)) {
-		L_rr_node[inode].edges[i] = list_ptr->edge;
-		L_rr_node[inode].switches[i] = list_ptr->iswitch;
-
-		L_rr_node[list_ptr->edge].set_fan_in(L_rr_node[list_ptr->edge].get_fan_in() + 1);
-
-		/* Unmark the edge since we are done considering fanout from node. */
-		L_rr_edge_done[list_ptr->edge] = false;
-
-		list_ptr = list_ptr->next;
-		++i;
-	}
-	assert(list_ptr == NULL);
-	assert(i == num_edges);
-}
-
-static int *****alloc_and_load_pin_to_track_map(INP enum e_pin_type pin_type,
-		INP t_chan_width *nodes_per_chan, INP int *Fc, 
-		INP t_type_ptr Type, INP bool perturb_switch_pattern,
-		INP enum e_directionality directionality) {
-
-	int ***num_dir; /* [0..width][0..height][0..3] - Number of *physical* pins on each side. */
-	int ****dir_list; /* [0..width][0..height][0..3][0..num_pins-1] - List of pins of correct type on each side. Max possible space alloced for simplicity */
-
-	int ***num_done_per_dir; /* [0..width][0..height][0..3] */
-	int *****tracks_connected_to_pin; /* [0..num_pins-1][0..width][0..height][0..3][0..Fc-1] */
-
-	/* NB:  This wastes some space.  Could set tracks_..._pin[ipin][ioff][iside] = 
-	 * NULL if there is no pin on that side, or that pin is of the wrong type. 
-	 * Probably not enough memory to worry about, esp. as it's temporary.      
-	 * If pin ipin on side iside does not exist or is of the wrong type,       
-	 * tracks_connected_to_pin[ipin][iside][0] = OPEN.                               */
-
-	if (Type->num_pins < 1) {
-		return NULL;
-	}
-
-	/* Currently, only two possible Fc values exist: 0 or default. 
-	 * Finding the max. value of Fc in block will result in the 
-	 * default value, which works for now. In the future, when 
-	 * the Fc values of all pins can vary, the max value will continue
-	 * to work for matrix (de)allocation purposes. However, all looping 
-	 * will have to be modified to account for pin-based Fc values. */
-	int max_Fc = 0;
-	for (int pin_index = 0; pin_index < Type->num_pins; ++pin_index) {
-		int pin_class = Type->pin_class[pin_index];
-		if (Fc[pin_index] > max_Fc && Type->class_inf[pin_class].type == pin_type) {
-			max_Fc = Fc[pin_index];
-		}
-	}
-
-	tracks_connected_to_pin = (int *****) alloc_matrix5(0, Type->num_pins - 1,
-			0, Type->width - 1, 0, Type->height - 1, 0, 3, 0, max_Fc, sizeof(int));
-
-	for (int pin = 0; pin < Type->num_pins; ++pin) {
-		for (int width = 0; width < Type->width; ++width) {
-			for (int height = 0; height < Type->height; ++height) {
-				for (int side = 0; side < 4; ++side) {
-					for (int fc = 0; fc < max_Fc; ++fc) {
-						tracks_connected_to_pin[pin][width][height][side][fc] = OPEN; /* Unconnected. */
-					}
-				}
-			}
-		}
-	}
-
-	num_dir = (int ***) alloc_matrix3(0, Type->width - 1, 0, Type->height - 1, 0, 3, sizeof(int));
-	dir_list = (int ****) alloc_matrix4(0, Type->width - 1, 0, Type->height - 1, 0, 3, 0, Type->num_pins - 1, sizeof(int));
-
-	/* Defensive coding.  Try to crash hard if I use an unset entry.  */
-	for (int width = 0; width < Type->width; ++width)
-		for (int height = 0; height < Type->height; ++height)
-			for (int side = 0; side < 4; ++side)
-				for (int pin = 0; pin < Type->num_pins; ++pin)
-					dir_list[width][height][side][pin] = (-1);
-
-	for (int width = 0; width < Type->width; ++width)
-		for (int height = 0; height < Type->height; ++height)
-			for (int side = 0; side < 4; ++side)
-				num_dir[width][height][side] = 0;
-
-	for (int pin = 0; pin < Type->num_pins; ++pin) {
-		int pin_class = Type->pin_class[pin];
-		if (Type->class_inf[pin_class].type != pin_type) /* Doing either ipins OR opins */
-			continue;
-
-		/* Pins connecting only to global resources get no switches -> keeps area model accurate. */
-
-		if (Type->is_global_pin[pin])
-			continue;
-
-		for (int width = 0; width < Type->width; ++width) {
-			for (int height = 0; height < Type->height; ++height) {
-				for (int side = 0; side < 4; ++side) {
-					if (Type->pinloc[width][height][side][pin] == 1) {
-						dir_list[width][height][side][num_dir[width][height][side]] = pin;
-						num_dir[width][height][side]++;
-					}
-				}
-			}
-		}
-	}
-
-	int num_phys_pins = 0;
-	for (int width = 0; width < Type->width; ++width) {
-		for (int height = 0; height < Type->height; ++height) {
-			for (int side = 0; side < 4; ++side)
-				num_phys_pins += num_dir[width][height][side]; /* Num. physical pins per type */
-		}
-	}
-	num_done_per_dir = (int ***) alloc_matrix3(0, Type->width - 1, 0, Type->height - 1, 0, 3, sizeof(int));
-	for (int width = 0; width < Type->width; ++width) {
-		for (int height = 0; height < Type->height; ++height) {
-			for (int side = 0; side < 4; ++side) {
-				num_done_per_dir[width][height][side] = 0;
-			}
-		}
-	}
-	int *pin_num_ordering = (int *) my_malloc(num_phys_pins * sizeof(int));
-	int *side_ordering = (int *) my_malloc(num_phys_pins * sizeof(int));
-	int *width_ordering = (int *) my_malloc(num_phys_pins * sizeof(int));
-	int *height_ordering = (int *) my_malloc(num_phys_pins * sizeof(int));
-
-	/* Connection block I use distributes pins evenly across the tracks      *
-	 * of ALL sides of the clb at once.  Ensures that each pin connects      *
-	 * to spaced out tracks in its connection block, and that the other      *
-	 * pins (potentially in other C blocks) connect to the remaining tracks  *
-	 * first.  Doesn't matter for large Fc, but should make a fairly         *
-	 * good low Fc block that leverages the fact that usually lots of pins   *
-	 * are logically equivalent.                                             */
-
-	int side = LEFT;
- 	int width = 0;
-	int height = Type->height - 1;
-	int pin = 0;
-	int pin_index = -1;
-
-	while (pin < num_phys_pins) {
-		if (side == TOP) {
-			if (width >= Type->width - 1) {
-				side = RIGHT;
-			} else {
-				width++;
-			}
-		} else if (side == RIGHT) {
-			if (height <= 0) {
-				side = BOTTOM;
-			} else {
-				height--;
-			}
-		} else if (side == BOTTOM) {
-			if (width <= 0) {
-				side = LEFT;
-			} else {
-				width--;
-			}
-		} else if (side == LEFT) {
-			if (height >= Type->height - 1) {
-				pin_index++;
-				side = TOP;
-			} else {
-				height++;
-			}
-		}
-
-		assert(pin_index < num_phys_pins);
-		/* Number of physical pins bounds number of logical pins */
-
-		if (num_done_per_dir[width][height][side] >= num_dir[width][height][side])
-			continue;
-		pin_num_ordering[pin] = dir_list[width][height][side][pin_index];
-		side_ordering[pin] = side;
-		width_ordering[pin] = width;
-		height_ordering[pin] = height;
-		assert(Type->pinloc[width][height][side][dir_list[width][height][side][pin_index]]);
-		num_done_per_dir[width][height][side]++;
-		pin++;
-	}
-
-	if (perturb_switch_pattern) {
-		load_perturbed_switch_pattern(Type, tracks_connected_to_pin,
-				num_phys_pins, pin_num_ordering, side_ordering, width_ordering, height_ordering,
-				nodes_per_chan->x_min, nodes_per_chan->y_min, max_Fc, directionality);
-	} else {
-		load_uniform_switch_pattern(Type, tracks_connected_to_pin,
-				num_phys_pins, pin_num_ordering, side_ordering, width_ordering, height_ordering,
-				nodes_per_chan->x_min, nodes_per_chan->y_min, max_Fc, directionality);
-	}
-
-#ifdef ENABLE_CHECK_ALL_TRACKS
-	check_all_tracks_reach_pins(Type, tracks_connected_to_pin, nodes_per_chan->max,
-			max_Fc, pin_type);
-#endif
-
-	/* Free all temporary storage. */
-	free_matrix3(num_dir, 0, Type->width - 1, 0, Type->height - 1, 0, sizeof(int));
-	free_matrix4(dir_list, 0, Type->width - 1, 0, Type->height - 1, 0, 3, 0, sizeof(int));
-	free_matrix3(num_done_per_dir, 0, Type->width - 1, 0, Type->height - 1, 0, sizeof(int));
-	free(pin_num_ordering);
-	free(side_ordering);
-	free(width_ordering);
-	free(height_ordering);
-
-	return tracks_connected_to_pin;
-}
-
-static void load_uniform_switch_pattern(INP t_type_ptr type,
-		INOUTP int *****tracks_connected_to_pin, INP int num_phys_pins,
-		INP int *pin_num_ordering, INP int *side_ordering,
-		INP int *width_ordering, INP int *height_ordering, 
- 		INP int x_chan_width, INP int y_chan_width, INP int Fc,
-		enum e_directionality directionality) {
-
-	/* Loads the tracks_connected_to_pin array with an even distribution of     *
-	 * switches across the tracks for each pin.  For example, each pin connects *
-	 * to every 4.3rd track in a channel, with exactly which tracks a pin       *
-	 * connects to staggered from pin to pin.                                   */
-
-	/* Uni-directional drive is implemented to ensure no directional bias and this means 
-	 * two important comments noted below                                                */
-	/* 1. Spacing should be (W/2)/(Fc/2), and step_size should be spacing/(num_phys_pins),
-	 *    and lay down 2 switches on an adjacent pair of tracks at a time to ensure
-	 *    no directional bias. Basically, treat W (even) as W/2 pairs of tracks, and
-	 *    assign switches to a pair at a time. Can do this because W is guaranteed to 
-	 *    be even-numbered; however same approach cannot be applied to Fc_out pattern
-	 *    when L > 1 and W <> 2L multiple. 
-	 *
-	 * 2. This generic pattern should be considered the tileable physical layout,
-	 *    meaning all track # here are physical #'s,
-	 *    so later must use vpr_to_phy conversion to find actual logical #'s to connect.
-	 *    This also means I will not use get_output_block_companion_track to ensure
-	 *    no bias, since that describes a logical # -> that would confuse people.  */
-
-	int group_size;
-	if (directionality == BI_DIRECTIONAL) {
-		group_size = 1;
-	} else {
-		assert(directionality == UNI_DIRECTIONAL);
-		group_size = 2;
-	}
-
-	assert((x_chan_width % group_size == 0) && (y_chan_width % group_size == 0) && (Fc % group_size == 0));
-
-	for (int i = 0; i < num_phys_pins; ++i) {
-
-		int pin = pin_num_ordering[i];
-		int side = side_ordering[i];
-		int width = width_ordering[i];
-		int height = height_ordering[i];
-
-		/* Bi-directional treats each track separately, uni-directional works with pairs of tracks */
-		for (int j = 0; j < (Fc / group_size); ++j) {
-
-			int max_chan_width = (side == 0 || side == 2 ? x_chan_width : y_chan_width);
-			float step_size = (float) max_chan_width / (float) (Fc * num_phys_pins);
-			float fc_step = (float) max_chan_width / (float) Fc;
-
-			float ftrack = (i * step_size) + (j * fc_step);
-			int itrack = ((int) ftrack) * group_size;
-
-			/* Catch possible floating point round error */
-			itrack = min(itrack, max_chan_width - group_size);
-
-			/* Assign the group of tracks for the Fc pattern */
-			for (int k = 0; k < group_size; ++k) {
-				tracks_connected_to_pin[pin][width][height][side][group_size * j + k] = itrack + k;
-			}
-		}
-	}
-}
-
-static void load_perturbed_switch_pattern(INP t_type_ptr type,
-		INOUTP int *****tracks_connected_to_pin, INP int num_phys_pins,
-		INP int *pin_num_ordering, INP int *side_ordering,
-		INP int *width_ordering, INP int *height_ordering, 
- 		INP int x_chan_width, INP int y_chan_width, INP int Fc,
-		enum e_directionality directionality) {
-
-	/* Loads the tracks_connected_to_pin array with an unevenly distributed     *
-	 * set of switches across the channel.  This is done for inputs when        *
-	 * Fc_input = Fc_output to avoid creating "pin domains" -- certain output   *
-	 * pins being able to talk only to certain input pins because their switch  *
-	 * patterns exactly line up.  Distribute Fc/2 + 1 switches over half the    *
-	 * channel and Fc/2 - 1 switches over the other half to make the switch     * 
-	 * pattern different from the uniform one of the outputs.  Also, have half  *
-	 * the pins put the "dense" part of their connections in the first half of  *
-	 * the channel and the other half put the "dense" part in the second half,  *
-	 * to make sure each track can connect to about the same number of ipins.   */
-
-	assert(directionality == BI_DIRECTIONAL);
-
-	int Fc_dense = (Fc / 2) + 1;
-	int Fc_sparse = Fc - Fc_dense; /* Works for even or odd Fc */
-	int Fc_half[2];
-
-	for (int i = 0; i < num_phys_pins; i++) {
-
-		int pin = pin_num_ordering[i];
-		int side = side_ordering[i];
-		int width = width_ordering[i];
-		int height = height_ordering[i];
-
-		int max_chan_width = (side == 0 || side == 2 ? x_chan_width : y_chan_width);
-		float step_size = (float) max_chan_width / (float) (Fc * num_phys_pins);
-
-		float spacing_dense = (float) max_chan_width / (float) (2 * Fc_dense);
-		float spacing_sparse = (float) max_chan_width / (float) (2 * Fc_sparse);
-		float spacing[2];
-
-		/* Flip every pin to balance switch density */
-		spacing[i % 2] = spacing_dense;
-		Fc_half[i % 2] = Fc_dense;
-		spacing[(i + 1) % 2] = spacing_sparse;
-		Fc_half[(i + 1) % 2] = Fc_sparse;
-
-		float ftrack = i * step_size; /* Start point.  Staggered from pin to pin */
-		int iconn = 0;
-
-		for (int ihalf = 0; ihalf < 2; ihalf++) { /* For both dense and sparse halves. */
-			for (int j = 0; j < Fc_half[ihalf]; ++j) {
-
-				/* Can occasionally get wraparound due to floating point rounding. 
-				 This is okay because the starting position > 0 when this occurs
-				 so connection is valid and fine */
-				int itrack = (int) ftrack;
-				itrack = itrack % max_chan_width;
-				tracks_connected_to_pin[pin][width][height][side][iconn] = itrack;
-
-				ftrack += spacing[ihalf];
-				iconn++;
-			}
-		}
-	} /* End for all physical pins. */
-}
-
-#ifdef ENABLE_CHECK_ALL_TRACKS
-static void check_all_tracks_reach_pins(t_type_ptr type,
-		int *****tracks_connected_to_pin, int max_chan_width, int Fc,
-		enum e_pin_type ipin_or_opin) {
-
-	/* Checks that all tracks can be reached by some pin.   */
-	assert(max_chan_width > 0);
-
-	int *num_conns_to_track; /* [0..max_chan_width-1] */
-	num_conns_to_track = (int *) my_calloc(max_chan_width, sizeof(int));
-
-	for (int pin = 0; pin < type->num_pins; ++pin) {
-		for (int width = 0; width < type->width; ++width) {
-			for (int height = 0; height < type->height; ++height) {
-				for (int side = 0; side < 4; ++side) {
-					if (tracks_connected_to_pin[pin][width][height][side][0] != OPEN) { /* Pin exists */
-						for (int conn = 0; conn < Fc; ++conn) {
-							int track = tracks_connected_to_pin[pin][width][height][side][conn];
-							num_conns_to_track[track]++;
-						}
-					}
-				}
-			}
-		}
-	}
-
-	for (int track = 0; track < max_chan_width; ++track) {
-		if (num_conns_to_track[track] <= 0) {
-			vpr_printf_error(__FILE__, __LINE__,
-				"check_all_tracks_reach_pins: Track %d does not connect to any CLB %ss.\n", 
-				track, (ipin_or_opin == DRIVER ? "OPIN" : "IPIN"));
-		}
-	}
-	free(num_conns_to_track);
-}
-#endif
-
-/* Allocates and loads the track to ipin lookup for each physical grid type. This
- * is the same information as the ipin_to_track map but accessed in a different way. */
-
-static struct s_ivec ****alloc_and_load_track_to_pin_lookup(
-		INP int *****pin_to_track_map, INP int *Fc,
-		INP int type_width, INP int type_height, 
-		INP int num_pins, INP int max_chan_width) {
-
-	struct s_ivec ****track_to_pin_lookup;
-	/* [0..max_chan_width-1][0..width][0..height][0..3].  For each track number 
-	 * it stores a vector for each of the four sides.  x-directed channels will 
-	 * use the TOP and   BOTTOM vectors to figure out what clb input pins they 
-	 * connect to above  and below them, respectively, while y-directed channels
-	 * use the LEFT and RIGHT vectors.  Each vector contains an nelem field 
-	 * saying how many ipins it connects to.  The list[0..nelem-1] array then 
-	 * gives the pin numbers.                                                  */
-
-	/* Note that a clb pin that connects to a channel on its RIGHT means that  *
-	 * that channel connects to a clb pin on its LEFT.  The convention used    *
-	 * here is always in the perspective of the CLB                            */
-
-	if (num_pins < 1) {
-		return NULL;
-	}
-
-	/* Alloc and zero the the lookup table */
-	track_to_pin_lookup = (struct s_ivec ****) alloc_matrix4(0, max_chan_width - 1,
-			0, type_width - 1, 0, type_height - 1, 0, 3, sizeof(struct s_ivec));
-
-	for (int track = 0; track < max_chan_width; ++track) {
-		for (int width = 0; width < type_width; ++width) {
-			for (int height = 0; height < type_height; ++height) {
-				for (int side = 0; side < 4; ++side) {
-					track_to_pin_lookup[track][width][height][side].nelem = 0;
-					track_to_pin_lookup[track][width][height][side].list = NULL;
-				}
-			}
-		}
-	}
-
-	/* Counting pass.  */
-	for (int pin = 0; pin < num_pins; ++pin) {
-		for (int width = 0; width < type_width; ++width) {
-			for (int height = 0; height < type_height; ++height) {
-				for (int side = 0; side < 4; ++side) {
-					if (pin_to_track_map[pin][width][height][side][0] == OPEN)
-						continue;
-
-					for (int conn = 0; conn < Fc[pin]; ++conn) {
-						int track = pin_to_track_map[pin][width][height][side][conn];
-						track_to_pin_lookup[track][width][height][side].nelem++;
-					}
-				}
-			}
-		}
-	}
-
-	/* Allocate space.  */
-	for (int track = 0; track < max_chan_width; ++track) {
-		for (int width = 0; width < type_width; ++width) {
-			for (int height = 0; height < type_height; ++height) {
-				for (int side = 0; side < 4; ++side) {
-					track_to_pin_lookup[track][width][height][side].list = NULL; /* Defensive code */
-					if (track_to_pin_lookup[track][width][height][side].nelem != 0) {
-						track_to_pin_lookup[track][width][height][side].list =
-							(int *) my_malloc(track_to_pin_lookup[track][width][height][side].nelem * sizeof(int));
-						track_to_pin_lookup[track][width][height][side].nelem = 0;
-					}
-				}
-			}
-		}
-	}
-
-	/* Loading pass. */
-	for (int pin = 0; pin < num_pins; ++pin) {
-		for (int width = 0; width < type_width; ++width) {
-			for (int height = 0; height < type_height; ++height) {
-				for (int side = 0; side < 4; ++side) {
-					if (pin_to_track_map[pin][width][height][side][0] == OPEN)
-						continue;
-
-					for (int conn = 0; conn < Fc[pin]; ++conn) {
-						int track = pin_to_track_map[pin][width][height][side][conn];
-						int pin_counter = track_to_pin_lookup[track][width][height][side].nelem;
-						track_to_pin_lookup[track][width][height][side].list[pin_counter] = pin;
-						track_to_pin_lookup[track][width][height][side].nelem++;
-					}
-				}
-			}
-		}
-	}
-
-	return track_to_pin_lookup;
-}
-
-/* A utility routine to dump the contents of the routing resource graph   *
- * (everything -- connectivity, occupancy, cost, etc.) into a file.  Used *
- * only for debugging.                                                    */
-void dump_rr_graph(INP const char *file_name) {
-
-	FILE *fp = my_fopen(file_name, "w", 0);
-
-	for (int inode = 0; inode < num_rr_nodes; ++inode) {
-		print_rr_node(fp, rr_node, inode);
-		fprintf(fp, "\n");
-	}
-
-	fclose(fp);
-}
-
-/* Prints all the data about node inode to file fp.                    */
-void print_rr_node(FILE * fp, t_rr_node * L_rr_node, int inode) {
-
-	static const char *direction_name[] = { "OPEN", "INC_DIRECTION", "DEC_DIRECTION", "BI_DIRECTION" };
-	static const char *drivers_name[] = { "OPEN", "MULTI_BUFFER", "SINGLE" };
-
-	t_rr_type rr_type = L_rr_node[inode].type;
-
-	/* Make sure we don't overrun const arrays */
-	assert((L_rr_node[inode].get_direction() + 1) < (int)(sizeof(direction_name) / sizeof(char *)));
-	assert((L_rr_node[inode].get_drivers() + 1) < (int)(sizeof(drivers_name) / sizeof(char *)));
-
-	fprintf(fp, "Node: %d %s ", inode, L_rr_node[inode].rr_get_type_string());
-	if ((L_rr_node[inode].get_xlow() == L_rr_node[inode].get_xhigh())
-			&& (L_rr_node[inode].get_ylow() == L_rr_node[inode].get_yhigh())) {
-		fprintf(fp, "(%d, %d) ", 
-				L_rr_node[inode].get_xlow(), L_rr_node[inode].get_ylow());
-	} else {
-		fprintf(fp, "(%d, %d) to (%d, %d) ", 
-				L_rr_node[inode].get_xlow(), L_rr_node[inode].get_ylow(), 
-				L_rr_node[inode].get_xhigh(), L_rr_node[inode].get_yhigh());
-	}
-	fprintf(fp, "Ptc_num: %d ", L_rr_node[inode].get_ptc_num());
-	fprintf(fp, "Direction: %s ", direction_name[L_rr_node[inode].get_direction() + 1]);
-	fprintf(fp, "Drivers: %s ", drivers_name[L_rr_node[inode].get_drivers() + 1]);
-	fprintf(fp, "\n");
-
-	if( rr_type == IPIN || rr_type == OPIN)
-	{
-		fprintf(fp, "name %s\n", L_rr_node[inode].pb_graph_pin->port->name);
-	}
-	fprintf(fp, "%d edge(s):", L_rr_node[inode].get_num_edges());
-	for (int iconn = 0; iconn < L_rr_node[inode].get_num_edges(); ++iconn)
-		fprintf(fp, " %d", L_rr_node[inode].edges[iconn]);
-	fprintf(fp, "\n");
-
-	fprintf(fp, "Switch types:");
-	for (int iconn = 0; iconn < L_rr_node[inode].get_num_edges(); ++iconn)
-		fprintf(fp, " %d", L_rr_node[inode].switches[iconn]);
-	fprintf(fp, "\n");
-
-	fprintf(fp, "Occ: %d  Capacity: %d\n", L_rr_node[inode].get_occ(),
-			L_rr_node[inode].get_capacity());
-	if (rr_type != INTRA_CLUSTER_EDGE) {
-		fprintf(fp, "R: %g  C: %g\n", L_rr_node[inode].R, L_rr_node[inode].C);
-	}
-	fprintf(fp, "Cost_index: %d\n", L_rr_node[inode].get_cost_index());
-}
-
-/* Prints all the rr_indexed_data of index to file fp.   */
-void print_rr_indexed_data(FILE * fp, int index) {
-
-	fprintf(fp, "Index: %d\n", index);
-
-	fprintf(fp, "ortho_cost_index: %d  ", rr_indexed_data[index].ortho_cost_index);
-	fprintf(fp, "base_cost: %g  ", rr_indexed_data[index].saved_base_cost);
-	fprintf(fp, "saved_base_cost: %g\n", rr_indexed_data[index].saved_base_cost);
-
-	fprintf(fp, "Seg_index: %d  ", rr_indexed_data[index].seg_index);
-	fprintf(fp, "inv_length: %g\n", rr_indexed_data[index].inv_length);
-
-	fprintf(fp, "T_linear: %g  ", rr_indexed_data[index].T_linear);
-	fprintf(fp, "T_quadratic: %g  ", rr_indexed_data[index].T_quadratic);
-	fprintf(fp, "C_load: %g\n", rr_indexed_data[index].C_load);
-}
-
-static void build_unidir_rr_opins(INP int i, INP int j,
-		INP struct s_grid_tile **L_grid, INP int **Fc_out, INP int max_chan_width, 
-		INP t_chan_details * chan_details_x, INP t_chan_details * chan_details_y,
-		INOUTP int **Fc_xofs, INOUTP int **Fc_yofs,
-		INOUTP t_rr_node * L_rr_node, INOUTP bool * L_rr_edge_done,
-		OUTP bool * Fc_clipped, INP t_ivec *** L_rr_node_indices, INP int delayless_switch,
-		INP t_direct_inf *directs, INP int num_directs, INP t_clb_to_clb_directs *clb_to_clb_directs) {
-
-	/* This routine returns a list of the opins rr_nodes on each
-	 * side/width/height of the block. You must free the result with
-	 * free_matrix. */
-
-	int max_Fc = -1;
-
-	*Fc_clipped = false;
-
-	/* Only the base block of a set should use this function */
-	if (L_grid[i][j].width_offset > 0 || L_grid[i][j].height_offset > 0) {
-		return;
-	}
-
-	t_type_ptr type = L_grid[i][j].type;
-
-	/* Currently, only two possible Fc values exist: 0 or default. 
-	 * Finding the max. value of Fc in block will result in the 
-	 * default value, which works for now. In the future, when 
-	 * the Fc values of all pins can vary, the max value will continue
-	 * to work for matrix allocation purposes. However, all looping 
-	 * will have to be modified to account for pin-based Fc values. */
-	if (type->index > 0) {
-		max_Fc = 0;
-		for (int pin_index = 0; pin_index < type->num_pins; ++pin_index) {
-			int class_index = type->pin_class[pin_index];
-			if (Fc_out[type->index][pin_index] > max_Fc && type->class_inf[class_index].type == DRIVER) {
-				max_Fc = Fc_out[type->index][pin_index];
-			}
-		}
-	}
-
-	/* Go through each pin and find its fanout. */
-	for (int pin_index = 0; pin_index < type->num_pins; ++pin_index) {
-		/* Skip global pins and pins that are not of DRIVER type */
-		int class_index = type->pin_class[pin_index];
-		if (type->class_inf[class_index].type != DRIVER) {
-			continue;
-		}
-		if (type->is_global_pin[pin_index]) {
-			continue;
-		}
-
-		int num_edges = 0;
-		t_linked_edge *edge_list = NULL;
-
-		for (int width = 0; width < type->width; ++width) {
-			for (int height = 0; height < type->height; ++height) {
-				for (enum e_side side = (enum e_side)0; side < 4; side = (enum e_side)(side + 1)) {
- 					/* Can't do anything if pin isn't at this location */
-					if (0 == type->pinloc[width][height][side][pin_index]) {
-						continue;
-					}
-
-					/* Figure out the chan seg at that side. 
-					 * side is the side of the logic or io block. */
-					bool vert = ((side == TOP) || (side == BOTTOM));
-					bool pos_dir = ((side == TOP) || (side == RIGHT));
-					t_rr_type chan_type = (vert ? CHANX : CHANY);
-					int chan = (vert ? (j + height) : (i + width));
-					int seg = (vert ? (i + width) : (j + height));
-					int max_len = (vert ? nx : ny);
-					int **Fc_ofs = (vert ? Fc_xofs : Fc_yofs);
-					if (false == pos_dir) {
-						--chan;
-					}
-
-					/* Skip the location if there is no channel. */
-					if (chan < 0) {
-						continue;
-					}
-					if (seg < 1) {
-						continue;
-					}
-					if (seg > (vert ? nx : ny)) {
-						continue;
-					}
-					if (chan > (vert ? ny : nx)) {
-						continue;
-					}
-
-					t_seg_details * seg_details = (chan_type == CHANX ? 
-							chan_details_x[seg][chan] : chan_details_y[chan][seg]);
-					if (seg_details[0].length == 0)
-						continue;
-
-					/* Get the list of opin to mux connections for that chan seg. */
-					bool clipped;
-					num_edges += get_unidir_opin_connections(type, chan, seg,
-							max_Fc, chan_type, seg_details, &edge_list,
-							Fc_ofs, L_rr_edge_done, max_len, max_chan_width,
-							L_rr_node_indices, &clipped);
-					if (clipped) {
-						*Fc_clipped = true;
-					}
-				}
-			}
-		}
-
-		/* Add in direct connections */
-		num_edges += get_opin_direct_connecions(i, j, pin_index, &edge_list, L_rr_node_indices, 
-				directs, num_directs, clb_to_clb_directs);
-
-		/* Add the edges */
-		int opin_node_index = get_rr_node_index(i, j, OPIN, pin_index, L_rr_node_indices);
-		alloc_and_load_edges_and_switches(rr_node, opin_node_index, num_edges,
-				L_rr_edge_done, edge_list);
-		while (edge_list != NULL) {
-			t_linked_edge *next_edge = edge_list->next;
-			free(edge_list);
-			edge_list = next_edge;
-		}
-	}
-}
-
-/**
- * Parse out which CLB pins should connect directly to which other CLB pins then store that in a clb_to_clb_directs data structure
- * This data structure supplements the the info in the "directs" data structure
- * TODO: The function that does this parsing in placement is poorly done because it lacks generality on heterogeniety, should replace with this one
- */
-static t_clb_to_clb_directs * alloc_and_load_clb_to_clb_directs(INP t_direct_inf *directs, INP int num_directs, int delayless_switch) {
-	int i, j;
-	t_clb_to_clb_directs *clb_to_clb_directs;
-	char *pb_type_name, *port_name;
-	int start_pin_index, end_pin_index;
-	t_pb_type *pb_type;
-
-	clb_to_clb_directs = (t_clb_to_clb_directs*)my_calloc(num_directs, sizeof(t_clb_to_clb_directs));
-
-	pb_type_name = NULL;
-	port_name = NULL;
-
-	for (i = 0; i < num_directs; i++) {
-		pb_type_name = (char*)my_malloc((strlen(directs[i].from_pin) + strlen(directs[i].to_pin)) * sizeof(char));
-		port_name = (char*)my_malloc((strlen(directs[i].from_pin) + strlen(directs[i].to_pin)) * sizeof(char));
-
-		// Load from pins
-		// Parse out the pb_type name, port name, and pin range
-		parse_direct_pin_name(directs[i].from_pin, directs[i].line, &start_pin_index, &end_pin_index, pb_type_name, port_name);
-
-		// Figure out which type, port, and pin is used
-		for (j = 0; j < num_types; j++) {
-			if(strcmp(type_descriptors[j].name, pb_type_name) == 0) {
-				break;
-			}
-		}
-		assert(j < num_types);
-		clb_to_clb_directs[i].from_clb_type = &type_descriptors[j];
-		pb_type = clb_to_clb_directs[i].from_clb_type->pb_type;
-
-		for (j = 0; j < pb_type->num_ports; j++) {
-			if(strcmp(pb_type->ports[j].name, port_name) == 0) {
-				break;
-			}
-		}
-		assert(j < pb_type->num_ports);
-
-		if(start_pin_index == OPEN) {
-			assert(start_pin_index == end_pin_index);
-			start_pin_index = 0;
-			end_pin_index = pb_type->ports[j].num_pins - 1;
-		}
-		get_blk_pin_from_port_pin(clb_to_clb_directs[i].from_clb_type->index, j, start_pin_index, &clb_to_clb_directs[i].from_clb_pin_start_index);
-		get_blk_pin_from_port_pin(clb_to_clb_directs[i].from_clb_type->index, j, end_pin_index, &clb_to_clb_directs[i].from_clb_pin_end_index);
-
-		// Load to pins
-		// Parse out the pb_type name, port name, and pin range
-		parse_direct_pin_name(directs[i].to_pin, directs[i].line, &start_pin_index, &end_pin_index, pb_type_name, port_name);
-
-		// Figure out which type, port, and pin is used
-		for (j = 0; j < num_types; j++) {
-			if(strcmp(type_descriptors[j].name, pb_type_name) == 0) {
-				break;
-			}
-		}
-		assert(j < num_types);
-		clb_to_clb_directs[i].to_clb_type = &type_descriptors[j];
-		pb_type = clb_to_clb_directs[i].to_clb_type->pb_type;
-
-		for (j = 0; j < pb_type->num_ports; j++) {
-			if(strcmp(pb_type->ports[j].name, port_name) == 0) {
-				break;
-			}
-		}
-		assert(j < pb_type->num_ports);
-
-		if(start_pin_index == OPEN) {
-			assert(start_pin_index == end_pin_index);
-			start_pin_index = 0;
-			end_pin_index = pb_type->ports[j].num_pins - 1;
-		}
-
-		get_blk_pin_from_port_pin(clb_to_clb_directs[i].to_clb_type->index, j, start_pin_index, &clb_to_clb_directs[i].to_clb_pin_start_index);
-		get_blk_pin_from_port_pin(clb_to_clb_directs[i].to_clb_type->index, j, end_pin_index, &clb_to_clb_directs[i].to_clb_pin_end_index);
-
-		if(abs(clb_to_clb_directs[i].from_clb_pin_start_index - clb_to_clb_directs[i].from_clb_pin_end_index) != abs(clb_to_clb_directs[i].to_clb_pin_start_index - clb_to_clb_directs[i].to_clb_pin_end_index)) {
-			vpr_throw(VPR_ERROR_ARCH, get_arch_file_name(), directs[i].line, 
-				"Range mismatch from %s to %s.\n", directs[i].from_pin, directs[i].to_pin);
-		}
-
-        //Set the switch index
-        if(directs[i].switch_type > 0) {
-            //Use the specified switch
-            clb_to_clb_directs[i].switch_index = directs[i].switch_type;
-        } else {
-            //Use the delayless switch by default
-            clb_to_clb_directs[i].switch_index = delayless_switch;
-            
-        }
-		free(pb_type_name);
-		free(port_name);
-
-        //We must be careful to clean-up anything that we may have incidentally allocated.
-        //Specifically, we can be called while generating the dummy architecture
-        //for placer delay estimation.  Since the delay estimation occurs on a 
-        //'different' architecture it is almost certain that the f_blk_pin_from_port_pin allocated 
-        //by calling get_blk_pin_from_port_pin() will later be invalid.
-        //We therefore must free it now.
-        free_blk_pin_from_port_pin();
-
-	}
-	return clb_to_clb_directs;
-}
-
-/* Add all direct clb-pin-to-clb-pin edges to given opin */ 
-static int get_opin_direct_connecions(int x, int y, int opin, 
-		INOUTP t_linked_edge ** edge_list_ptr, INP t_ivec *** L_rr_node_indices, 
-		INP t_direct_inf *directs, INP int num_directs, 
-		INP t_clb_to_clb_directs *clb_to_clb_directs) {
-
-	t_type_ptr curr_type, target_type;
-	int width_offset, height_offset;
-	int i, ipin, inode;
-	t_linked_edge *edge_list_head;
-	int max_index, min_index, offset, swap;
-	int new_edges;
-
-	curr_type = grid[x][y].type;
-	edge_list_head = *edge_list_ptr;
-	new_edges = 0;
-
-	/* Iterate through all direct connections */
-	for (i = 0; i < num_directs; i++) {
-		/* Find matching direct clb-to-clb connections with the same type as current grid location */
-		if(clb_to_clb_directs[i].from_clb_type == curr_type) { //We are at a valid starting point
-
-            //Offset must be in range
-            if(x + directs[i].x_offset < nx + 1 &&
-               x + directs[i].x_offset > 0 &&
-               y + directs[i].y_offset < ny + 1 &&
-               y + directs[i].y_offset > 0) {
-            
-                //Only add connections if the target clb type matches the type in the direct specification
-                target_type = grid[x + directs[i].x_offset][y + directs[i].y_offset].type;
-                if(clb_to_clb_directs[i].to_clb_type == target_type) {
-
-                    /* Compute index of opin with regards to given pins */ 
-                    if(clb_to_clb_directs[i].from_clb_pin_start_index > clb_to_clb_directs[i].from_clb_pin_end_index) {
-                        swap = true;
-                        max_index = clb_to_clb_directs[i].from_clb_pin_start_index;
-                        min_index = clb_to_clb_directs[i].from_clb_pin_end_index;
-                    } else {
-                        swap = false;
-                        min_index = clb_to_clb_directs[i].from_clb_pin_start_index;
-                        max_index = clb_to_clb_directs[i].from_clb_pin_end_index;
-                    }
-                    if(max_index >= opin && min_index <= opin) {
-                        offset = opin - min_index;
-                        /* This opin is specified to connect directly to an ipin, now compute which ipin to connect to */
-                        ipin = OPEN;
-                        if(clb_to_clb_directs[i].to_clb_pin_start_index > clb_to_clb_directs[i].to_clb_pin_end_index) {
-                            if(swap) {
-                                ipin = clb_to_clb_directs[i].to_clb_pin_end_index + offset;
-                            } else {
-                                ipin = clb_to_clb_directs[i].to_clb_pin_start_index - offset;
-                            }
-                        } else {
-                            if(swap) {
-                                ipin = clb_to_clb_directs[i].to_clb_pin_end_index - offset;
-                            } else {
-                                ipin = clb_to_clb_directs[i].to_clb_pin_start_index + offset;
-                            }
-                        }
-
-                        /* Add new ipin edge to list of edges */
-                        width_offset = grid[x + directs[i].x_offset][y + directs[i].y_offset].width_offset;
-                        height_offset = grid[x + directs[i].x_offset][y + directs[i].y_offset].height_offset;
-                        inode = get_rr_node_index(x + directs[i].x_offset - width_offset, y + directs[i].y_offset - height_offset, 
-                                IPIN, ipin, L_rr_node_indices);
-                        edge_list_head = insert_in_edge_list(edge_list_head, inode, clb_to_clb_directs[i].switch_index);
-                        new_edges++;
-                    }
-                }
-            }
-		}
-	}
-	*edge_list_ptr = edge_list_head;
-	return new_edges;
-}
-
-
-/* Determines whether the output pins of the specified block type should be perturbed.	*
-*  This is to prevent pathological cases where the output pin connections are		*
-*  spaced such that the connection pattern always skips some types of wire (w.r.t.	*
-*  starting points)									*/
-static bool get_perturb_opins(INP t_type_ptr type, INP int *Fc_out, 
-		INP int max_chan_width, INP int num_segments, INP t_segment_inf *segment_inf){
-	
-	int i, Fc_max, iclass, num_wire_types;
-	int num, max_primes, factor, num_factors;
-	int *prime_factors;
-	float step_size = 0;
-	float n = 0;
-	float threshold = 0.07;
-	bool perturb_opins = false;
-	
-	i = Fc_max = iclass = 0;
-	if (num_segments > 1){
-		/* Segments of one length are grouped together in the channel.	*
-		*  In the future we can determine if any of these segments will	*
-		*  encounter the pathological step size case, and determine if	*
-		*  we need to perturb based on the segment's frequency (if 	*
-		*  frequency is small we should not perturb - testing has found	*
-		*  that perturbing a channel when unnecessary increases needed	*
-		*  W to achieve the same delay); but for now we just return.	*/
-		return perturb_opins;
-	} else {
-		/* There are as many wire start points as the value of L */
-		num_wire_types = segment_inf[0].length;
-	}
-
-	/* get Fc_max */
-	for (i = 0; i < type->num_pins; ++i) {
-		iclass = type->pin_class[i];
-		if (Fc_out[i] > Fc_max && type->class_inf[iclass].type == DRIVER) {
-			Fc_max = Fc_out[i];
-		}
-	}
-	/* Nothing to perturb if Fc=0; no need to perturb if Fc = 1 */
-	if (Fc_max == 0 || Fc_max == max_chan_width){
-		return perturb_opins;
-	}
-
-	/* Pathological cases occur when the step size, W/Fc, is a multiple of	*
-	*  the number of wire starting points, L. Specifically, when the step 	*
-	*  size is a multiple of a prime factor of L, the connection pattern	*
-	*  will always skip some wires. Thus, we perturb pins if we detect this	*
-	*  case.								*/
-	
-	/* get an upper bound on the number of prime factors of num_wire_types	*/
-	max_primes = (int)floor(log((float)num_wire_types)/log(2.0));
-	prime_factors = (int *) my_malloc(max_primes * sizeof(int));
-	for (i = 0; i < max_primes; i++){
-		prime_factors[i] = 0;
-	}
-	
-	/* Find the prime factors of num_wire_types */
-	num = num_wire_types; 
-	factor = 2;
-	num_factors = 0;
-	while ( pow((float)factor, 2) <= num ){
-		if ( num % factor == 0 ){
-			num /= factor;
-			if ( factor != prime_factors[num_factors] ){
-				prime_factors[num_factors] = factor;
-				num_factors++;
-			}
-		} else {
-			factor++;
-		}
-	}
-	if (num_factors == 0){
-		prime_factors[num_factors++] = num_wire_types;	/* covers cases when num_wire_types is prime */
-	}
-
-	/* Now see if step size is an approximate multiple of one of the factors. A 	*
-	*  threshold is used because step size may not be an integer.			*/
-	step_size = (float)max_chan_width / Fc_max;
-	for (i = 0; i < num_factors; i++){
-		if ( nint(step_size) < prime_factors[i] ){
-			perturb_opins = false;
-			break;
-		}
-	
-		n = step_size / prime_factors[i]; 
-		n = n - (float)nint(n);			/* fractinal part */	
-		if ( fabs(n) < threshold ){
-			perturb_opins = true;
-			break;
-		} else {
-			perturb_opins = false;
-		}
-	}
-	free(prime_factors);
-
-	return perturb_opins;
-}
+#include <cstdio>
+#include <cstring>
+#include <cmath>
+#include <algorithm>
+
+using namespace std;
+
+#include <assert.h>
+
+#include "util.h"
+#include "vpr_types.h"
+#include "vpr_utils.h"
+#include "globals.h"
+#include "rr_graph_util.h"
+#include "rr_graph.h"
+#include "rr_graph2.h"
+#include "rr_graph_sbox.h"
+#include "rr_graph_timing_params.h"
+#include "rr_graph_indexed_data.h"
+#include "check_rr_graph.h"
+#include "read_xml_arch_file.h"
+#include "ReadOptions.h"
+#include "dump_rr_structs.h"
+#include "cb_metrics.h"
+#include "build_switchblocks.h"
+
+#ifdef INTERPOSER_BASED_ARCHITECTURE
+#include "rr_graph_multi.h"
+#endif
+
+typedef struct s_mux {
+	int size;
+	struct s_mux *next;
+} t_mux;
+
+typedef struct s_mux_size_distribution {
+	int mux_count;
+	int max_index;
+	int *distr;
+	struct s_mux_size_distribution *next;
+} t_mux_size_distribution;
+
+typedef struct s_clb_to_clb_directs {
+	t_type_descriptor *from_clb_type;
+	int from_clb_pin_start_index;
+	int from_clb_pin_end_index;
+	t_type_descriptor *to_clb_type;
+	int to_clb_pin_start_index;
+	int to_clb_pin_end_index;
+	int switch_index; //The switch type used by this direct connection
+} t_clb_to_clb_directs;
+
+/* UDSD Modifications by WMF End */
+
+/******************* Variables local to this module. ***********************/
+
+
+/* Used to free "chunked" memory.  If NULL, no rr_graph exists right now.  */
+static t_chunk rr_mem_ch = {NULL, 0, NULL};
+
+/* Status of current chunk being dished out by calls to my_chunk_malloc.   */
+
+/********************* Subroutines local to this module. *******************/
+static int *****alloc_and_load_pin_to_track_map(
+		INP enum e_pin_type pin_type,
+		INP t_chan_width *nodes_per_chan, INP int *Fc, 
+		INP t_type_ptr Type, INP bool perturb_switch_pattern,
+		INP enum e_directionality directionality);
+
+static struct s_ivec ****alloc_and_load_track_to_pin_lookup(
+		INP int *****pin_to_track_map, INP int *Fc, 
+		INP int width, INP int height,
+		INP int num_pins, INP int max_chan_width);
+
+static void build_bidir_rr_opins(
+		INP int i, INP int j,
+		INOUTP t_rr_node * L_rr_node, INP t_ivec *** L_rr_node_indices,
+		INP int ******opin_to_track_map, INP int **Fc_out,
+		INP bool * L_rr_edge_done, INP t_seg_details * seg_details,
+		INP struct s_grid_tile **L_grid, INP int delayless_switch,
+		INP t_direct_inf *directs, INP int num_directs, INP t_clb_to_clb_directs *clb_to_clb_directs);
+
+static void build_unidir_rr_opins(
+		INP int i, INP int j,
+		INP struct s_grid_tile **L_grid, INP int **Fc_out,
+		INP int max_chan_width,
+		INP t_chan_details * chan_details_x, INP t_chan_details * chan_details_y, 
+		INOUTP int **Fc_xofs, INOUTP int **Fc_yofs,
+		INOUTP t_rr_node * L_rr_node, INOUTP bool * L_rr_edge_done,
+		OUTP bool * Fc_clipped, INP t_ivec *** L_rr_node_indices, INP int delayless_switch,
+		INP t_direct_inf *directs, INP int num_directs, INP t_clb_to_clb_directs *clb_to_clb_directs);
+
+static int get_opin_direct_connecions(
+		int x, int y, int opin, 
+		INOUTP t_linked_edge ** edge_list_ptr, INP t_ivec *** L_rr_node_indices, 
+		INP t_direct_inf *directs, INP int num_directs, 
+		INP t_clb_to_clb_directs *clb_to_clb_directs);
+
+static void alloc_and_load_rr_graph(
+		INP int num_nodes,
+		INP t_rr_node * L_rr_node, INP int num_seg_types,
+		INP t_seg_details * seg_details, 
+		INP t_chan_details * chan_details_x, INP t_chan_details * chan_details_y, 
+		INP bool * L_rr_edge_done,
+		INP struct s_ivec *****track_to_pin_lookup,
+		INP int ******opin_to_track_map, INP struct s_ivec ***switch_block_conn,
+		INP t_sb_connection_map *sb_conn_map,
+		INP struct s_grid_tile **L_grid, INP int L_nx, INP int L_ny, INP int Fs,
+		INP short ******sblock_pattern, INP int **Fc_out, INP int **Fc_xofs,
+		INP int **Fc_yofs, INP t_ivec *** L_rr_node_indices,
+		INP int max_chan_width, INP enum e_switch_block_type sb_type,
+		INP int delayless_switch, INP enum e_directionality directionality,
+		INP int wire_to_ipin_switch, OUTP bool * Fc_clipped, 
+		INP t_direct_inf *directs, INP int num_directs, INP t_clb_to_clb_directs *clb_to_clb_directs);
+
+static void load_uniform_switch_pattern(
+		INP t_type_ptr type,
+		INOUTP int *****tracks_connected_to_pin, INP int num_phys_pins,
+		INP int *pin_num_ordering, INP int *side_ordering,
+		INP int *width_ordering, INP int *height_ordering, 
+		INP int x_chan_width, INP int y_chan_width, INP int Fc, 
+		INP enum e_directionality directionality);
+
+static void load_perturbed_switch_pattern(
+		INP t_type_ptr type,
+		INOUTP int *****tracks_connected_to_pin, INP int num_phys_pins,
+		INP int *pin_num_ordering, INP int *side_ordering,
+		INP int *width_ordering, INP int *height_ordering, 
+		INP int x_chan_width, INP int y_chan_width, INP int Fc, 
+		INP enum e_directionality directionality);
+
+static bool get_perturb_opins(INP t_type_ptr type, INP int *Fc_out, INP int max_chan_width,
+		INP int num_segments, INP t_segment_inf *segment_inf);
+
+#ifdef ENABLE_CHECK_ALL_TRACKS
+static void check_all_tracks_reach_pins(
+		t_type_ptr type,
+		int *****tracks_connected_to_pin,
+		int max_chan_width, int Fc,
+		enum e_pin_type ipin_or_opin);
+#endif
+
+static bool *alloc_and_load_perturb_ipins(
+		INP int max_chan_width,
+		INP int L_num_types, INP int **Fc_in, INP int **Fc_out,
+		INP enum e_directionality directionality);
+
+static void build_rr_sinks_sources(
+		INP int i, INP int j,
+		INP t_rr_node * L_rr_node, INP t_ivec *** L_rr_node_indices,
+		INP int delayless_switch, INP struct s_grid_tile **L_grid);
+
+static void build_rr_chan(
+		INP int i, INP int j, INP t_rr_type chan_type,
+		INP struct s_ivec *****track_to_pin_lookup, t_sb_connection_map *sb_conn_map,
+		INP struct s_ivec ***switch_block_conn, INP int cost_index_offset,
+		INP int max_chan_width, INP int tracks_per_chan, INP int *opin_mux_size,
+		INP short ******sblock_pattern, INP int Fs_per_side,
+		INP t_chan_details * chan_details_x, INP t_chan_details * chan_details_y, 
+		INP t_ivec *** L_rr_node_indices,
+		INP bool * L_rr_edge_done, INOUTP t_rr_node * L_rr_node,
+		INP int wire_to_ipin_switch, INP enum e_directionality directionality);
+
+static int alloc_and_load_rr_switch_inf(INP int num_arch_switches, INP int wire_to_arch_ipin_switch, OUTP int *wire_to_rr_ipin_switch);
+
+static void remap_rr_node_switch_indices(INP map<int,int> *switch_fanin);
+
+static void load_rr_switch_inf(INP int num_arch_switches, INOUTP map<int,int> *switch_fanin);
+
+static int alloc_rr_switch_inf(INP int num_arch_switches, OUTP map<int,int> *switch_fanin);
+
+static void rr_graph_externals(
+		t_segment_inf * segment_inf, int num_seg_types, int max_chan_width,
+		int wire_to_rr_ipin_switch, enum e_base_cost_type base_cost_type);
+
+void alloc_and_load_edges_and_switches(
+		INP t_rr_node * L_rr_node, INP int inode,
+		INP int num_edges, INP bool * L_rr_edge_done,
+		INP t_linked_edge * edge_list_head);
+
+static void alloc_net_rr_terminals(void);
+
+static void alloc_and_load_rr_clb_source(t_ivec *** L_rr_node_indices);
+
+static t_clb_to_clb_directs *alloc_and_load_clb_to_clb_directs(INP t_direct_inf *directs, INP int num_directs,
+        INP int delayless_switch);
+
+void watch_edges(int inode, t_linked_edge * edge_list_head);
+
+static void free_type_pin_to_track_map(
+		int ******ipin_to_track_map,
+		t_type_ptr types);
+
+static void free_type_track_to_pin_map(
+		struct s_ivec *****track_to_pin_map,
+		t_type_ptr types, int max_chan_width);
+
+static t_seg_details *alloc_and_load_global_route_seg_details(
+		INP int global_route_switch,
+		OUTP int * num_seg_details = 0);
+
+/* UDSD Modifications by WMF End */
+
+static int **alloc_and_load_actual_fc(
+		INP int L_num_types, INP t_type_ptr types,
+		INP int max_chan_width, INP bool is_Fc_out,
+		INP enum e_directionality directionality, 
+		OUTP bool *Fc_clipped, INP bool ignore_Fc_0);
+
+/******************* Subroutine definitions *******************************/
+
+void build_rr_graph(
+		INP t_graph_type graph_type, INP int L_num_types,
+		INP t_type_ptr types, INP int L_nx, INP int L_ny,
+		INP struct s_grid_tile **L_grid, 
+		INP struct s_chan_width *nodes_per_chan,
+		INP struct s_chan_width_dist *chan_capacity_inf,
+		INP enum e_switch_block_type sb_type, INP int Fs,
+		INP vector<t_switchblock_inf> switchblocks, 
+		INP int num_seg_types, INP int num_arch_switches, 
+		INP t_segment_inf * segment_inf,
+		INP int global_route_switch, INP int delayless_switch,
+		INP t_timing_inf timing_inf, INP int wire_to_arch_ipin_switch,
+		INP enum e_base_cost_type base_cost_type, 
+		INP bool trim_empty_channels,
+		INP bool trim_obs_channels,
+		INP t_direct_inf *directs, INP int num_directs, 
+		INP bool ignore_Fc_0, INP const char *dump_rr_structs_file,
+		OUTP int *wire_to_rr_ipin_switch,
+		OUTP int *num_rr_switches,
+		OUTP int *Warnings) {
+
+	/* Reset warning flag */
+	*Warnings = RR_GRAPH_NO_WARN;
+
+	/* Decode the graph_type */
+	bool is_global_graph = (GRAPH_GLOBAL == graph_type ? true : false);
+	bool use_full_seg_groups = (GRAPH_UNIDIR_TILEABLE == graph_type ? true : false);
+	enum e_directionality directionality = (GRAPH_BIDIR == graph_type ? BI_DIRECTIONAL : UNI_DIRECTIONAL);
+	if (is_global_graph) {
+		directionality = BI_DIRECTIONAL;
+	}
+
+	/* Global routing uses a single longwire track */
+	int max_chan_width = (is_global_graph ? 1 : nodes_per_chan->max);
+	assert(max_chan_width > 0);
+
+	t_clb_to_clb_directs *clb_to_clb_directs = NULL;
+	if(num_directs > 0) {
+		clb_to_clb_directs = alloc_and_load_clb_to_clb_directs(directs, num_directs, delayless_switch);
+	}
+
+	/* START SEG_DETAILS */
+	int num_seg_details = 0;
+	t_seg_details *seg_details = NULL;
+
+	if (is_global_graph) {
+		/* Sets up a single unit length segment type for global routing. */
+		seg_details = alloc_and_load_global_route_seg_details(
+				global_route_switch, &num_seg_details);
+	} else {
+		/* Setup segments including distrubuting tracks and staggering.
+		 * If use_full_seg_groups is specified, max_chan_width may be 
+		 * changed. Warning should be singled to caller if this happens. */
+		seg_details = alloc_and_load_seg_details(&max_chan_width,
+				max(L_nx, L_ny), num_seg_types, segment_inf,
+				use_full_seg_groups, is_global_graph, directionality,
+				&num_seg_details);
+		if ((is_global_graph ? 1 : nodes_per_chan->max) != max_chan_width) {
+			nodes_per_chan->max = max_chan_width;
+			*Warnings |= RR_GRAPH_WARN_CHAN_WIDTH_CHANGED;
+		}
+
+		if (getEchoEnabled() && isEchoFileEnabled(E_ECHO_SEG_DETAILS)) {
+			dump_seg_details(seg_details, max_chan_width,
+					getEchoFileName(E_ECHO_SEG_DETAILS));
+		}
+	}
+	/* END SEG_DETAILS */
+
+	/* START CHAN_DETAILS */
+	t_chan_details *chan_details_x = NULL;
+	t_chan_details *chan_details_y = NULL;
+
+	alloc_and_load_chan_details(L_nx, L_ny, nodes_per_chan, 
+			trim_empty_channels, trim_obs_channels,
+			num_seg_details, seg_details,
+			&chan_details_x, &chan_details_y);
+
+	if (getEchoEnabled() && isEchoFileEnabled(E_ECHO_CHAN_DETAILS)) {
+		dump_chan_details( chan_details_x, chan_details_y, max_chan_width, nx, ny,
+				getEchoFileName(E_ECHO_CHAN_DETAILS));
+	}
+	/* END CHAN_DETAILS */
+
+	/* START FC */
+	/* Determine the actual value of Fc */
+	int **Fc_in = NULL; /* [0..num_types-1][0..num_pins-1] */
+	int **Fc_out = NULL; /* [0..num_types-1][0..num_pins-1] */
+
+	if (is_global_graph) {
+		Fc_in = (int **) my_malloc(sizeof(int) * L_num_types);
+		Fc_out = (int **) my_malloc(sizeof(int) * L_num_types);
+		for (int i = 0; i < L_num_types; ++i) {
+			for (int j = 0; j < types[i].num_pins; ++j) {
+				Fc_in[i][j] = 1;
+				Fc_out[i][j] = 1;
+			}
+		}
+	} else {
+		bool Fc_clipped = false;
+		Fc_in = alloc_and_load_actual_fc(L_num_types, types, max_chan_width,
+				false, directionality, &Fc_clipped, ignore_Fc_0);
+		if (Fc_clipped) {
+			*Warnings |= RR_GRAPH_WARN_FC_CLIPPED;
+		}
+		Fc_clipped = false;
+		Fc_out = alloc_and_load_actual_fc(L_num_types, types, max_chan_width,
+				true, directionality, &Fc_clipped, ignore_Fc_0);
+		if (Fc_clipped) {
+			*Warnings |= RR_GRAPH_WARN_FC_CLIPPED;
+		}
+
+#ifdef VERBOSE
+		for (i = 1; i < L_num_types; ++i) { /* Skip "<EMPTY>" */
+			for (j = 0; j < type_descriptors[i].num_pins; ++j) { 
+				if (type_descriptors[i].is_Fc_full_flex[j]) {
+					vpr_printf_info("Fc Actual Values: type = %s, Fc_out = full, Fc_in = %d.\n",
+							type_descriptors[i].name, Fc_in[i][j]);
+				}
+				else {
+					vpr_printf_info("Fc Actual Values: type = %s, Fc_out = %d, Fc_in = %d.\n",
+							type_descriptors[i].name, Fc_out[i][j], Fc_in[i][j]);
+				}
+			}
+		}
+#endif /* VERBOSE */
+	}
+
+	bool *perturb_ipins = alloc_and_load_perturb_ipins(max_chan_width, L_num_types,
+			Fc_in, Fc_out, directionality);
+	/* END FC */
+	
+	/* Alloc node lookups, count nodes, alloc rr nodes */
+	num_rr_nodes = 0;
+
+	rr_node_indices = alloc_and_load_rr_node_indices(max_chan_width, L_nx, L_ny,
+			&num_rr_nodes, chan_details_x, chan_details_y);
+	rr_node = (t_rr_node *) my_malloc(sizeof(t_rr_node) * num_rr_nodes);
+	memset(rr_node, 0, sizeof(t_rr_node) * num_rr_nodes);
+	bool *L_rr_edge_done = (bool *) my_malloc(sizeof(bool) * num_rr_nodes);
+	memset(L_rr_edge_done, 0, sizeof(bool) * num_rr_nodes);
+
+	/* These are data structures used by the the unidir opin mapping. */
+	int **Fc_xofs = NULL; /* [0..ny-1][0..nx-1] */
+	int **Fc_yofs = NULL; /* [0..nx-1][0..ny-1] */
+	if (UNI_DIRECTIONAL == directionality) {
+		Fc_xofs = (int **) alloc_matrix(0, L_ny, 0, L_nx, sizeof(int));
+		Fc_yofs = (int **) alloc_matrix(0, L_nx, 0, L_ny, sizeof(int));
+		for (int i = 0; i <= L_nx; ++i) {
+			for (int j = 0; j <= L_ny; ++j) {
+				Fc_xofs[j][i] = 0;
+				Fc_yofs[i][j] = 0;
+			}
+		}
+	}
+
+	/* START SB LOOKUP */
+	/* Alloc and load the switch block lookup */
+	t_ivec ***switch_block_conn = NULL;
+	short ******unidir_sb_pattern = NULL;
+	t_sb_connection_map *sb_conn_map = NULL;	//for custom switch blocks
+
+	if (is_global_graph) {
+		switch_block_conn = alloc_and_load_switch_block_conn(1, SUBSET, 3);
+	} else if (BI_DIRECTIONAL == directionality) {
+		if (sb_type == CUSTOM){
+			sb_conn_map = alloc_and_load_switchblock_permutations(chan_details_x,
+					chan_details_y, L_nx, L_ny, switchblocks, 
+					nodes_per_chan, directionality);
+		} else {
+			switch_block_conn = alloc_and_load_switch_block_conn(max_chan_width,
+					sb_type, Fs);
+		}
+	} else {
+		assert(UNI_DIRECTIONAL == directionality);
+
+		if (sb_type == CUSTOM){
+			sb_conn_map = alloc_and_load_switchblock_permutations(chan_details_x,
+					chan_details_y, L_nx, L_ny, switchblocks, 
+					nodes_per_chan, directionality);
+		} else {
+			unidir_sb_pattern = alloc_sblock_pattern_lookup(L_nx, L_ny, max_chan_width);
+			for (int i = 0; i <= L_nx; i++) {
+				for (int j = 0; j <= L_ny; j++) {
+					load_sblock_pattern_lookup(i, j, nodes_per_chan,
+							chan_details_x, chan_details_y,
+							Fs, sb_type, unidir_sb_pattern);
+
+				}
+			}
+
+			if (getEchoEnabled() && isEchoFileEnabled(E_ECHO_SBLOCK_PATTERN)) {
+				dump_sblock_pattern( unidir_sb_pattern, max_chan_width, L_nx, L_ny,
+						getEchoFileName(E_ECHO_SBLOCK_PATTERN));
+			}
+		}
+	}
+	/* END SB LOOKUP */
+
+	/* START IPINP MAP */
+	/* Create ipin map lookups */
+	int ******ipin_to_track_map = NULL; /* [0..num_types-1][0..num_pins-1][0..width][0..height][0..3][0..Fc-1] */
+	t_ivec *****track_to_pin_lookup = NULL; /* [0..num_types-1][0..max_chan_width-1][0..width][0..height][0..3] */
+
+	ipin_to_track_map = (int ******) my_malloc(sizeof(int *****) * L_num_types);
+	track_to_pin_lookup = (struct s_ivec *****) my_malloc(sizeof(struct s_ivec ****) * L_num_types);
+	for (int i = 0; i < L_num_types; ++i) {
+		ipin_to_track_map[i] = alloc_and_load_pin_to_track_map(RECEIVER,
+				nodes_per_chan, Fc_in[i], &types[i], perturb_ipins[i], directionality);
+		track_to_pin_lookup[i] = alloc_and_load_track_to_pin_lookup(
+				ipin_to_track_map[i], Fc_in[i], types[i].width, types[i].height,
+				types[i].num_pins, max_chan_width);
+	}
+	/* END IPINP MAP */
+
+	/* START OPINP MAP */
+	/* Create opin map lookups */
+	int ******opin_to_track_map = NULL; /* [0..num_types-1][0..num_pins-1][0..width][0..height][0..3][0..Fc-1] */
+
+	if (BI_DIRECTIONAL == directionality) {
+		bool test_metrics_outp = false;
+		opin_to_track_map = (int ******) my_malloc(sizeof(int *****) * L_num_types);
+		for (int i = 0; i < L_num_types; ++i) {
+			bool perturb_opins = get_perturb_opins(&types[i], Fc_out[i], 
+					max_chan_width,	num_seg_types, segment_inf);
+			opin_to_track_map[i] = alloc_and_load_pin_to_track_map(DRIVER,
+					nodes_per_chan, Fc_out[i], &types[i], perturb_opins, directionality);
+
+			/* adjust CLB connection block, if enabled */
+			if (strcmp("clb", types[i].name) == 0 && test_metrics_outp){
+				float target_metric_outp;
+				target_metric_outp = 0;
+
+				/* during binary search routing we want the connection block (CB) to be deterministic. That is, 
+				   if we calculate a CB, check other CBs for other values of W, and then come back to that 
+				   CB, that CB should be the same as before, otherwise we get connectivity errors. So to achieve this determinism
+				   we save (and later restore) the current seed, and just use a seed of 1 for generating the connection block */
+				unsigned int saved_seed = get_current_random();
+				my_srandom(1);
+				adjust_cb_metric(WIRE_HOMOGENEITY, target_metric_outp, 0.005, 0.05, &types[i], opin_to_track_map[i], DRIVER, Fc_out[i], nodes_per_chan,
+					num_seg_types, segment_inf);
+
+				Conn_Block_Metrics cb_metrics;
+				get_conn_block_metrics(&types[i], opin_to_track_map[i], num_seg_types, segment_inf, DRIVER, Fc_out[i], nodes_per_chan, &cb_metrics);
+				vpr_printf_info("Block Type: %s   Pin Diversity: %f   Wire Homogeneity: %f   Hamming Distance: %f  Hamming Proximity: %f\n",
+					types[i].name, cb_metrics.pin_diversity, cb_metrics.wire_homogeneity,
+					cb_metrics.lemieux_cost_func, cb_metrics.hamming_proximity);
+				
+				my_srandom(saved_seed);			
+			}
+		} 
+	}
+	/* END OPINP MAP */
+
+	bool Fc_clipped = false;
+	alloc_and_load_rr_graph(num_rr_nodes, rr_node, num_seg_types, 
+			seg_details, chan_details_x, chan_details_y,
+			L_rr_edge_done, track_to_pin_lookup, opin_to_track_map,
+			switch_block_conn, sb_conn_map, L_grid, L_nx, L_ny, Fs, unidir_sb_pattern,
+			Fc_out, Fc_xofs, Fc_yofs, rr_node_indices, max_chan_width, sb_type,
+			delayless_switch, directionality, wire_to_arch_ipin_switch, &Fc_clipped, 
+			directs, num_directs, clb_to_clb_directs);
+
+	/* Update rr_nodes capacities if global routing */
+	if (graph_type == GRAPH_GLOBAL) {
+		for (int i = 0; i < num_rr_nodes; i++) {
+			if (rr_node[i].type == CHANX || rr_node[i].type == CHANY) {
+				rr_node[i].set_capacity(chan_width.max);
+			}
+		}
+	}
+
+	/* Allocate and load routing resource switches, which are derived from the switches from the architecture file,
+	   based on their fanin in the rr graph. This routine also adjusts the rr nodes to point to these new rr switches */
+	(*num_rr_switches) = alloc_and_load_rr_switch_inf(num_arch_switches, wire_to_arch_ipin_switch, wire_to_rr_ipin_switch);
+
+	rr_graph_externals(segment_inf, num_seg_types, max_chan_width,
+			*wire_to_rr_ipin_switch, base_cost_type);
+	if (getEchoEnabled() && isEchoFileEnabled(E_ECHO_RR_GRAPH)) {
+		dump_rr_graph(getEchoFileName(E_ECHO_RR_GRAPH));
+	}
+
+#ifdef INTERPOSER_BASED_ARCHITECTURE
+	/* Main Entry Point to rr_graph modifications for interposer-based architectures */
+	if(num_cuts > 0)
+	{
+		modify_rr_graph_for_interposer_based_arch(max_chan_width, directionality);
+	}
+#endif
+
+	check_rr_graph(graph_type, L_nx, L_ny, *num_rr_switches, Fc_in);
+
+	/* dump out rr structs if requested */
+	if (dump_rr_structs_file){
+		dump_rr_structs(dump_rr_structs_file);
+	}
+
+	/* Free all temp structs */
+	if (seg_details) {
+		free_seg_details(seg_details, max_chan_width);
+		seg_details = NULL;
+	}
+	if (chan_details_x || chan_details_y) {
+		free_chan_details(chan_details_x, chan_details_y, max_chan_width, L_nx, L_ny);
+		chan_details_x = NULL;
+		chan_details_y = NULL;
+	}
+	if (Fc_in) {
+		free_matrix(Fc_in,0, L_num_types, 0, sizeof(int));
+		Fc_in = NULL;
+	}
+	if (Fc_out) {
+		free_matrix(Fc_out,0, L_num_types, 0, sizeof(int));
+		Fc_out = NULL;
+	}
+	if (perturb_ipins) {
+		free(perturb_ipins);
+		perturb_ipins = NULL;
+	}
+	if (switch_block_conn) {
+		free_switch_block_conn(switch_block_conn, max_chan_width);
+		switch_block_conn = NULL;
+	}
+	if (sb_conn_map) {
+		free_switchblock_permutations(sb_conn_map);
+		sb_conn_map = NULL;
+	}
+	if (L_rr_edge_done) {
+		free(L_rr_edge_done);
+		L_rr_edge_done = NULL;
+	}
+	if (Fc_xofs) {
+		free_matrix(Fc_xofs, 0, L_ny, 0, sizeof(int));
+		Fc_xofs = NULL;
+	}
+	if (Fc_yofs) {
+		free_matrix(Fc_yofs, 0, L_nx, 0, sizeof(int));
+		Fc_yofs = NULL;
+	}
+	if (unidir_sb_pattern) {
+       		free_sblock_pattern_lookup(unidir_sb_pattern);
+		unidir_sb_pattern = NULL;
+	}
+	if (opin_to_track_map) {
+		for (int i = 0; i < L_num_types; ++i) {
+			free_matrix5(opin_to_track_map[i], 0, types[i].num_pins - 1,
+					0, types[i].width - 1, 0, types[i].height - 1, 
+					0, 3, 0, sizeof(int));
+		}
+		free(opin_to_track_map);
+	}
+
+	free_type_pin_to_track_map(ipin_to_track_map, types);
+	free_type_track_to_pin_map(track_to_pin_lookup, types, max_chan_width);
+	if(clb_to_clb_directs != NULL) {
+		free(clb_to_clb_directs);
+	}
+}
+
+
+/* Allocates and loads the global rr_switch_inf array based on the global
+   arch_switch_inf array and the fan-ins used by the rr nodes. 
+   Also changes switch indices of rr_nodes to index into rr_switch_inf 
+   instead of arch_switch_inf.
+
+   Returns the number of rr switches created.
+   Also returns, through a pointer, the index of a representative ipin cblock switch.
+	- Currently we're not allowing a designer to specify an ipin cblock switch with
+	  multiple fan-ins, so there's just one of these switches in the g_rr_switch_inf array.
+	  But in the future if we allow this, we can return an index to a representative switch
+
+   The rr_switch_inf switches are derived from the arch_switch_inf switches 
+   (which were read-in from the architecture file) based on fan-in. The delays of 
+   the rr switches depend on their fan-in, so we first go through the rr_nodes
+   and count how many different fan-ins exist for each arch switch.
+   Then we create these rr switches and update the switch indices
+   of rr_nodes to index into the rr_switch_inf array. */
+static int alloc_and_load_rr_switch_inf(INP int num_arch_switches, INP int wire_to_arch_ipin_switch, OUTP int *wire_to_rr_ipin_switch){
+	/* we will potentially be creating a couple of versions of each arch switch where
+	   each version corresponds to a different fan-in. We will need to fill g_rr_switch_inf
+	   with this expanded list of switches. 
+	   To do this we will use an array of maps where each map corresponds to a different arch switch.
+	   So for each arch switch we will use this map to keep track of the different fan-ins that it uses (map key)
+	   and which index in the g_rr_switch_inf array this arch switch / fanin combination will be placed in */
+	map< int, int > *switch_fanin;
+	switch_fanin = new map<int,int>[num_arch_switches];
+
+	/* Determine what the different fan-ins are for each arch switch, and also
+	   how many entries the rr_switch_inf array should have */
+	int num_rr_switches = alloc_rr_switch_inf(num_arch_switches, switch_fanin);
+
+	/* create the rr switches. also keep track of, for each arch switch, what index of the rr_switch_inf 
+	   array each version of its fanin has been mapped to */
+	load_rr_switch_inf(num_arch_switches, switch_fanin);
+
+	/* next, walk through rr nodes again and remap their switch indices to rr_switch_inf */
+	remap_rr_node_switch_indices(switch_fanin);
+	
+	/* now we need to set the wire_to_rr_ipin_switch variable which points the detailed routing architecture
+	   to the representative ipin cblock switch. currently we're not allowing the specification of an ipin cblock switch
+	   with multiple fan-ins, so right now there's just one. May change in the future, in which case we'd need to 
+	   return a representative switch */
+	if (switch_fanin[wire_to_arch_ipin_switch].count(UNDEFINED)){
+		/* only have one ipin cblock switch. OK. */
+		(*wire_to_rr_ipin_switch) = switch_fanin[wire_to_arch_ipin_switch][UNDEFINED];
+	} else if (switch_fanin[wire_to_arch_ipin_switch].size() != 0){
+		vpr_throw(VPR_ERROR_ARCH, __FILE__, __LINE__, 
+			"Not currently allowing an ipin cblock switch to have multiple fan-ins");
+	} else {
+        vpr_throw(VPR_ERROR_ARCH, __FILE__, __LINE__,
+            "No switch is specified for the ipin cblock, check if there is an error in arch file");
+    }
+
+	delete[] switch_fanin;
+	
+	return num_rr_switches;
+}
+
+/* Allocates space for the global g_rr_switch_inf variable and returns the 
+   number of rr switches that were allocated */
+static int alloc_rr_switch_inf(INP int num_arch_switches, OUTP map<int,int> *switch_fanin){
+    int num_rr_switches = 0;
+    // map key: switch index specified in arch; map value: fanin for that index
+    map<int, int> *inward_switch_inf = new map<int, int>[num_rr_nodes];
+    for (int inode = 0; inode < num_rr_nodes; inode ++) {
+        t_rr_node from_node = rr_node[inode];
+        int num_edges = from_node.get_num_edges();
+        for (int iedge = 0; iedge < num_edges; iedge++) {
+            int switch_index = from_node.switches[iedge];
+            int to_node_index = from_node.edges[iedge];
+            if (inward_switch_inf[to_node_index].count(switch_index) == 0) 
+                inward_switch_inf[to_node_index][switch_index] = 0;
+            inward_switch_inf[to_node_index][switch_index] ++;
+        }
+    }  
+
+    // get unique index / fanin combination based on inward_switch_inf
+    for (int inode = 0; inode < num_rr_nodes; inode ++) {
+        map<int, int>::iterator itr;
+        for (itr = inward_switch_inf[inode].begin(); itr != inward_switch_inf[inode].end(); itr++) {
+            int switch_index = itr->first;
+            int fanin = itr->second;
+            if (g_arch_switch_inf[switch_index].Tdel_map.count(UNDEFINED) == 1) {
+                fanin = UNDEFINED;
+            }
+            if (switch_fanin[switch_index].count(fanin) == 0) {
+                switch_fanin[switch_index][fanin] = 0;
+                num_rr_switches++;
+            }
+        }
+    }
+    delete[] inward_switch_inf;
+	/* allocate space for the rr_switch_inf array (it's freed later in vpr_api.c-->free_arch) */
+	g_rr_switch_inf = new s_rr_switch_inf[num_rr_switches];
+
+	return num_rr_switches;
+}
+
+void print_map(map<int, int> dbmap) {
+    printf("size is: %d\n", (int)dbmap.size());
+    printf("first first: %d\n", (dbmap.begin())->first);
+}
+
+/* load the global g_rr_switch_inf variable. also keep track of, for each arch switch, what 
+   index of the rr_switch_inf array each version of its fanin has been mapped to (through switch_fanin map) */
+static void load_rr_switch_inf(INP int num_arch_switches, INOUTP map<int,int> *switch_fanin){
+	int i_rr_switch = 0;
+    g_switch_fanin_remap = new map<int, int>[num_arch_switches];
+	for (int i_arch_switch = 0; i_arch_switch < num_arch_switches; i_arch_switch++){
+		map<int,int>::iterator it;
+		for (it = switch_fanin[i_arch_switch].begin(); it != switch_fanin[i_arch_switch].end(); it++){
+			/* the fanin value is in it->first, and we'll need to set what index this i_arch_switch/fanin
+			   combination maps to (within rr_switch_inf) in it->second) */
+			int fanin = it->first;
+			it->second = i_rr_switch;
+            // setup g_switch_fanin_remap, for future swich usage analysis
+            g_switch_fanin_remap[i_arch_switch][fanin] = i_rr_switch;            
+
+			/* figure out, by looking at the arch switch's Tdel map, what the delay of the new
+			   rr switch should be */
+			map<int,double> &Tdel_map = g_arch_switch_inf[i_arch_switch].Tdel_map;
+			double rr_switch_Tdel;
+			if (Tdel_map.count(UNDEFINED) == 1){
+				/* the switch specified a single constant delay. i.e., it did not
+				   specify fanin/delay pairs */
+				rr_switch_Tdel = Tdel_map[UNDEFINED];
+			} else {
+				/* interpolate/extrapolate based on the available (fanin,delay) pairs in the 
+				   Tdel_map to get the rr_switch_Tdel at 'fanin' */
+				rr_switch_Tdel = linear_interpolate_or_extrapolate(&Tdel_map, fanin);
+			}
+
+			/* copy over the arch switch to rr_switch_inf[i_rr_switch], but with the changed Tdel value */
+			g_rr_switch_inf[i_rr_switch].buffered = g_arch_switch_inf[i_arch_switch].buffered;
+			g_rr_switch_inf[i_rr_switch].R = g_arch_switch_inf[i_arch_switch].R;
+			g_rr_switch_inf[i_rr_switch].Cin = g_arch_switch_inf[i_arch_switch].Cin;
+			g_rr_switch_inf[i_rr_switch].Cout = g_arch_switch_inf[i_arch_switch].Cout;
+			g_rr_switch_inf[i_rr_switch].Tdel = rr_switch_Tdel;
+			g_rr_switch_inf[i_rr_switch].mux_trans_size = g_arch_switch_inf[i_arch_switch].mux_trans_size;
+			g_rr_switch_inf[i_rr_switch].buf_size = g_arch_switch_inf[i_arch_switch].buf_size;
+			g_rr_switch_inf[i_rr_switch].name = g_arch_switch_inf[i_arch_switch].name;
+			g_rr_switch_inf[i_rr_switch].power_buffer_type = g_arch_switch_inf[i_arch_switch].power_buffer_type;
+			g_rr_switch_inf[i_rr_switch].power_buffer_size = g_arch_switch_inf[i_arch_switch].power_buffer_size;
+
+			/* have created a switch in the rr_switch_inf array */
+			i_rr_switch++;
+		}
+	}
+}
+
+/* switch indices of each rr_node original point into the global g_arch_switch_inf array.
+   now we want to remap these indices to point into the global g_rr_switch_inf array 
+   which contains switch info at different fan-in values */
+static void remap_rr_node_switch_indices(INP map<int,int> *switch_fanin){
+	for (int inode = 0; inode < num_rr_nodes; inode++){
+		t_rr_node from_node = rr_node[inode];
+		int num_edges = from_node.get_num_edges();
+		for (int iedge = 0; iedge < num_edges; iedge++){
+			t_rr_node to_node = rr_node[ from_node.edges[iedge] ];
+			/* get the switch which this edge uses and its fanin */
+			int switch_index = from_node.switches[iedge];
+			int fanin = to_node.get_fan_in();
+
+			if (switch_fanin[switch_index].count(UNDEFINED) == 1){
+				fanin = UNDEFINED;
+			}
+
+			int rr_switch_index = switch_fanin[switch_index][fanin];
+
+			from_node.switches[iedge] = rr_switch_index;
+		}
+	}
+}
+
+static void rr_graph_externals(
+		t_segment_inf * segment_inf, int num_seg_types, int max_chan_width,
+		int wire_to_rr_ipin_switch, enum e_base_cost_type base_cost_type) {
+
+	add_rr_graph_C_from_switches(g_rr_switch_inf[wire_to_rr_ipin_switch].Cin);
+	alloc_and_load_rr_indexed_data(segment_inf, num_seg_types, rr_node_indices,
+			max_chan_width, wire_to_rr_ipin_switch, base_cost_type);
+
+	alloc_net_rr_terminals();
+	load_net_rr_terminals(rr_node_indices);
+	alloc_and_load_rr_clb_source(rr_node_indices);
+}
+
+static bool *alloc_and_load_perturb_ipins(INP int max_chan_width, INP int L_num_types,
+		INP int **Fc_in, INP int **Fc_out, 
+		INP enum e_directionality directionality) {
+
+	bool *result = (bool *) my_malloc(L_num_types * sizeof(bool));
+
+	if (BI_DIRECTIONAL == directionality) {
+		result[0] = false;
+		for (int i = 1; i < L_num_types; ++i) {
+			result[i] = false;
+
+			float Fc_ratio;
+			if (Fc_in[i][0] > Fc_out[i][0]) {
+				Fc_ratio = (float) Fc_in[i][0] / (float) Fc_out[i][0];
+			} else {
+				Fc_ratio = (float) Fc_out[i][0] / (float) Fc_in[i][0];
+			}
+
+			if ((Fc_in[i][0] <= max_chan_width - 2)
+					&& (fabs(Fc_ratio - nint(Fc_ratio))
+							< (0.5 / (float) max_chan_width))) {
+				result[i] = true;
+			}
+		}
+	} else {
+		/* Unidirectional routing uses mux balancing patterns and 
+		 * thus shouldn't need perturbation. */
+		assert(UNI_DIRECTIONAL == directionality);
+		for (int i = 0; i < L_num_types; ++i) {
+			result[i] = false;
+		}
+	}
+	return result;
+}
+
+static t_seg_details *alloc_and_load_global_route_seg_details(
+		INP int global_route_switch,
+		OUTP int * num_seg_details) {
+
+	t_seg_details *seg_details = (t_seg_details *) my_malloc(sizeof(t_seg_details));
+
+	seg_details->index = 0;
+	seg_details->length = 1;
+	seg_details->arch_wire_switch = global_route_switch;
+	seg_details->arch_opin_switch = global_route_switch;
+	seg_details->longline = false;
+	seg_details->direction = BI_DIRECTION;
+	seg_details->Cmetal = 0.0;
+	seg_details->Rmetal = 0.0;
+	seg_details->start = 1;
+	seg_details->drivers = MULTI_BUFFERED;
+	seg_details->cb = (bool *) my_malloc(sizeof(bool) * 1);
+	seg_details->cb[0] = true;
+	seg_details->sb = (bool *) my_malloc(sizeof(bool) * 2);
+	seg_details->sb[0] = true;
+	seg_details->sb[1] = true;
+	seg_details->group_size = 1;
+	seg_details->group_start = 0;
+	seg_details->seg_start = -1;
+	seg_details->seg_end = -1;
+
+	if (num_seg_details) {
+		*num_seg_details = 1;
+	}
+	return seg_details;
+}
+
+/* Calculates the actual Fc values for the given max_chan_width value */
+static int **alloc_and_load_actual_fc(INP int L_num_types, INP t_type_ptr types,
+		INP int max_chan_width, INP bool is_Fc_out,
+		INP enum e_directionality directionality, 
+		OUTP bool *Fc_clipped, INP bool ignore_Fc_0) {
+
+	int i, j;
+	int **Result = NULL;
+	int fac, num_sets;
+
+	*Fc_clipped = false;
+
+	/* Unidir tracks formed in pairs, otherwise no effect. */
+	fac = 1;
+	if (UNI_DIRECTIONAL == directionality) {
+		fac = 2;
+	}
+
+	assert((max_chan_width % fac) == 0);
+	num_sets = max_chan_width / fac;
+
+	int max_pins = types[0].num_pins;
+	for (i = 1; i < L_num_types; ++i) {
+		if (types[i].num_pins > max_pins) {
+			max_pins = types[i].num_pins;
+		}
+	}
+
+	Result = (int **) alloc_matrix(0, L_num_types, 0, max_pins, sizeof(int));
+
+	for (i = 1; i < L_num_types; ++i) { 
+		float *Fc = (float *) my_malloc(sizeof(float) * types[i].num_pins); /* [0..num_pins-1] */ 
+		for (j = 0; j < types[i].num_pins; ++j) {
+			Fc[j] = types[i].Fc[j];
+		
+			if(Fc[j] == 0 && ignore_Fc_0 == false) {
+				/* Special case indicating that this pin does not connect to general-purpose routing */
+				Result[i][j] = 0;
+			} else {
+				/* General case indicating that this pin connects to general-purpose routing */
+				if (types[i].is_Fc_frac[j]) {
+					Result[i][j] = fac * nint(num_sets * Fc[j]);
+				} else {
+					Result[i][j] = (int)Fc[j];
+				}
+
+				if (is_Fc_out && types[i].is_Fc_full_flex[j]) {
+					Result[i][j] = max_chan_width;
+				}
+
+				Result[i][j] = max(Result[i][j], fac);
+				if (Result[i][j] > max_chan_width) {
+					*Fc_clipped = true;
+					Result[i][j] = max_chan_width;
+				}
+			}
+			assert(Result[i][j] % fac == 0);
+		}
+		free(Fc);
+	}
+
+	return Result;
+}
+
+/* frees the ipin to track mapping for each physical grid type */
+static void free_type_pin_to_track_map(int ******ipin_to_track_map,
+		t_type_ptr types) {
+
+	for (int i = 0; i < num_types; ++i) {
+		free_matrix5(ipin_to_track_map[i], 0, types[i].num_pins - 1,
+				0, types[i].width - 1, 0, types[i].height - 1, 
+				0, 3, 0, sizeof(int));
+	}
+	free(ipin_to_track_map);
+}
+
+/* frees the track to ipin mapping for each physical grid type */
+static void free_type_track_to_pin_map(struct s_ivec***** track_to_pin_map,
+		t_type_ptr types, int max_chan_width) {
+
+	for (int i = 0; i < num_types; i++) {
+		if (track_to_pin_map[i] != NULL) {
+			for (int track = 0; track < max_chan_width; ++track) {
+				for (int width = 0; width < types[i].width; ++width) {
+					for (int height = 0; height < types[i].height; ++height) {
+						for (int side = 0; side < 4; ++side) {
+							if (track_to_pin_map[i][track][width][height][side].list != NULL) {
+								free(track_to_pin_map[i][track][width][height][side].list);
+							}
+						}
+					}
+				}
+			}
+			free_matrix4(track_to_pin_map[i], 0, max_chan_width - 1,
+					0, types[i].width - 1, 0, types[i].height - 1, 
+					0, sizeof(struct s_ivec));
+		}
+	}
+	free(track_to_pin_map);
+}
+
+/* Does the actual work of allocating the rr_graph and filling all the *
+ * appropriate values.  Everything up to this was just a prelude!      */
+static void alloc_and_load_rr_graph(INP int num_nodes,
+		INP t_rr_node * L_rr_node, INP int num_seg_types,
+		INP t_seg_details * seg_details, 
+		INP t_chan_details * chan_details_x, INP t_chan_details * chan_details_y, 
+		INP bool * L_rr_edge_done,
+		INP struct s_ivec *****track_to_pin_lookup,
+		INP int ******opin_to_track_map, INP struct s_ivec ***switch_block_conn,
+		INP t_sb_connection_map *sb_conn_map,
+		INP struct s_grid_tile **L_grid, INP int L_nx, INP int L_ny, INP int Fs,
+		INP short ******sblock_pattern, INP int **Fc_out, INP int **Fc_xofs,
+		INP int **Fc_yofs, INP t_ivec *** L_rr_node_indices,
+		INP int max_chan_width, INP enum e_switch_block_type sb_type,
+		INP int delayless_switch, INP enum e_directionality directionality,
+		INP int wire_to_ipin_switch, OUTP bool * Fc_clipped,
+		INP t_direct_inf *directs, INP int num_directs,
+		INP t_clb_to_clb_directs *clb_to_clb_directs) {
+
+	/* If Fc gets clipped, this will be flagged to true */
+	*Fc_clipped = false;
+
+	/* Connection SINKS and SOURCES to their pins. */
+	for (int i = 0; i <= (L_nx + 1); ++i) {
+		for (int j = 0; j <= (L_ny + 1); ++j) {
+			build_rr_sinks_sources(i, j, L_rr_node, L_rr_node_indices,
+					delayless_switch, L_grid);
+		}
+	}
+
+	/* Build opins */
+	for (int i = 0; i <= (L_nx + 1); ++i) {
+		for (int j = 0; j <= (L_ny + 1); ++j) {
+			if (BI_DIRECTIONAL == directionality) {
+				build_bidir_rr_opins(i, j, L_rr_node, L_rr_node_indices,
+						opin_to_track_map, Fc_out, L_rr_edge_done, seg_details,
+						L_grid, delayless_switch,
+						directs, num_directs, clb_to_clb_directs);
+			} else {
+				assert(UNI_DIRECTIONAL == directionality);
+				bool clipped;
+				build_unidir_rr_opins(i, j, L_grid, Fc_out, max_chan_width,
+						chan_details_x, chan_details_y, Fc_xofs, Fc_yofs, L_rr_node,
+						L_rr_edge_done, &clipped, L_rr_node_indices, delayless_switch,
+						directs, num_directs, clb_to_clb_directs);
+ 				if (clipped) {
+					*Fc_clipped = true;
+				}
+			}
+		}
+	}
+
+	/* We make a copy of the current fanin values for the nodes to 
+	 * know the number of OPINs driving each mux presently */
+	int *opin_mux_size = (int *) my_malloc(sizeof(int) * num_nodes);
+	for (int i = 0; i < num_nodes; ++i) {
+		opin_mux_size[i] = L_rr_node[i].get_fan_in();
+	}
+
+	/* Build channels */
+	assert(Fs % 3 == 0);
+	for (int i = 0; i <= L_nx; ++i) {
+		for (int j = 0; j <= L_ny; ++j) {
+			if (i > 0) {
+				build_rr_chan(i, j, CHANX, track_to_pin_lookup, sb_conn_map, switch_block_conn,
+						CHANX_COST_INDEX_START, 
+						max_chan_width, chan_width.x_list[j], opin_mux_size,
+						sblock_pattern, Fs / 3, chan_details_x, chan_details_y,
+						L_rr_node_indices, L_rr_edge_done, L_rr_node, 
+						wire_to_ipin_switch, directionality);
+			}
+			if (j > 0) {
+				build_rr_chan(i, j, CHANY, track_to_pin_lookup, sb_conn_map, switch_block_conn,
+						CHANX_COST_INDEX_START + num_seg_types, 
+						max_chan_width, chan_width.y_list[i], opin_mux_size,
+						sblock_pattern, Fs / 3, chan_details_x, chan_details_y,
+						L_rr_node_indices, L_rr_edge_done, L_rr_node, 
+						wire_to_ipin_switch, directionality);
+			}
+		}
+	}
+
+	free(opin_mux_size);
+}
+
+static void build_bidir_rr_opins(INP int i, INP int j,
+		INOUTP t_rr_node * L_rr_node, INP t_ivec *** L_rr_node_indices,
+		INP int ******opin_to_track_map, INP int **Fc_out,
+		INP bool * L_rr_edge_done, INP t_seg_details * seg_details,
+		INP struct s_grid_tile **L_grid, INP int delayless_switch,
+		INP t_direct_inf *directs, INP int num_directs, INP t_clb_to_clb_directs *clb_to_clb_directs) {
+
+	/* OPINP edges need to be done at once so let the offset 0
+	 * block do the work. */
+	if (L_grid[i][j].width_offset > 0 || L_grid[i][j].height_offset > 0) {
+		return;
+	}
+
+	t_type_ptr type = L_grid[i][j].type;
+	int *Fc = Fc_out[type->index];
+
+	for (int pin_index = 0; pin_index < type->num_pins; ++pin_index) {
+		/* We only are working with opins so skip non-drivers */
+		if (type->class_inf[type->pin_class[pin_index]].type != DRIVER) {
+			continue;
+		}
+
+		int num_edges = 0;
+		struct s_linked_edge *edge_list = NULL;
+		if(Fc[pin_index] != 0) {
+			for (int width = 0; width < type->width; ++width) {
+				for (int height = 0; height < type->height; ++height) {
+					num_edges += get_bidir_opin_connections(i + width, j + height, pin_index,
+							&edge_list, opin_to_track_map, Fc[pin_index], L_rr_edge_done,
+							L_rr_node_indices, seg_details);
+				}
+			}
+		}
+
+		/* Add in direct connections */
+		num_edges += get_opin_direct_connecions(i, j, pin_index, &edge_list, L_rr_node_indices, 
+				directs, num_directs, clb_to_clb_directs);
+
+		int node_index = get_rr_node_index(i, j, OPIN, pin_index, L_rr_node_indices);
+		alloc_and_load_edges_and_switches(L_rr_node, node_index, num_edges,
+				L_rr_edge_done, edge_list);
+		while (edge_list != NULL) {
+			struct s_linked_edge *next_edge = edge_list->next;
+			free(edge_list);
+			edge_list = next_edge;
+		}
+	}
+}
+
+void free_rr_graph(void) {
+	int i;
+
+	/* Frees all the routing graph data structures, if they have been       *
+	 * allocated.  I use rr_mem_chunk_list_head as a flag to indicate       *
+	 * whether or not the graph has been allocated -- if it is not NULL,    *
+	 * a routing graph exists and can be freed.  Hence, you can call this   *
+	 * routine even if you're not sure of whether a rr_graph exists or not. */
+
+	if (rr_mem_ch.chunk_ptr_head == NULL) /* Nothing to free. */
+		return;
+
+	free_chunk_memory(&rr_mem_ch); /* Frees ALL "chunked" data */
+
+	/* Before adding any more free calls here, be sure the data is NOT chunk *
+	 * allocated, as ALL the chunk allocated data is already free!           */
+
+	if(net_rr_terminals != NULL) {
+		free(net_rr_terminals);
+	}
+	for (i = 0; i < num_rr_nodes; i++) {
+		if (rr_node[i].edges != NULL) {
+			free(rr_node[i].edges);
+		}
+		if (rr_node[i].switches != NULL) {
+			free(rr_node[i].switches);
+		}
+	}
+
+	assert(rr_node_indices);
+	free_rr_node_indices(rr_node_indices);
+	free(rr_node);
+	free(rr_indexed_data);
+	for (i = 0; i < num_blocks; i++) {
+		free(rr_blk_source[i]);
+	}
+	free(rr_blk_source);
+	rr_blk_source = NULL;
+	net_rr_terminals = NULL;
+	rr_node = NULL;
+	rr_node_indices = NULL;
+	rr_indexed_data = NULL;
+	num_rr_nodes = 0;
+
+	delete[] g_rr_switch_inf;
+	g_rr_switch_inf = NULL;
+}
+
+static void alloc_net_rr_terminals(void) {
+	unsigned int inet;
+
+	net_rr_terminals = (int **) my_malloc(g_clbs_nlist.net.size() * sizeof(int *));
+
+	for (inet = 0; inet < g_clbs_nlist.net.size(); inet++) {
+		net_rr_terminals[inet] = (int *) my_chunk_malloc(
+				g_clbs_nlist.net[inet].pins.size() * sizeof(int),
+				&rr_mem_ch);
+	}
+}
+
+void load_net_rr_terminals(t_ivec *** L_rr_node_indices) {
+
+	/* Allocates and loads the net_rr_terminals data structure.  For each net   *
+	 * it stores the rr_node index of the SOURCE of the net and all the SINKs   *
+	 * of the net.  [0..g_clbs_nlist.net.size()-1][0..num_pins-1].  Entry [inet][pnum] stores  *
+	 * the rr index corresponding to the SOURCE (opin) or SINK (ipin) of pnum.  */
+
+	int inode, iblk, i, j, node_block_pin, iclass;
+	unsigned int ipin, inet;
+	t_type_ptr type;
+
+	for (inet = 0; inet < g_clbs_nlist.net.size(); inet++) {
+		for (ipin = 0; ipin < g_clbs_nlist.net[inet].pins.size(); ipin++) {
+			iblk = g_clbs_nlist.net[inet].pins[ipin].block;
+			i = block[iblk].x;
+			j = block[iblk].y;
+			type = block[iblk].type;
+
+			/* In the routing graph, each (x, y) location has unique pins on it
+			 * so when there is capacity, blocks are packed and their pin numbers
+			 * are offset to get their actual rr_node */
+			node_block_pin = g_clbs_nlist.net[inet].pins[ipin].block_pin;
+
+			iclass = type->pin_class[node_block_pin];
+
+			inode = get_rr_node_index(i, j, (ipin == 0 ? SOURCE : SINK), /* First pin is driver */
+			iclass, L_rr_node_indices);
+			net_rr_terminals[inet][ipin] = inode;
+		}
+	}
+}
+
+static void alloc_and_load_rr_clb_source(t_ivec *** L_rr_node_indices) {
+
+	/* Saves the rr_node corresponding to each SOURCE and SINK in each CLB      *
+	 * in the FPGA.  Currently only the SOURCE rr_node values are used, and     *
+	 * they are used only to reserve pins for locally used OPINs in the router. *
+	 * [0..num_blocks-1][0..num_class-1].  The values for blocks that are pads  *
+	 * are NOT valid.                                                           */
+
+	int iblk, i, j, iclass, inode;
+	int class_low, class_high;
+	t_rr_type rr_type;
+	t_type_ptr type;
+
+	rr_blk_source = (int **) my_malloc(num_blocks * sizeof(int *));
+
+	for (iblk = 0; iblk < num_blocks; iblk++) {
+		type = block[iblk].type;
+		get_class_range_for_block(iblk, &class_low, &class_high);
+		rr_blk_source[iblk] = (int *) my_malloc(type->num_class * sizeof(int));
+		for (iclass = 0; iclass < type->num_class; iclass++) {
+			if (iclass >= class_low && iclass <= class_high) {
+				i = block[iblk].x;
+				j = block[iblk].y;
+
+				if (type->class_inf[iclass].type == DRIVER)
+					rr_type = SOURCE;
+				else
+					rr_type = SINK;
+
+				inode = get_rr_node_index(i, j, rr_type, iclass,
+						L_rr_node_indices);
+				rr_blk_source[iblk][iclass] = inode;
+			} else {
+				rr_blk_source[iblk][iclass] = OPEN;
+			}
+		}
+	}
+}
+
+static void build_rr_sinks_sources(INP int i, INP int j,
+		INP t_rr_node * L_rr_node, INP t_ivec *** L_rr_node_indices,
+		INP int delayless_switch, INP struct s_grid_tile **L_grid) {
+
+	/* Loads IPIN, SINK, SOURCE, and OPIN. 
+	 * Loads IPINP to SINK edges, and SOURCE to OPINP edges */
+
+	/* Since we share nodes within a large block, only 
+	 * start tile can initialize sinks, sources, and pins */
+	if (L_grid[i][j].width_offset > 0 || L_grid[i][j].height_offset > 0)
+		return;
+
+	t_type_ptr type = L_grid[i][j].type;
+	int num_class = type->num_class;
+	struct s_class *class_inf = type->class_inf;
+	int num_pins = type->num_pins;
+	int *pin_class = type->pin_class;
+
+	/* SINKS and SOURCE to OPIN edges */
+	for (int iclass = 0; iclass < num_class; ++iclass) {
+		int inode = 0;
+		if (class_inf[iclass].type == DRIVER) { /* SOURCE */
+			inode = get_rr_node_index(i, j, SOURCE, iclass, L_rr_node_indices);
+
+			int num_edges = class_inf[iclass].num_pins;
+			L_rr_node[inode].set_num_edges(num_edges);
+			L_rr_node[inode].edges = (int *) my_malloc(num_edges * sizeof(int));
+			L_rr_node[inode].switches = (short *) my_malloc(num_edges * sizeof(short));
+
+			for (int ipin = 0; ipin < class_inf[iclass].num_pins; ++ipin) {
+				int pin_num = class_inf[iclass].pinlist[ipin];
+				int to_node = get_rr_node_index(i, j, OPIN, pin_num, L_rr_node_indices);
+				L_rr_node[inode].edges[ipin] = to_node;
+				L_rr_node[inode].switches[ipin] = delayless_switch;
+
+				L_rr_node[to_node].set_fan_in(L_rr_node[to_node].get_fan_in() + 1);
+			}
+
+			L_rr_node[inode].set_cost_index(SOURCE_COST_INDEX);
+			L_rr_node[inode].type = SOURCE;
+		} else { /* SINK */
+			assert(class_inf[iclass].type == RECEIVER);
+			inode = get_rr_node_index(i, j, SINK, iclass, L_rr_node_indices);
+
+			/* NOTE:  To allow route throughs through clbs, change the lines below to  *
+			 * make an edge from the input SINK to the output SOURCE.  Do for just the *
+			 * special case of INPUTS = class 0 and OUTPUTS = class 1 and see what it  *
+			 * leads to.  If route throughs are allowed, you may want to increase the  *
+			 * base cost of OPINs and/or SOURCES so they aren't used excessively.      */
+
+			/* Initialize to unconnected to fix values */
+			L_rr_node[inode].set_num_edges(0);
+			L_rr_node[inode].edges = NULL;
+			L_rr_node[inode].switches = NULL;
+
+			L_rr_node[inode].set_cost_index(SINK_COST_INDEX);
+			L_rr_node[inode].type = SINK;
+		}
+
+		/* Things common to both SOURCEs and SINKs.   */
+		L_rr_node[inode].set_capacity(class_inf[iclass].num_pins);
+		L_rr_node[inode].set_occ(0);
+		//assuming that type->width is always 1.
+		//if this needs to change, rr_node.{h,c} need to be modified accordingly
+		assert(type->width == 1);
+		L_rr_node[inode].set_coordinates(i, j, i + type->width - 1, j + type->height - 1);
+		L_rr_node[inode].R = 0;
+		L_rr_node[inode].C = 0;
+		L_rr_node[inode].set_ptc_num(iclass);
+		L_rr_node[inode].set_direction((enum e_direction)OPEN);
+		//L_rr_node[inode].set_drivers((enum e_drivers)OPEN);
+	}
+
+	int ipb_pin = 0;
+	int opb_pin = 0;
+	int iport = 0;
+	int oport = 0;
+	int iporttype = 0;
+
+	const t_pb_graph_node *pb_graph_node = type->pb_graph_head;
+	if(pb_graph_node != NULL && pb_graph_node->num_input_ports == 0) {
+		iporttype = 1;
+	}
+	/* Connect IPINS to SINKS and dummy for OPINS */
+	for (int ipin = 0; ipin < num_pins; ++ipin) {
+		int inode = 0;;
+		int iclass = pin_class[ipin];
+		int z = ipin / (type->pb_type->num_clock_pins + type->pb_type->num_output_pins + type->pb_type->num_input_pins);
+
+		if (class_inf[iclass].type == RECEIVER) {
+			inode = get_rr_node_index(i, j, IPIN, ipin, L_rr_node_indices);
+			int to_node = get_rr_node_index(i, j, SINK, iclass, L_rr_node_indices);
+
+			L_rr_node[inode].set_num_edges(1);
+			L_rr_node[inode].edges = (int *) my_malloc(sizeof(int));
+			L_rr_node[inode].switches = (short *) my_malloc(sizeof(short));
+
+			L_rr_node[inode].edges[0] = to_node;
+			L_rr_node[inode].switches[0] = delayless_switch;
+
+			L_rr_node[to_node].set_fan_in(L_rr_node[to_node].get_fan_in() + 1);
+
+			L_rr_node[inode].set_cost_index(IPIN_COST_INDEX);
+			L_rr_node[inode].type = IPIN;
+
+			/* Add in information so that I can identify which cluster pin this rr_node connects to later */
+			L_rr_node[inode].z = z;
+			if(iporttype == 0) {
+				L_rr_node[inode].pb_graph_pin = &pb_graph_node->input_pins[iport][ipb_pin];
+				ipb_pin++;
+				if(ipb_pin >= pb_graph_node->num_input_pins[iport]) {
+					iport++;
+					ipb_pin = 0;
+					if(iport >= pb_graph_node->num_input_ports) {
+						iporttype++;
+						iport = 0;
+						if(pb_graph_node->num_clock_ports == 0) {
+							iporttype = 0;
+						}
+					}
+				}
+			} else {
+				assert(iporttype == 1);
+				L_rr_node[inode].pb_graph_pin = &pb_graph_node->clock_pins[iport][ipb_pin];
+				ipb_pin++;
+				if(ipb_pin >= pb_graph_node->num_clock_pins[iport]) {
+					iport++;
+					ipb_pin = 0;
+					if(iport >= pb_graph_node->num_clock_ports) {
+						iporttype = 0;
+						iport = 0;
+						if(pb_graph_node->num_input_ports == 0) {
+							iporttype = 1;
+						}
+					}
+				}
+			}
+		} else {
+			assert(class_inf[iclass].type == DRIVER);
+			inode = get_rr_node_index(i, j, OPIN, ipin, L_rr_node_indices);
+			
+			/* Add in information so that I can identify which cluster pin this rr_node connects to later */
+			L_rr_node[inode].z = z;
+			L_rr_node[inode].set_num_edges(0);
+			L_rr_node[inode].edges = NULL;
+			L_rr_node[inode].switches = NULL;
+			L_rr_node[inode].set_cost_index(OPIN_COST_INDEX);
+			L_rr_node[inode].type = OPIN;
+			
+			L_rr_node[inode].pb_graph_pin = &pb_graph_node->output_pins[oport][opb_pin];
+			opb_pin++;
+			if(opb_pin >= pb_graph_node->num_output_pins[oport]) {
+				oport++;
+				opb_pin = 0;
+				if(oport >= pb_graph_node->num_output_ports) {
+					oport = 0;
+				}
+			}
+		}
+
+		/* Common to both DRIVERs and RECEIVERs */
+		L_rr_node[inode].set_capacity(1);
+		L_rr_node[inode].set_occ(0);
+		L_rr_node[inode].set_coordinates(i, j, i + type->width - 1, j + type->height - 1);
+		L_rr_node[inode].C = 0;
+		L_rr_node[inode].R = 0;
+		L_rr_node[inode].set_ptc_num(ipin);
+		L_rr_node[inode].set_direction((enum e_direction)OPEN);
+		//L_rr_node[inode].set_drivers((enum e_drivers)OPEN);
+	}
+}
+
+/* Allocates/loads edges for nodes belonging to specified channel segment and initializes
+   node properties such as cost, occupancy and capacity */
+static void build_rr_chan(INP int x_coord, INP int y_coord, INP t_rr_type chan_type,
+		INP struct s_ivec *****track_to_pin_lookup, t_sb_connection_map *sb_conn_map,
+		INP struct s_ivec ***switch_block_conn, INP int cost_index_offset,
+		INP int max_chan_width, INP int tracks_per_chan, INP int *opin_mux_size,
+		INP short ******sblock_pattern, INP int Fs_per_side,
+		INP t_chan_details * chan_details_x, INP t_chan_details * chan_details_y,
+		INP t_ivec *** L_rr_node_indices,
+		INOUTP bool * L_rr_edge_done, INOUTP t_rr_node * L_rr_node,
+		INP int wire_to_ipin_switch, INP enum e_directionality directionality) {
+
+	/* this function builds both x and y-directed channel segments, so set up our 
+	   coordinates based on channel type */
+	int seg_coord = x_coord;
+	int chan_coord = y_coord;
+	int seg_dimension = nx;
+	int chan_dimension = ny;
+	t_chan_details *from_chan_details = chan_details_x;
+	t_chan_details *opposite_chan_details = chan_details_y;
+	t_rr_type opposite_chan_type = CHANY;
+	if (chan_type == CHANY){
+		seg_coord = y_coord;
+		chan_coord = x_coord;
+		seg_dimension = ny;
+		chan_dimension = nx;
+		from_chan_details = chan_details_y;
+		opposite_chan_details = chan_details_x;
+		opposite_chan_type = CHANX;
+	}
+
+	t_seg_details * seg_details = from_chan_details[x_coord][y_coord];
+
+	/* figure out if we're generating switch block edges based on a custom switch block
+	   description */
+	bool custom_switch_block = false;
+	if (sb_conn_map != NULL){
+		assert(sblock_pattern == NULL && switch_block_conn == NULL);
+		custom_switch_block = true;
+	}
+
+	/* Loads up all the routing resource nodes in the current channel segment */
+	for (int track = 0; track < tracks_per_chan; ++track) {
+
+		if (seg_details[track].length == 0)
+			continue;
+
+		int start = get_seg_start(seg_details, track, chan_coord, seg_coord);
+		int end = get_seg_end(seg_details, track, start, chan_coord, seg_dimension);
+
+		if (seg_coord > start)										
+			continue; /* Not the start of this segment. */
+
+		struct s_linked_edge *edge_list = NULL;
+
+		t_seg_details * from_seg_details = chan_details_x[start][y_coord];
+		if (chan_type == CHANY){
+			from_seg_details = chan_details_y[x_coord][start];
+		}
+
+		/* First count number of edges and put the edges in a linked list. */
+		int num_edges = 0;
+		num_edges += get_track_to_pins(start, chan_coord, track, tracks_per_chan, &edge_list,
+				L_rr_node_indices, track_to_pin_lookup, seg_details, chan_type, seg_dimension,
+				wire_to_ipin_switch, directionality);
+
+		/* get edges going from the current track into channel segments which are perpendicular to it */
+		if (chan_coord > 0) {
+			t_seg_details * to_seg_details = chan_details_y[start][y_coord];
+			if (chan_type == CHANY)
+				to_seg_details = chan_details_x[x_coord][start];
+			if (to_seg_details->length > 0) {
+				num_edges += get_track_to_tracks(chan_coord, start, track, chan_type, chan_coord,
+						opposite_chan_type, seg_dimension, max_chan_width, opin_mux_size, 
+						Fs_per_side, sblock_pattern, &edge_list, 
+						from_seg_details, to_seg_details, opposite_chan_details, 
+						directionality,	L_rr_node_indices, L_rr_edge_done,
+						 switch_block_conn, sb_conn_map);
+			}
+		}
+		if (chan_coord < chan_dimension) {
+			t_seg_details * to_seg_details = chan_details_y[start][y_coord+1];
+			if (chan_type == CHANY)
+				to_seg_details = chan_details_x[x_coord+1][start];
+			if (to_seg_details->length > 0) {
+				num_edges += get_track_to_tracks(chan_coord, start, track, chan_type, chan_coord + 1,
+						opposite_chan_type, seg_dimension, max_chan_width, opin_mux_size, 
+						Fs_per_side, sblock_pattern, &edge_list, 
+						from_seg_details, to_seg_details, opposite_chan_details, 
+						directionality,	L_rr_node_indices, L_rr_edge_done, 
+						switch_block_conn, sb_conn_map);
+			}
+		}
+
+
+		/* walk over the switch blocks along the source track and implement edges from this track to other tracks 
+		   in the same channel (i.e. straight-through connections) */
+		for (int target_seg = start-1; target_seg <= end+1; target_seg++){
+			if (target_seg != start-1 && target_seg != end+1){
+				/* skip straight-through connections from midpoint if non-custom switch block.
+				   currently non-custom switch blocks don't properly describe connections from the mid-point of a wire segment
+				   to other segments in the same channel (i.e. straight-through connections) */
+				if (!custom_switch_block){
+					continue;
+				}
+			}
+			if (target_seg > 0 && target_seg < seg_dimension+1){
+				t_seg_details * to_seg_details = chan_details_x[target_seg][y_coord];
+				if (chan_type == CHANY)
+					to_seg_details = chan_details_y[x_coord][target_seg];
+				if (to_seg_details->length > 0) {
+					num_edges += get_track_to_tracks(chan_coord, start, track, chan_type, target_seg,
+							chan_type, seg_dimension, max_chan_width, opin_mux_size, 
+							Fs_per_side, sblock_pattern, &edge_list, 
+							from_seg_details, to_seg_details, from_chan_details, 
+							directionality,	L_rr_node_indices, L_rr_edge_done, 
+							switch_block_conn, sb_conn_map);
+				}
+			}
+		}
+
+
+		int node = get_rr_node_index(x_coord, y_coord, chan_type, track, L_rr_node_indices);
+		alloc_and_load_edges_and_switches(L_rr_node, node, num_edges,
+				L_rr_edge_done, edge_list);
+
+		while (edge_list != NULL) {
+			struct s_linked_edge *next_edge = edge_list->next;
+			free(edge_list);
+			edge_list = next_edge;
+		}
+
+		/* Edge arrays have now been built up.  Do everything else.  */
+		L_rr_node[node].set_cost_index(cost_index_offset + seg_details[track].index);
+		L_rr_node[node].set_occ( track < tracks_per_chan ? 0 : 1 );
+		L_rr_node[node].set_capacity(1); /* GLOBAL routing handled elsewhere */
+
+		if (chan_type == CHANX){
+			L_rr_node[node].set_coordinates(start, y_coord, end, y_coord);
+		} else {
+			assert(chan_type == CHANY);
+			L_rr_node[node].set_coordinates(x_coord, start, x_coord, end);
+		}
+
+		int length = end - start + 1;
+		L_rr_node[node].R = length * seg_details[track].Rmetal;
+		L_rr_node[node].C = length * seg_details[track].Cmetal;
+
+		L_rr_node[node].set_ptc_num(track);
+		L_rr_node[node].type = chan_type;
+		L_rr_node[node].set_direction(seg_details[track].direction);
+		//L_rr_node[node].set_drivers(seg_details[track].drivers);
+	}
+}
+
+void watch_edges(int inode, t_linked_edge * edge_list_head) {
+	t_linked_edge *list_ptr;
+	int i, to_node;
+
+	list_ptr = edge_list_head;
+	i = 0;
+
+	print_rr_node(stdout, rr_node, inode);
+	while (list_ptr != NULL) {
+		to_node = list_ptr->edge;
+		print_rr_node(stdout, rr_node, to_node);
+		list_ptr = list_ptr->next;
+		i++;
+	}
+}
+
+void alloc_and_load_edges_and_switches(INP t_rr_node * L_rr_node, INP int inode,
+		INP int num_edges, INOUTP bool * L_rr_edge_done,
+		INP t_linked_edge * edge_list_head) {
+
+	/* Sets up all the edge related information for rr_node inode (num_edges,  * 
+	 * the edges array and the switches array).  The edge_list_head points to  *
+	 * a list of the num_edges edges and switches to put in the arrays.  This  *
+	 * linked list is freed by this routine. This routine also resets the      *
+	 * rr_edge_done array for the next rr_node (i.e. set it so that no edges   *
+	 * are marked as having been seen before).                                 */
+
+	t_linked_edge *list_ptr;
+	int i;
+
+	/* Check we aren't overwriting edges */
+	assert(L_rr_node[inode].get_num_edges() < 1);
+	assert(NULL == L_rr_node[inode].edges);
+	assert(NULL == L_rr_node[inode].switches);
+
+	L_rr_node[inode].set_num_edges(num_edges);
+	L_rr_node[inode].edges = (int *) my_malloc(num_edges * sizeof(int));
+	L_rr_node[inode].switches = (short *) my_malloc(num_edges * sizeof(short));
+
+	i = 0;
+	list_ptr = edge_list_head;
+	while (list_ptr && (i < num_edges)) {
+		L_rr_node[inode].edges[i] = list_ptr->edge;
+		L_rr_node[inode].switches[i] = list_ptr->iswitch;
+
+		L_rr_node[list_ptr->edge].set_fan_in(L_rr_node[list_ptr->edge].get_fan_in() + 1);
+
+		/* Unmark the edge since we are done considering fanout from node. */
+		L_rr_edge_done[list_ptr->edge] = false;
+
+		list_ptr = list_ptr->next;
+		++i;
+	}
+	assert(list_ptr == NULL);
+	assert(i == num_edges);
+}
+
+static int *****alloc_and_load_pin_to_track_map(INP enum e_pin_type pin_type,
+		INP t_chan_width *nodes_per_chan, INP int *Fc, 
+		INP t_type_ptr Type, INP bool perturb_switch_pattern,
+		INP enum e_directionality directionality) {
+
+	int ***num_dir; /* [0..width][0..height][0..3] - Number of *physical* pins on each side. */
+	int ****dir_list; /* [0..width][0..height][0..3][0..num_pins-1] - List of pins of correct type on each side. Max possible space alloced for simplicity */
+
+	int ***num_done_per_dir; /* [0..width][0..height][0..3] */
+	int *****tracks_connected_to_pin; /* [0..num_pins-1][0..width][0..height][0..3][0..Fc-1] */
+
+	/* NB:  This wastes some space.  Could set tracks_..._pin[ipin][ioff][iside] = 
+	 * NULL if there is no pin on that side, or that pin is of the wrong type. 
+	 * Probably not enough memory to worry about, esp. as it's temporary.      
+	 * If pin ipin on side iside does not exist or is of the wrong type,       
+	 * tracks_connected_to_pin[ipin][iside][0] = OPEN.                               */
+
+	if (Type->num_pins < 1) {
+		return NULL;
+	}
+
+	/* Currently, only two possible Fc values exist: 0 or default. 
+	 * Finding the max. value of Fc in block will result in the 
+	 * default value, which works for now. In the future, when 
+	 * the Fc values of all pins can vary, the max value will continue
+	 * to work for matrix (de)allocation purposes. However, all looping 
+	 * will have to be modified to account for pin-based Fc values. */
+	int max_Fc = 0;
+	for (int pin_index = 0; pin_index < Type->num_pins; ++pin_index) {
+		int pin_class = Type->pin_class[pin_index];
+		if (Fc[pin_index] > max_Fc && Type->class_inf[pin_class].type == pin_type) {
+			max_Fc = Fc[pin_index];
+		}
+	}
+
+	tracks_connected_to_pin = (int *****) alloc_matrix5(0, Type->num_pins - 1,
+			0, Type->width - 1, 0, Type->height - 1, 0, 3, 0, max_Fc, sizeof(int));
+
+	for (int pin = 0; pin < Type->num_pins; ++pin) {
+		for (int width = 0; width < Type->width; ++width) {
+			for (int height = 0; height < Type->height; ++height) {
+				for (int side = 0; side < 4; ++side) {
+					for (int fc = 0; fc < max_Fc; ++fc) {
+						tracks_connected_to_pin[pin][width][height][side][fc] = OPEN; /* Unconnected. */
+					}
+				}
+			}
+		}
+	}
+
+	num_dir = (int ***) alloc_matrix3(0, Type->width - 1, 0, Type->height - 1, 0, 3, sizeof(int));
+	dir_list = (int ****) alloc_matrix4(0, Type->width - 1, 0, Type->height - 1, 0, 3, 0, Type->num_pins - 1, sizeof(int));
+
+	/* Defensive coding.  Try to crash hard if I use an unset entry.  */
+	for (int width = 0; width < Type->width; ++width)
+		for (int height = 0; height < Type->height; ++height)
+			for (int side = 0; side < 4; ++side)
+				for (int pin = 0; pin < Type->num_pins; ++pin)
+					dir_list[width][height][side][pin] = (-1);
+
+	for (int width = 0; width < Type->width; ++width)
+		for (int height = 0; height < Type->height; ++height)
+			for (int side = 0; side < 4; ++side)
+				num_dir[width][height][side] = 0;
+
+	for (int pin = 0; pin < Type->num_pins; ++pin) {
+		int pin_class = Type->pin_class[pin];
+		if (Type->class_inf[pin_class].type != pin_type) /* Doing either ipins OR opins */
+			continue;
+
+		/* Pins connecting only to global resources get no switches -> keeps area model accurate. */
+
+		if (Type->is_global_pin[pin])
+			continue;
+
+		for (int width = 0; width < Type->width; ++width) {
+			for (int height = 0; height < Type->height; ++height) {
+				for (int side = 0; side < 4; ++side) {
+					if (Type->pinloc[width][height][side][pin] == 1) {
+						dir_list[width][height][side][num_dir[width][height][side]] = pin;
+						num_dir[width][height][side]++;
+					}
+				}
+			}
+		}
+	}
+
+	int num_phys_pins = 0;
+	for (int width = 0; width < Type->width; ++width) {
+		for (int height = 0; height < Type->height; ++height) {
+			for (int side = 0; side < 4; ++side)
+				num_phys_pins += num_dir[width][height][side]; /* Num. physical pins per type */
+		}
+	}
+	num_done_per_dir = (int ***) alloc_matrix3(0, Type->width - 1, 0, Type->height - 1, 0, 3, sizeof(int));
+	for (int width = 0; width < Type->width; ++width) {
+		for (int height = 0; height < Type->height; ++height) {
+			for (int side = 0; side < 4; ++side) {
+				num_done_per_dir[width][height][side] = 0;
+			}
+		}
+	}
+	int *pin_num_ordering = (int *) my_malloc(num_phys_pins * sizeof(int));
+	int *side_ordering = (int *) my_malloc(num_phys_pins * sizeof(int));
+	int *width_ordering = (int *) my_malloc(num_phys_pins * sizeof(int));
+	int *height_ordering = (int *) my_malloc(num_phys_pins * sizeof(int));
+
+	/* Connection block I use distributes pins evenly across the tracks      *
+	 * of ALL sides of the clb at once.  Ensures that each pin connects      *
+	 * to spaced out tracks in its connection block, and that the other      *
+	 * pins (potentially in other C blocks) connect to the remaining tracks  *
+	 * first.  Doesn't matter for large Fc, but should make a fairly         *
+	 * good low Fc block that leverages the fact that usually lots of pins   *
+	 * are logically equivalent.                                             */
+
+	int side = LEFT;
+ 	int width = 0;
+	int height = Type->height - 1;
+	int pin = 0;
+	int pin_index = -1;
+
+	while (pin < num_phys_pins) {
+		if (side == TOP) {
+			if (width >= Type->width - 1) {
+				side = RIGHT;
+			} else {
+				width++;
+			}
+		} else if (side == RIGHT) {
+			if (height <= 0) {
+				side = BOTTOM;
+			} else {
+				height--;
+			}
+		} else if (side == BOTTOM) {
+			if (width <= 0) {
+				side = LEFT;
+			} else {
+				width--;
+			}
+		} else if (side == LEFT) {
+			if (height >= Type->height - 1) {
+				pin_index++;
+				side = TOP;
+			} else {
+				height++;
+			}
+		}
+
+		assert(pin_index < num_phys_pins);
+		/* Number of physical pins bounds number of logical pins */
+
+		if (num_done_per_dir[width][height][side] >= num_dir[width][height][side])
+			continue;
+		pin_num_ordering[pin] = dir_list[width][height][side][pin_index];
+		side_ordering[pin] = side;
+		width_ordering[pin] = width;
+		height_ordering[pin] = height;
+		assert(Type->pinloc[width][height][side][dir_list[width][height][side][pin_index]]);
+		num_done_per_dir[width][height][side]++;
+		pin++;
+	}
+
+	if (perturb_switch_pattern) {
+		load_perturbed_switch_pattern(Type, tracks_connected_to_pin,
+				num_phys_pins, pin_num_ordering, side_ordering, width_ordering, height_ordering,
+				nodes_per_chan->x_min, nodes_per_chan->y_min, max_Fc, directionality);
+	} else {
+		load_uniform_switch_pattern(Type, tracks_connected_to_pin,
+				num_phys_pins, pin_num_ordering, side_ordering, width_ordering, height_ordering,
+				nodes_per_chan->x_min, nodes_per_chan->y_min, max_Fc, directionality);
+	}
+
+#ifdef ENABLE_CHECK_ALL_TRACKS
+	check_all_tracks_reach_pins(Type, tracks_connected_to_pin, nodes_per_chan->max,
+			max_Fc, pin_type);
+#endif
+
+	/* Free all temporary storage. */
+	free_matrix3(num_dir, 0, Type->width - 1, 0, Type->height - 1, 0, sizeof(int));
+	free_matrix4(dir_list, 0, Type->width - 1, 0, Type->height - 1, 0, 3, 0, sizeof(int));
+	free_matrix3(num_done_per_dir, 0, Type->width - 1, 0, Type->height - 1, 0, sizeof(int));
+	free(pin_num_ordering);
+	free(side_ordering);
+	free(width_ordering);
+	free(height_ordering);
+
+	return tracks_connected_to_pin;
+}
+
+static void load_uniform_switch_pattern(INP t_type_ptr type,
+		INOUTP int *****tracks_connected_to_pin, INP int num_phys_pins,
+		INP int *pin_num_ordering, INP int *side_ordering,
+		INP int *width_ordering, INP int *height_ordering, 
+ 		INP int x_chan_width, INP int y_chan_width, INP int Fc,
+		enum e_directionality directionality) {
+
+	/* Loads the tracks_connected_to_pin array with an even distribution of     *
+	 * switches across the tracks for each pin.  For example, each pin connects *
+	 * to every 4.3rd track in a channel, with exactly which tracks a pin       *
+	 * connects to staggered from pin to pin.                                   */
+
+	/* Uni-directional drive is implemented to ensure no directional bias and this means 
+	 * two important comments noted below                                                */
+	/* 1. Spacing should be (W/2)/(Fc/2), and step_size should be spacing/(num_phys_pins),
+	 *    and lay down 2 switches on an adjacent pair of tracks at a time to ensure
+	 *    no directional bias. Basically, treat W (even) as W/2 pairs of tracks, and
+	 *    assign switches to a pair at a time. Can do this because W is guaranteed to 
+	 *    be even-numbered; however same approach cannot be applied to Fc_out pattern
+	 *    when L > 1 and W <> 2L multiple. 
+	 *
+	 * 2. This generic pattern should be considered the tileable physical layout,
+	 *    meaning all track # here are physical #'s,
+	 *    so later must use vpr_to_phy conversion to find actual logical #'s to connect.
+	 *    This also means I will not use get_output_block_companion_track to ensure
+	 *    no bias, since that describes a logical # -> that would confuse people.  */
+
+	int group_size;
+	if (directionality == BI_DIRECTIONAL) {
+		group_size = 1;
+	} else {
+		assert(directionality == UNI_DIRECTIONAL);
+		group_size = 2;
+	}
+
+	assert((x_chan_width % group_size == 0) && (y_chan_width % group_size == 0) && (Fc % group_size == 0));
+
+	for (int i = 0; i < num_phys_pins; ++i) {
+
+		int pin = pin_num_ordering[i];
+		int side = side_ordering[i];
+		int width = width_ordering[i];
+		int height = height_ordering[i];
+
+		/* Bi-directional treats each track separately, uni-directional works with pairs of tracks */
+		for (int j = 0; j < (Fc / group_size); ++j) {
+
+			int max_chan_width = (side == 0 || side == 2 ? x_chan_width : y_chan_width);
+			float step_size = (float) max_chan_width / (float) (Fc * num_phys_pins);
+			float fc_step = (float) max_chan_width / (float) Fc;
+
+			float ftrack = (i * step_size) + (j * fc_step);
+			int itrack = ((int) ftrack) * group_size;
+
+			/* Catch possible floating point round error */
+			itrack = min(itrack, max_chan_width - group_size);
+
+			/* Assign the group of tracks for the Fc pattern */
+			for (int k = 0; k < group_size; ++k) {
+				tracks_connected_to_pin[pin][width][height][side][group_size * j + k] = itrack + k;
+			}
+		}
+	}
+}
+
+static void load_perturbed_switch_pattern(INP t_type_ptr type,
+		INOUTP int *****tracks_connected_to_pin, INP int num_phys_pins,
+		INP int *pin_num_ordering, INP int *side_ordering,
+		INP int *width_ordering, INP int *height_ordering, 
+ 		INP int x_chan_width, INP int y_chan_width, INP int Fc,
+		enum e_directionality directionality) {
+
+	/* Loads the tracks_connected_to_pin array with an unevenly distributed     *
+	 * set of switches across the channel.  This is done for inputs when        *
+	 * Fc_input = Fc_output to avoid creating "pin domains" -- certain output   *
+	 * pins being able to talk only to certain input pins because their switch  *
+	 * patterns exactly line up.  Distribute Fc/2 + 1 switches over half the    *
+	 * channel and Fc/2 - 1 switches over the other half to make the switch     * 
+	 * pattern different from the uniform one of the outputs.  Also, have half  *
+	 * the pins put the "dense" part of their connections in the first half of  *
+	 * the channel and the other half put the "dense" part in the second half,  *
+	 * to make sure each track can connect to about the same number of ipins.   */
+
+	assert(directionality == BI_DIRECTIONAL);
+
+	int Fc_dense = (Fc / 2) + 1;
+	int Fc_sparse = Fc - Fc_dense; /* Works for even or odd Fc */
+	int Fc_half[2];
+
+	for (int i = 0; i < num_phys_pins; i++) {
+
+		int pin = pin_num_ordering[i];
+		int side = side_ordering[i];
+		int width = width_ordering[i];
+		int height = height_ordering[i];
+
+		int max_chan_width = (side == 0 || side == 2 ? x_chan_width : y_chan_width);
+		float step_size = (float) max_chan_width / (float) (Fc * num_phys_pins);
+
+		float spacing_dense = (float) max_chan_width / (float) (2 * Fc_dense);
+		float spacing_sparse = (float) max_chan_width / (float) (2 * Fc_sparse);
+		float spacing[2];
+
+		/* Flip every pin to balance switch density */
+		spacing[i % 2] = spacing_dense;
+		Fc_half[i % 2] = Fc_dense;
+		spacing[(i + 1) % 2] = spacing_sparse;
+		Fc_half[(i + 1) % 2] = Fc_sparse;
+
+		float ftrack = i * step_size; /* Start point.  Staggered from pin to pin */
+		int iconn = 0;
+
+		for (int ihalf = 0; ihalf < 2; ihalf++) { /* For both dense and sparse halves. */
+			for (int j = 0; j < Fc_half[ihalf]; ++j) {
+
+				/* Can occasionally get wraparound due to floating point rounding. 
+				 This is okay because the starting position > 0 when this occurs
+				 so connection is valid and fine */
+				int itrack = (int) ftrack;
+				itrack = itrack % max_chan_width;
+				tracks_connected_to_pin[pin][width][height][side][iconn] = itrack;
+
+				ftrack += spacing[ihalf];
+				iconn++;
+			}
+		}
+	} /* End for all physical pins. */
+}
+
+#ifdef ENABLE_CHECK_ALL_TRACKS
+static void check_all_tracks_reach_pins(t_type_ptr type,
+		int *****tracks_connected_to_pin, int max_chan_width, int Fc,
+		enum e_pin_type ipin_or_opin) {
+
+	/* Checks that all tracks can be reached by some pin.   */
+	assert(max_chan_width > 0);
+
+	int *num_conns_to_track; /* [0..max_chan_width-1] */
+	num_conns_to_track = (int *) my_calloc(max_chan_width, sizeof(int));
+
+	for (int pin = 0; pin < type->num_pins; ++pin) {
+		for (int width = 0; width < type->width; ++width) {
+			for (int height = 0; height < type->height; ++height) {
+				for (int side = 0; side < 4; ++side) {
+					if (tracks_connected_to_pin[pin][width][height][side][0] != OPEN) { /* Pin exists */
+						for (int conn = 0; conn < Fc; ++conn) {
+							int track = tracks_connected_to_pin[pin][width][height][side][conn];
+							num_conns_to_track[track]++;
+						}
+					}
+				}
+			}
+		}
+	}
+
+	for (int track = 0; track < max_chan_width; ++track) {
+		if (num_conns_to_track[track] <= 0) {
+			vpr_printf_error(__FILE__, __LINE__,
+				"check_all_tracks_reach_pins: Track %d does not connect to any CLB %ss.\n", 
+				track, (ipin_or_opin == DRIVER ? "OPIN" : "IPIN"));
+		}
+	}
+	free(num_conns_to_track);
+}
+#endif
+
+/* Allocates and loads the track to ipin lookup for each physical grid type. This
+ * is the same information as the ipin_to_track map but accessed in a different way. */
+
+static struct s_ivec ****alloc_and_load_track_to_pin_lookup(
+		INP int *****pin_to_track_map, INP int *Fc,
+		INP int type_width, INP int type_height, 
+		INP int num_pins, INP int max_chan_width) {
+
+	struct s_ivec ****track_to_pin_lookup;
+	/* [0..max_chan_width-1][0..width][0..height][0..3].  For each track number 
+	 * it stores a vector for each of the four sides.  x-directed channels will 
+	 * use the TOP and   BOTTOM vectors to figure out what clb input pins they 
+	 * connect to above  and below them, respectively, while y-directed channels
+	 * use the LEFT and RIGHT vectors.  Each vector contains an nelem field 
+	 * saying how many ipins it connects to.  The list[0..nelem-1] array then 
+	 * gives the pin numbers.                                                  */
+
+	/* Note that a clb pin that connects to a channel on its RIGHT means that  *
+	 * that channel connects to a clb pin on its LEFT.  The convention used    *
+	 * here is always in the perspective of the CLB                            */
+
+	if (num_pins < 1) {
+		return NULL;
+	}
+
+	/* Alloc and zero the the lookup table */
+	track_to_pin_lookup = (struct s_ivec ****) alloc_matrix4(0, max_chan_width - 1,
+			0, type_width - 1, 0, type_height - 1, 0, 3, sizeof(struct s_ivec));
+
+	for (int track = 0; track < max_chan_width; ++track) {
+		for (int width = 0; width < type_width; ++width) {
+			for (int height = 0; height < type_height; ++height) {
+				for (int side = 0; side < 4; ++side) {
+					track_to_pin_lookup[track][width][height][side].nelem = 0;
+					track_to_pin_lookup[track][width][height][side].list = NULL;
+				}
+			}
+		}
+	}
+
+	/* Counting pass.  */
+	for (int pin = 0; pin < num_pins; ++pin) {
+		for (int width = 0; width < type_width; ++width) {
+			for (int height = 0; height < type_height; ++height) {
+				for (int side = 0; side < 4; ++side) {
+					if (pin_to_track_map[pin][width][height][side][0] == OPEN)
+						continue;
+
+					for (int conn = 0; conn < Fc[pin]; ++conn) {
+						int track = pin_to_track_map[pin][width][height][side][conn];
+						track_to_pin_lookup[track][width][height][side].nelem++;
+					}
+				}
+			}
+		}
+	}
+
+	/* Allocate space.  */
+	for (int track = 0; track < max_chan_width; ++track) {
+		for (int width = 0; width < type_width; ++width) {
+			for (int height = 0; height < type_height; ++height) {
+				for (int side = 0; side < 4; ++side) {
+					track_to_pin_lookup[track][width][height][side].list = NULL; /* Defensive code */
+					if (track_to_pin_lookup[track][width][height][side].nelem != 0) {
+						track_to_pin_lookup[track][width][height][side].list =
+							(int *) my_malloc(track_to_pin_lookup[track][width][height][side].nelem * sizeof(int));
+						track_to_pin_lookup[track][width][height][side].nelem = 0;
+					}
+				}
+			}
+		}
+	}
+
+	/* Loading pass. */
+	for (int pin = 0; pin < num_pins; ++pin) {
+		for (int width = 0; width < type_width; ++width) {
+			for (int height = 0; height < type_height; ++height) {
+				for (int side = 0; side < 4; ++side) {
+					if (pin_to_track_map[pin][width][height][side][0] == OPEN)
+						continue;
+
+					for (int conn = 0; conn < Fc[pin]; ++conn) {
+						int track = pin_to_track_map[pin][width][height][side][conn];
+						int pin_counter = track_to_pin_lookup[track][width][height][side].nelem;
+						track_to_pin_lookup[track][width][height][side].list[pin_counter] = pin;
+						track_to_pin_lookup[track][width][height][side].nelem++;
+					}
+				}
+			}
+		}
+	}
+
+	return track_to_pin_lookup;
+}
+
+/* A utility routine to dump the contents of the routing resource graph   *
+ * (everything -- connectivity, occupancy, cost, etc.) into a file.  Used *
+ * only for debugging.                                                    */
+void dump_rr_graph(INP const char *file_name) {
+
+	FILE *fp = my_fopen(file_name, "w", 0);
+
+	for (int inode = 0; inode < num_rr_nodes; ++inode) {
+		print_rr_node(fp, rr_node, inode);
+		fprintf(fp, "\n");
+	}
+
+	fclose(fp);
+}
+
+/* Prints all the data about node inode to file fp.                    */
+void print_rr_node(FILE * fp, t_rr_node * L_rr_node, int inode) {
+
+	static const char *direction_name[] = { "OPEN", "INC_DIRECTION", "DEC_DIRECTION", "BI_DIRECTION" };
+	static const char *drivers_name[] = { "OPEN", "MULTI_BUFFER", "SINGLE" };
+
+	t_rr_type rr_type = L_rr_node[inode].type;
+
+	/* Make sure we don't overrun const arrays */
+	assert((L_rr_node[inode].get_direction() + 1) < (int)(sizeof(direction_name) / sizeof(char *)));
+	assert((L_rr_node[inode].get_drivers() + 1) < (int)(sizeof(drivers_name) / sizeof(char *)));
+
+	fprintf(fp, "Node: %d %s ", inode, L_rr_node[inode].rr_get_type_string());
+	if ((L_rr_node[inode].get_xlow() == L_rr_node[inode].get_xhigh())
+			&& (L_rr_node[inode].get_ylow() == L_rr_node[inode].get_yhigh())) {
+		fprintf(fp, "(%d, %d) ", 
+				L_rr_node[inode].get_xlow(), L_rr_node[inode].get_ylow());
+	} else {
+		fprintf(fp, "(%d, %d) to (%d, %d) ", 
+				L_rr_node[inode].get_xlow(), L_rr_node[inode].get_ylow(), 
+				L_rr_node[inode].get_xhigh(), L_rr_node[inode].get_yhigh());
+	}
+	fprintf(fp, "Ptc_num: %d ", L_rr_node[inode].get_ptc_num());
+	fprintf(fp, "Direction: %s ", direction_name[L_rr_node[inode].get_direction() + 1]);
+	fprintf(fp, "Drivers: %s ", drivers_name[L_rr_node[inode].get_drivers() + 1]);
+	fprintf(fp, "\n");
+
+	if( rr_type == IPIN || rr_type == OPIN)
+	{
+		fprintf(fp, "name %s\n", L_rr_node[inode].pb_graph_pin->port->name);
+	}
+	fprintf(fp, "%d edge(s):", L_rr_node[inode].get_num_edges());
+	for (int iconn = 0; iconn < L_rr_node[inode].get_num_edges(); ++iconn)
+		fprintf(fp, " %d", L_rr_node[inode].edges[iconn]);
+	fprintf(fp, "\n");
+
+	fprintf(fp, "Switch types:");
+	for (int iconn = 0; iconn < L_rr_node[inode].get_num_edges(); ++iconn)
+		fprintf(fp, " %d", L_rr_node[inode].switches[iconn]);
+	fprintf(fp, "\n");
+
+	fprintf(fp, "Occ: %d  Capacity: %d\n", L_rr_node[inode].get_occ(),
+			L_rr_node[inode].get_capacity());
+	if (rr_type != INTRA_CLUSTER_EDGE) {
+		fprintf(fp, "R: %g  C: %g\n", L_rr_node[inode].R, L_rr_node[inode].C);
+	}
+	fprintf(fp, "Cost_index: %d\n", L_rr_node[inode].get_cost_index());
+}
+
+/* Prints all the rr_indexed_data of index to file fp.   */
+void print_rr_indexed_data(FILE * fp, int index) {
+
+	fprintf(fp, "Index: %d\n", index);
+
+	fprintf(fp, "ortho_cost_index: %d  ", rr_indexed_data[index].ortho_cost_index);
+	fprintf(fp, "base_cost: %g  ", rr_indexed_data[index].saved_base_cost);
+	fprintf(fp, "saved_base_cost: %g\n", rr_indexed_data[index].saved_base_cost);
+
+	fprintf(fp, "Seg_index: %d  ", rr_indexed_data[index].seg_index);
+	fprintf(fp, "inv_length: %g\n", rr_indexed_data[index].inv_length);
+
+	fprintf(fp, "T_linear: %g  ", rr_indexed_data[index].T_linear);
+	fprintf(fp, "T_quadratic: %g  ", rr_indexed_data[index].T_quadratic);
+	fprintf(fp, "C_load: %g\n", rr_indexed_data[index].C_load);
+}
+
+static void build_unidir_rr_opins(INP int i, INP int j,
+		INP struct s_grid_tile **L_grid, INP int **Fc_out, INP int max_chan_width, 
+		INP t_chan_details * chan_details_x, INP t_chan_details * chan_details_y,
+		INOUTP int **Fc_xofs, INOUTP int **Fc_yofs,
+		INOUTP t_rr_node * L_rr_node, INOUTP bool * L_rr_edge_done,
+		OUTP bool * Fc_clipped, INP t_ivec *** L_rr_node_indices, INP int delayless_switch,
+		INP t_direct_inf *directs, INP int num_directs, INP t_clb_to_clb_directs *clb_to_clb_directs) {
+
+	/* This routine returns a list of the opins rr_nodes on each
+	 * side/width/height of the block. You must free the result with
+	 * free_matrix. */
+
+	int max_Fc = -1;
+
+	*Fc_clipped = false;
+
+	/* Only the base block of a set should use this function */
+	if (L_grid[i][j].width_offset > 0 || L_grid[i][j].height_offset > 0) {
+		return;
+	}
+
+	t_type_ptr type = L_grid[i][j].type;
+
+	/* Currently, only two possible Fc values exist: 0 or default. 
+	 * Finding the max. value of Fc in block will result in the 
+	 * default value, which works for now. In the future, when 
+	 * the Fc values of all pins can vary, the max value will continue
+	 * to work for matrix allocation purposes. However, all looping 
+	 * will have to be modified to account for pin-based Fc values. */
+	if (type->index > 0) {
+		max_Fc = 0;
+		for (int pin_index = 0; pin_index < type->num_pins; ++pin_index) {
+			int class_index = type->pin_class[pin_index];
+			if (Fc_out[type->index][pin_index] > max_Fc && type->class_inf[class_index].type == DRIVER) {
+				max_Fc = Fc_out[type->index][pin_index];
+			}
+		}
+	}
+
+	/* Go through each pin and find its fanout. */
+	for (int pin_index = 0; pin_index < type->num_pins; ++pin_index) {
+		/* Skip global pins and pins that are not of DRIVER type */
+		int class_index = type->pin_class[pin_index];
+		if (type->class_inf[class_index].type != DRIVER) {
+			continue;
+		}
+		if (type->is_global_pin[pin_index]) {
+			continue;
+		}
+
+		int num_edges = 0;
+		t_linked_edge *edge_list = NULL;
+
+		for (int width = 0; width < type->width; ++width) {
+			for (int height = 0; height < type->height; ++height) {
+				for (enum e_side side = (enum e_side)0; side < 4; side = (enum e_side)(side + 1)) {
+ 					/* Can't do anything if pin isn't at this location */
+					if (0 == type->pinloc[width][height][side][pin_index]) {
+						continue;
+					}
+
+					/* Figure out the chan seg at that side. 
+					 * side is the side of the logic or io block. */
+					bool vert = ((side == TOP) || (side == BOTTOM));
+					bool pos_dir = ((side == TOP) || (side == RIGHT));
+					t_rr_type chan_type = (vert ? CHANX : CHANY);
+					int chan = (vert ? (j + height) : (i + width));
+					int seg = (vert ? (i + width) : (j + height));
+					int max_len = (vert ? nx : ny);
+					int **Fc_ofs = (vert ? Fc_xofs : Fc_yofs);
+					if (false == pos_dir) {
+						--chan;
+					}
+
+					/* Skip the location if there is no channel. */
+					if (chan < 0) {
+						continue;
+					}
+					if (seg < 1) {
+						continue;
+					}
+					if (seg > (vert ? nx : ny)) {
+						continue;
+					}
+					if (chan > (vert ? ny : nx)) {
+						continue;
+					}
+
+					t_seg_details * seg_details = (chan_type == CHANX ? 
+							chan_details_x[seg][chan] : chan_details_y[chan][seg]);
+					if (seg_details[0].length == 0)
+						continue;
+
+					/* Get the list of opin to mux connections for that chan seg. */
+					bool clipped;
+					num_edges += get_unidir_opin_connections(type, chan, seg,
+							max_Fc, chan_type, seg_details, &edge_list,
+							Fc_ofs, L_rr_edge_done, max_len, max_chan_width,
+							L_rr_node_indices, &clipped);
+					if (clipped) {
+						*Fc_clipped = true;
+					}
+				}
+			}
+		}
+
+		/* Add in direct connections */
+		num_edges += get_opin_direct_connecions(i, j, pin_index, &edge_list, L_rr_node_indices, 
+				directs, num_directs, clb_to_clb_directs);
+
+		/* Add the edges */
+		int opin_node_index = get_rr_node_index(i, j, OPIN, pin_index, L_rr_node_indices);
+		alloc_and_load_edges_and_switches(rr_node, opin_node_index, num_edges,
+				L_rr_edge_done, edge_list);
+		while (edge_list != NULL) {
+			t_linked_edge *next_edge = edge_list->next;
+			free(edge_list);
+			edge_list = next_edge;
+		}
+	}
+}
+
+/**
+ * Parse out which CLB pins should connect directly to which other CLB pins then store that in a clb_to_clb_directs data structure
+ * This data structure supplements the the info in the "directs" data structure
+ * TODO: The function that does this parsing in placement is poorly done because it lacks generality on heterogeniety, should replace with this one
+ */
+static t_clb_to_clb_directs * alloc_and_load_clb_to_clb_directs(INP t_direct_inf *directs, INP int num_directs, int delayless_switch) {
+	int i, j;
+	t_clb_to_clb_directs *clb_to_clb_directs;
+	char *pb_type_name, *port_name;
+	int start_pin_index, end_pin_index;
+	t_pb_type *pb_type;
+
+	clb_to_clb_directs = (t_clb_to_clb_directs*)my_calloc(num_directs, sizeof(t_clb_to_clb_directs));
+
+	pb_type_name = NULL;
+	port_name = NULL;
+
+	for (i = 0; i < num_directs; i++) {
+		pb_type_name = (char*)my_malloc((strlen(directs[i].from_pin) + strlen(directs[i].to_pin)) * sizeof(char));
+		port_name = (char*)my_malloc((strlen(directs[i].from_pin) + strlen(directs[i].to_pin)) * sizeof(char));
+
+		// Load from pins
+		// Parse out the pb_type name, port name, and pin range
+		parse_direct_pin_name(directs[i].from_pin, directs[i].line, &start_pin_index, &end_pin_index, pb_type_name, port_name);
+
+		// Figure out which type, port, and pin is used
+		for (j = 0; j < num_types; j++) {
+			if(strcmp(type_descriptors[j].name, pb_type_name) == 0) {
+				break;
+			}
+		}
+		assert(j < num_types);
+		clb_to_clb_directs[i].from_clb_type = &type_descriptors[j];
+		pb_type = clb_to_clb_directs[i].from_clb_type->pb_type;
+
+		for (j = 0; j < pb_type->num_ports; j++) {
+			if(strcmp(pb_type->ports[j].name, port_name) == 0) {
+				break;
+			}
+		}
+		assert(j < pb_type->num_ports);
+
+		if(start_pin_index == OPEN) {
+			assert(start_pin_index == end_pin_index);
+			start_pin_index = 0;
+			end_pin_index = pb_type->ports[j].num_pins - 1;
+		}
+		get_blk_pin_from_port_pin(clb_to_clb_directs[i].from_clb_type->index, j, start_pin_index, &clb_to_clb_directs[i].from_clb_pin_start_index);
+		get_blk_pin_from_port_pin(clb_to_clb_directs[i].from_clb_type->index, j, end_pin_index, &clb_to_clb_directs[i].from_clb_pin_end_index);
+
+		// Load to pins
+		// Parse out the pb_type name, port name, and pin range
+		parse_direct_pin_name(directs[i].to_pin, directs[i].line, &start_pin_index, &end_pin_index, pb_type_name, port_name);
+
+		// Figure out which type, port, and pin is used
+		for (j = 0; j < num_types; j++) {
+			if(strcmp(type_descriptors[j].name, pb_type_name) == 0) {
+				break;
+			}
+		}
+		assert(j < num_types);
+		clb_to_clb_directs[i].to_clb_type = &type_descriptors[j];
+		pb_type = clb_to_clb_directs[i].to_clb_type->pb_type;
+
+		for (j = 0; j < pb_type->num_ports; j++) {
+			if(strcmp(pb_type->ports[j].name, port_name) == 0) {
+				break;
+			}
+		}
+		assert(j < pb_type->num_ports);
+
+		if(start_pin_index == OPEN) {
+			assert(start_pin_index == end_pin_index);
+			start_pin_index = 0;
+			end_pin_index = pb_type->ports[j].num_pins - 1;
+		}
+
+		get_blk_pin_from_port_pin(clb_to_clb_directs[i].to_clb_type->index, j, start_pin_index, &clb_to_clb_directs[i].to_clb_pin_start_index);
+		get_blk_pin_from_port_pin(clb_to_clb_directs[i].to_clb_type->index, j, end_pin_index, &clb_to_clb_directs[i].to_clb_pin_end_index);
+
+		if(abs(clb_to_clb_directs[i].from_clb_pin_start_index - clb_to_clb_directs[i].from_clb_pin_end_index) != abs(clb_to_clb_directs[i].to_clb_pin_start_index - clb_to_clb_directs[i].to_clb_pin_end_index)) {
+			vpr_throw(VPR_ERROR_ARCH, get_arch_file_name(), directs[i].line, 
+				"Range mismatch from %s to %s.\n", directs[i].from_pin, directs[i].to_pin);
+		}
+
+        //Set the switch index
+        if(directs[i].switch_type > 0) {
+            //Use the specified switch
+            clb_to_clb_directs[i].switch_index = directs[i].switch_type;
+        } else {
+            //Use the delayless switch by default
+            clb_to_clb_directs[i].switch_index = delayless_switch;
+            
+        }
+		free(pb_type_name);
+		free(port_name);
+
+        //We must be careful to clean-up anything that we may have incidentally allocated.
+        //Specifically, we can be called while generating the dummy architecture
+        //for placer delay estimation.  Since the delay estimation occurs on a 
+        //'different' architecture it is almost certain that the f_blk_pin_from_port_pin allocated 
+        //by calling get_blk_pin_from_port_pin() will later be invalid.
+        //We therefore must free it now.
+        free_blk_pin_from_port_pin();
+
+	}
+	return clb_to_clb_directs;
+}
+
+/* Add all direct clb-pin-to-clb-pin edges to given opin */ 
+static int get_opin_direct_connecions(int x, int y, int opin, 
+		INOUTP t_linked_edge ** edge_list_ptr, INP t_ivec *** L_rr_node_indices, 
+		INP t_direct_inf *directs, INP int num_directs, 
+		INP t_clb_to_clb_directs *clb_to_clb_directs) {
+
+	t_type_ptr curr_type, target_type;
+	int width_offset, height_offset;
+	int i, ipin, inode;
+	t_linked_edge *edge_list_head;
+	int max_index, min_index, offset, swap;
+	int new_edges;
+
+	curr_type = grid[x][y].type;
+	edge_list_head = *edge_list_ptr;
+	new_edges = 0;
+
+	/* Iterate through all direct connections */
+	for (i = 0; i < num_directs; i++) {
+		/* Find matching direct clb-to-clb connections with the same type as current grid location */
+		if(clb_to_clb_directs[i].from_clb_type == curr_type) { //We are at a valid starting point
+
+            //Offset must be in range
+            if(x + directs[i].x_offset < nx + 1 &&
+               x + directs[i].x_offset > 0 &&
+               y + directs[i].y_offset < ny + 1 &&
+               y + directs[i].y_offset > 0) {
+            
+                //Only add connections if the target clb type matches the type in the direct specification
+                target_type = grid[x + directs[i].x_offset][y + directs[i].y_offset].type;
+                if(clb_to_clb_directs[i].to_clb_type == target_type) {
+
+                    /* Compute index of opin with regards to given pins */ 
+                    if(clb_to_clb_directs[i].from_clb_pin_start_index > clb_to_clb_directs[i].from_clb_pin_end_index) {
+                        swap = true;
+                        max_index = clb_to_clb_directs[i].from_clb_pin_start_index;
+                        min_index = clb_to_clb_directs[i].from_clb_pin_end_index;
+                    } else {
+                        swap = false;
+                        min_index = clb_to_clb_directs[i].from_clb_pin_start_index;
+                        max_index = clb_to_clb_directs[i].from_clb_pin_end_index;
+                    }
+                    if(max_index >= opin && min_index <= opin) {
+                        offset = opin - min_index;
+                        /* This opin is specified to connect directly to an ipin, now compute which ipin to connect to */
+                        ipin = OPEN;
+                        if(clb_to_clb_directs[i].to_clb_pin_start_index > clb_to_clb_directs[i].to_clb_pin_end_index) {
+                            if(swap) {
+                                ipin = clb_to_clb_directs[i].to_clb_pin_end_index + offset;
+                            } else {
+                                ipin = clb_to_clb_directs[i].to_clb_pin_start_index - offset;
+                            }
+                        } else {
+                            if(swap) {
+                                ipin = clb_to_clb_directs[i].to_clb_pin_end_index - offset;
+                            } else {
+                                ipin = clb_to_clb_directs[i].to_clb_pin_start_index + offset;
+                            }
+                        }
+
+                        /* Add new ipin edge to list of edges */
+                        width_offset = grid[x + directs[i].x_offset][y + directs[i].y_offset].width_offset;
+                        height_offset = grid[x + directs[i].x_offset][y + directs[i].y_offset].height_offset;
+                        inode = get_rr_node_index(x + directs[i].x_offset - width_offset, y + directs[i].y_offset - height_offset, 
+                                IPIN, ipin, L_rr_node_indices);
+                        edge_list_head = insert_in_edge_list(edge_list_head, inode, clb_to_clb_directs[i].switch_index);
+                        new_edges++;
+                    }
+                }
+            }
+		}
+	}
+	*edge_list_ptr = edge_list_head;
+	return new_edges;
+}
+
+
+/* Determines whether the output pins of the specified block type should be perturbed.	*
+*  This is to prevent pathological cases where the output pin connections are		*
+*  spaced such that the connection pattern always skips some types of wire (w.r.t.	*
+*  starting points)									*/
+static bool get_perturb_opins(INP t_type_ptr type, INP int *Fc_out, 
+		INP int max_chan_width, INP int num_segments, INP t_segment_inf *segment_inf){
+	
+	int i, Fc_max, iclass, num_wire_types;
+	int num, max_primes, factor, num_factors;
+	int *prime_factors;
+	float step_size = 0;
+	float n = 0;
+	float threshold = 0.07;
+	bool perturb_opins = false;
+	
+	i = Fc_max = iclass = 0;
+	if (num_segments > 1){
+		/* Segments of one length are grouped together in the channel.	*
+		*  In the future we can determine if any of these segments will	*
+		*  encounter the pathological step size case, and determine if	*
+		*  we need to perturb based on the segment's frequency (if 	*
+		*  frequency is small we should not perturb - testing has found	*
+		*  that perturbing a channel when unnecessary increases needed	*
+		*  W to achieve the same delay); but for now we just return.	*/
+		return perturb_opins;
+	} else {
+		/* There are as many wire start points as the value of L */
+		num_wire_types = segment_inf[0].length;
+	}
+
+	/* get Fc_max */
+	for (i = 0; i < type->num_pins; ++i) {
+		iclass = type->pin_class[i];
+		if (Fc_out[i] > Fc_max && type->class_inf[iclass].type == DRIVER) {
+			Fc_max = Fc_out[i];
+		}
+	}
+	/* Nothing to perturb if Fc=0; no need to perturb if Fc = 1 */
+	if (Fc_max == 0 || Fc_max == max_chan_width){
+		return perturb_opins;
+	}
+
+	/* Pathological cases occur when the step size, W/Fc, is a multiple of	*
+	*  the number of wire starting points, L. Specifically, when the step 	*
+	*  size is a multiple of a prime factor of L, the connection pattern	*
+	*  will always skip some wires. Thus, we perturb pins if we detect this	*
+	*  case.								*/
+	
+	/* get an upper bound on the number of prime factors of num_wire_types	*/
+	max_primes = (int)floor(log((float)num_wire_types)/log(2.0));
+	prime_factors = (int *) my_malloc(max_primes * sizeof(int));
+	for (i = 0; i < max_primes; i++){
+		prime_factors[i] = 0;
+	}
+	
+	/* Find the prime factors of num_wire_types */
+	num = num_wire_types; 
+	factor = 2;
+	num_factors = 0;
+	while ( pow((float)factor, 2) <= num ){
+		if ( num % factor == 0 ){
+			num /= factor;
+			if ( factor != prime_factors[num_factors] ){
+				prime_factors[num_factors] = factor;
+				num_factors++;
+			}
+		} else {
+			factor++;
+		}
+	}
+	if (num_factors == 0){
+		prime_factors[num_factors++] = num_wire_types;	/* covers cases when num_wire_types is prime */
+	}
+
+	/* Now see if step size is an approximate multiple of one of the factors. A 	*
+	*  threshold is used because step size may not be an integer.			*/
+	step_size = (float)max_chan_width / Fc_max;
+	for (i = 0; i < num_factors; i++){
+		if ( nint(step_size) < prime_factors[i] ){
+			perturb_opins = false;
+			break;
+		}
+	
+		n = step_size / prime_factors[i]; 
+		n = n - (float)nint(n);			/* fractinal part */	
+		if ( fabs(n) < threshold ){
+			perturb_opins = true;
+			break;
+		} else {
+			perturb_opins = false;
+		}
+	}
+	free(prime_factors);
+
+	return perturb_opins;
+}