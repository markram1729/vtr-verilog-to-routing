#include <cstdio>
#include <cstring>
#include <cmath>
#include <set>
using namespace std;

#include "vtr_assert.h"
#include "vtr_matrix.h"
#include "vtr_log.h"
#include "vtr_math.h"
#include "vtr_ndmatrix.h"

#include "vpr_types.h"
#include "vpr_error.h"

#include "globals.h"
#include "atom_netlist.h"
#include "rr_graph_area.h"
#include "segment_stats.h"
#include "stats.h"
#include "net_delay.h"
#include "path_delay.h"
#include "read_xml_arch_file.h"
#include "echo_files.h"
#include "endpoint_timing.h"

#include "timing_info.h"
#include "RoutingDelayCalculator.h"

#include "timing_util.h"
#include "VprTimingGraphNameResolver.h"
#include "tatum/TimingReporter.hpp"

/********************** Subroutines local to this module *********************/

static void load_channel_occupancies(vtr::Matrix<int>& chanx_occ, vtr::Matrix<int>& chany_occ);

static void length_and_bends_stats(void);

static void get_channel_occupancy_stats(void);

/************************* Subroutine definitions ****************************/

void routing_stats(bool full_stats, enum e_route_type route_type,
		int num_rr_switch, t_segment_inf * segment_inf, int num_segment,
		float R_minW_nmos, float R_minW_pmos,
        float grid_logic_tile_area,
		enum e_directionality directionality, int wire_to_ipin_switch,
		bool timing_analysis_enabled,
		vtr::vector_map<ClusterNetId, float *> &net_delay 
#ifdef ENABLE_CLASSIC_VPR_STA
        , t_slack * slacks, const t_timing_inf &timing_inf
#endif
        ) {

	/* Prints out various statistics about the current routing.  Both a routing *
	 * and an rr_graph must exist when you call this routine.                   */

	float area, used_area;

    auto& device_ctx = g_vpr_ctx.device();
    auto& cluster_ctx = g_vpr_ctx.clustering();
    auto& atom_ctx = g_vpr_ctx.atom();

	length_and_bends_stats();
	get_channel_occupancy_stats();

	vtr::printf_info("Logic area (in minimum width transistor areas, excludes I/Os and empty grid tiles)...\n");

	area = 0;
	for (size_t i = 0; i < device_ctx.grid.width(); i++) {
		for (size_t j = 0; j < device_ctx.grid.height(); j++) {
            auto type = device_ctx.grid[i][j].type;
			if (   device_ctx.grid[i][j].width_offset == 0 
                && device_ctx.grid[i][j].height_offset == 0
                && type != device_ctx.IO_TYPE
                && type != device_ctx.EMPTY_TYPE) {
				if (type->area == UNDEFINED) {
					area += grid_logic_tile_area * type->width * type->height;
				} else {
					area += type->area;
				}
			}
		}
	}
	/* Todo: need to add pitch of routing to blocks with height > 3 */
	vtr::printf_info("\tTotal logic block area (Warning, need to add pitch of routing to blocks with height > 3): %g\n", area);

	used_area = 0;
<<<<<<< HEAD
	for (auto blk_id : cluster_ctx.clb_nlist.blocks()) {
		if (cluster_ctx.clb_nlist.block_type(blk_id) != device_ctx.IO_TYPE) {
			if (cluster_ctx.clb_nlist.block_type(blk_id)->area == UNDEFINED) {
				used_area += grid_logic_tile_area * cluster_ctx.clb_nlist.block_type(blk_id)->width * cluster_ctx.clb_nlist.block_type(blk_id)->height;
=======
	for (int i = 0; i < cluster_ctx.num_blocks; i++) {
		if (cluster_ctx.blocks[i].type != device_ctx.IO_TYPE) {
			if (cluster_ctx.blocks[i].type->area == UNDEFINED) {
				used_area += grid_logic_tile_area * cluster_ctx.blocks[i].type->width * cluster_ctx.blocks[i].type->height;
>>>>>>> ce4b07d7
			} else {
				used_area += cluster_ctx.clb_nlist.block_type(blk_id)->area;
			}
		}
	}
	vtr::printf_info("\tTotal used logic block area: %g\n", used_area);

	if (route_type == DETAILED) {
		count_routing_transistors(directionality, num_rr_switch, wire_to_ipin_switch, 
				segment_inf, R_minW_nmos, R_minW_pmos);
		get_segment_usage_stats(num_segment, segment_inf);

	}

    if (timing_analysis_enabled) {
        load_net_delay_from_routing(net_delay);

        auto routing_delay_calc = std::make_shared<RoutingDelayCalculator>(atom_ctx.nlist, atom_ctx.lookup, net_delay);

        std::shared_ptr<SetupTimingInfo> timing_info = make_setup_timing_info(routing_delay_calc);
        timing_info->update();

#ifdef ENABLE_CLASSIC_VPR_STA
        load_timing_graph_net_delays(net_delay);

        do_timing_analysis(slacks, timing_inf, false, true);

        if (getEchoEnabled()) {
            print_timing_graph("routing_stats.timing_graph.classic.echo");
            if (isEchoFileEnabled(E_ECHO_NET_DELAY)) 
                print_net_delay(net_delay, getEchoFileName(E_ECHO_NET_DELAY));
        }

        print_slack(slacks->slack, true, getOutputFileName(E_SLACK_FILE));
        print_critical_path(getOutputFileName(E_CRIT_PATH_FILE), timing_inf);

        if (getEchoEnabled() && isEchoFileEnabled(E_ECHO_ENDPOINT_TIMING)) {
            print_endpoint_timing(getEchoFileName(E_ECHO_ENDPOINT_TIMING));
        }

        vtr::printf("Classic Timing Stats\n");
        vtr::printf("====================\n");
        print_timing_stats();
#endif

    }

	if (full_stats == true)
		print_wirelen_prob_dist();
}

/* Figures out maximum, minimum and average number of bends and net length   *
* in the routing.                                                           */
void length_and_bends_stats(void) {
	int bends, total_bends, max_bends;
	int length, total_length, max_length;
	int segments, total_segments, max_segments;
	float av_bends, av_length, av_segments;
	int num_global_nets, num_clb_opins_reserved;

    auto& cluster_ctx = g_vpr_ctx.clustering();

	max_bends = 0;
	total_bends = 0;
	max_length = 0;
	total_length = 0;
	max_segments = 0;
	total_segments = 0;
	num_global_nets = 0;
	num_clb_opins_reserved = 0;

	for (auto net_id : cluster_ctx.clb_nlist.nets()) {
		if (!cluster_ctx.clb_nlist.net_global(net_id) && cluster_ctx.clb_nlist.net_sinks(net_id).size() != 0) { /* Globals don't count. */
			get_num_bends_and_length(net_id, &bends, &length, &segments);

			total_bends += bends;
			max_bends = max(bends, max_bends);

			total_length += length;
			max_length = max(length, max_length);

			total_segments += segments;
			max_segments = max(segments, max_segments);
		} else if (cluster_ctx.clb_nlist.net_global(net_id)) {
			num_global_nets++;
		} else {
			num_clb_opins_reserved++;
		}
	}

	av_bends = (float) total_bends / (float) ((int)cluster_ctx.clb_nlist.nets().size() - num_global_nets);
	vtr::printf_info("\n");
	vtr::printf_info("Average number of bends per net: %#g  Maximum # of bends: %d\n", av_bends, max_bends);
	vtr::printf_info("\n");

	av_length = (float) total_length / (float) ((int)cluster_ctx.clb_nlist.nets().size() - num_global_nets);
	vtr::printf_info("Number of routed nets (nonglobal): %d\n", (int)cluster_ctx.clb_nlist.nets().size() - num_global_nets);
	vtr::printf_info("Wire length results (in units of 1 clb segments)...\n");
	vtr::printf_info("\tTotal wirelength: %d, average net length: %#g\n", total_length, av_length);
	vtr::printf_info("\tMaximum net length: %d\n", max_length);
	vtr::printf_info("\n");

	av_segments = (float) total_segments / (float) ((int)cluster_ctx.clb_nlist.nets().size() - num_global_nets);
	vtr::printf_info("Wire length results in terms of physical segments...\n");
	vtr::printf_info("\tTotal wiring segments used: %d, average wire segments per net: %#g\n", total_segments, av_segments);
	vtr::printf_info("\tMaximum segments used by a net: %d\n", max_segments);
	vtr::printf_info("\tTotal local nets with reserved CLB opins: %d\n", num_clb_opins_reserved);
}

static void get_channel_occupancy_stats(void) {

	/* Determines how many tracks are used in each channel.                    */
    auto& device_ctx = g_vpr_ctx.device();

	auto chanx_occ = vtr::Matrix<int>({{
                                        device_ctx.grid.width(),     //[0 .. device_ctx.grid.width() - 1] (length of x channel)
                                        device_ctx.grid.height() - 1 //[0 .. device_ctx.grid.height() - 2] (# x channels)
                                      }}, 
                                      0);

	auto chany_occ = vtr::Matrix<int>({{
                                        device_ctx.grid.width() - 1, //[0 .. device_ctx.grid.width() - 2] (# y channels)
                                        device_ctx.grid.height()     //[0 .. device_ctx.grid.height() - 1] (length of y channel)
                                      }},
                                      0);
	load_channel_occupancies(chanx_occ, chany_occ);

	vtr::printf_info("\n");
	vtr::printf_info("X - Directed channels:   j max occ ave occ capacity\n");
	vtr::printf_info("                      ---- ------- ------- --------\n");

	int total_x = 0;
	for (size_t j = 0; j < device_ctx.grid.height() - 1; ++j) {
		total_x += device_ctx.chan_width.x_list[j];
		float ave_occ = 0.0;
		int max_occ = -1;

		for (size_t i = 1; i < device_ctx.grid.width(); ++i) {
			max_occ = max(chanx_occ[i][j], max_occ);
			ave_occ += chanx_occ[i][j];
		}
		ave_occ /= device_ctx.grid.width();
		vtr::printf_info("                      %4d %7d %7.3f %8d\n", j, max_occ, ave_occ, device_ctx.chan_width.x_list[j]);
	}

	vtr::printf_info("Y - Directed channels:   i max occ ave occ capacity\n");
	vtr::printf_info("                      ---- ------- ------- --------\n");

	int total_y = 0;
	for (size_t i = 0; i < device_ctx.grid.width() - 1; ++i) {
		total_y += device_ctx.chan_width.y_list[i];
		float ave_occ = 0.0;
		int max_occ = -1;

		for (size_t j = 1; j < device_ctx.grid.height(); ++j) {
			max_occ = max(chany_occ[i][j], max_occ);
			ave_occ += chany_occ[i][j];
		}
		ave_occ /= device_ctx.grid.height();
		vtr::printf_info("                      %4d %7d %7.3f %8d\n", i, max_occ, ave_occ, device_ctx.chan_width.y_list[i]);
	}

	vtr::printf_info("\n");
	vtr::printf_info("Total tracks in x-direction: %d, in y-direction: %d\n", total_x, total_y);
	vtr::printf_info("\n");
}

/* Loads the two arrays passed in with the total occupancy at each of the  *
* channel segments in the FPGA.                                           */
static void load_channel_occupancies(vtr::Matrix<int>& chanx_occ, vtr::Matrix<int>& chany_occ) {
	int i, j, inode;
	t_trace *tptr;
	t_rr_type rr_type;

    auto& device_ctx = g_vpr_ctx.device();
    auto& cluster_ctx = g_vpr_ctx.clustering();
    auto& route_ctx = g_vpr_ctx.routing();

	/* First set the occupancy of everything to zero. */
    chanx_occ.fill(0);
    chany_occ.fill(0);

	/* Now go through each net and count the tracks and pins used everywhere */
	for (auto net_id : cluster_ctx.clb_nlist.nets()) {
		/* Skip global and empty nets. */
		if (cluster_ctx.clb_nlist.net_global(net_id) && cluster_ctx.clb_nlist.net_sinks(net_id).size() != 0)
			continue;

		tptr = route_ctx.trace_head[net_id];
		while (tptr != NULL) {
			inode = tptr->index;
			rr_type = device_ctx.rr_nodes[inode].type();

			if (rr_type == SINK) {
				tptr = tptr->next; /* Skip next segment. */
				if (tptr == NULL)
					break;
			}

			else if (rr_type == CHANX) {
				j = device_ctx.rr_nodes[inode].ylow();
				for (i = device_ctx.rr_nodes[inode].xlow(); i <= device_ctx.rr_nodes[inode].xhigh(); i++)
					chanx_occ[i][j]++;
			}

			else if (rr_type == CHANY) {
				i = device_ctx.rr_nodes[inode].xlow();
				for (j = device_ctx.rr_nodes[inode].ylow(); j <= device_ctx.rr_nodes[inode].yhigh(); j++)
					chany_occ[i][j]++;
			}

			tptr = tptr->next;
		}
	}
}

void get_num_bends_and_length(ClusterNetId inet, int *bends_ptr, int *len_ptr,
		int *segments_ptr) {

	/* Counts and returns the number of bends, wirelength, and number of routing *
	 * resource segments in net inet's routing.                                  */
    auto& route_ctx = g_vpr_ctx.routing();
    auto& device_ctx = g_vpr_ctx.device();

	t_trace *tptr, *prevptr;
	int inode;
	t_rr_type curr_type, prev_type;
	int bends, length, segments;

	bends = 0;
	length = 0;
	segments = 0;

	prevptr = route_ctx.trace_head[inet]; /* Should always be SOURCE. */
	if (prevptr == NULL) {
		vpr_throw(VPR_ERROR_OTHER, __FILE__, __LINE__,
				"in get_num_bends_and_length: net #%lu has no traceback.\n", size_t(inet));
	}
	inode = prevptr->index;
	prev_type = device_ctx.rr_nodes[inode].type();

	tptr = prevptr->next;

	while (tptr != NULL) {
		inode = tptr->index;
		curr_type = device_ctx.rr_nodes[inode].type();

		if (curr_type == SINK) { /* Starting a new segment */
			tptr = tptr->next; /* Link to existing path - don't add to len. */
			if (tptr == NULL)
				break;

			curr_type = device_ctx.rr_nodes[tptr->index].type();
		}

		else if (curr_type == CHANX || curr_type == CHANY) {
			segments++;
			length += 1 + device_ctx.rr_nodes[inode].xhigh() - device_ctx.rr_nodes[inode].xlow()
					+ device_ctx.rr_nodes[inode].yhigh() - device_ctx.rr_nodes[inode].ylow();

			if (curr_type != prev_type && (prev_type == CHANX || prev_type == CHANY))
				bends++;
		}

		prev_type = curr_type;
		tptr = tptr->next;
	}

	*bends_ptr = bends;
	*len_ptr = length;
	*segments_ptr = segments;
}

void print_wirelen_prob_dist(void) {

	/* Prints out the probability distribution of the wirelength / number   *
	 * input pins on a net -- i.e. simulates 2-point net length probability *
	 * distribution.                                                        */
    auto& device_ctx = g_vpr_ctx.device();
    auto& cluster_ctx = g_vpr_ctx.clustering();

	float *prob_dist;
	float norm_fac, two_point_length;
	int bends, length, segments, index;
	float av_length;
	int prob_dist_size, i, incr;

	prob_dist_size = device_ctx.grid.width() + device_ctx.grid.height() + 10;
	prob_dist = (float *) vtr::calloc(prob_dist_size, sizeof(float));
	norm_fac = 0.;

	for (auto net_id : cluster_ctx.clb_nlist.nets()) {
		if (!cluster_ctx.clb_nlist.net_global(net_id) && cluster_ctx.clb_nlist.net_sinks(net_id).size() != 0) {
			get_num_bends_and_length(net_id, &bends, &length, &segments);

			/*  Assign probability to two integer lengths proportionately -- i.e.  *
			 *  if two_point_length = 1.9, add 0.9 of the pins to prob_dist[2] and *
			 *  only 0.1 to prob_dist[1].                                          */

            int num_sinks = cluster_ctx.clb_nlist.net_sinks(net_id).size();
            VTR_ASSERT(num_sinks > 0);

			two_point_length = (float) length / (float) (num_sinks);
			index = (int) two_point_length;
			if (index >= prob_dist_size) {

				vtr::printf_warning(__FILE__, __LINE__,
						"Index (%d) to prob_dist exceeds its allocated size (%d).\n",
						index, prob_dist_size);
				vtr::printf_info("Realloc'ing to increase 2-pin wirelen prob distribution array.\n");
				incr = index - prob_dist_size + 2;
				prob_dist_size += incr;
				prob_dist = (float *)vtr::realloc(prob_dist, prob_dist_size * sizeof(float));
				for (i = prob_dist_size - incr; i < prob_dist_size; i++)
					prob_dist[i] = 0.0;
			}
			prob_dist[index] += (num_sinks) * (1 - two_point_length + index);

			index++;
			if (index >= prob_dist_size) {

				vtr::printf_warning(__FILE__, __LINE__,
						"Index (%d) to prob_dist exceeds its allocated size (%d).\n",
						index, prob_dist_size);
				vtr::printf_info("Realloc'ing to increase 2-pin wirelen prob distribution array.\n");
				incr = index - prob_dist_size + 2;
				prob_dist_size += incr;
				prob_dist = (float *)vtr::realloc(prob_dist,
						prob_dist_size * sizeof(float));
				for (i = prob_dist_size - incr; i < prob_dist_size; i++)
					prob_dist[i] = 0.0;
			}
			prob_dist[index] += (num_sinks) * (1 - index + two_point_length);

			norm_fac += num_sinks;
		}
	}

	/* Normalize so total probability is 1 and print out. */

	vtr::printf_info("\n");
	vtr::printf_info("Probability distribution of 2-pin net lengths:\n");
	vtr::printf_info("\n");
	vtr::printf_info("Length    p(Lenth)\n");

	av_length = 0;

	for (index = 0; index < prob_dist_size; index++) {
		prob_dist[index] /= norm_fac;
		vtr::printf_info("%6d  %10.6f\n", index, prob_dist[index]);
		av_length += prob_dist[index] * index;
	}

	vtr::printf_info("\n");
	vtr::printf_info("Number of 2-pin nets: ;%g;\n", norm_fac);
	vtr::printf_info("Expected value of 2-pin net length (R): ;%g;\n", av_length);
	vtr::printf_info("Total wirelength: ;%g;\n", norm_fac * av_length);

	free(prob_dist);
}

void print_lambda(void) {

	/* Finds the average number of input pins used per clb.  Does not    *
	 * count inputs which are hooked to global nets (i.e. the clock     *
	 * when it is marked global).                                       */

	int ipin, iclass;
	int num_inputs_used = 0;
	float lambda;
	t_type_ptr type;

    auto& cluster_ctx = g_vpr_ctx.clustering();
    auto& device_ctx = g_vpr_ctx.device();

	for (auto blk_id : cluster_ctx.clb_nlist.blocks()) {
		type = cluster_ctx.clb_nlist.block_type(blk_id);
		VTR_ASSERT(type != NULL);
		if (type != device_ctx.IO_TYPE) {
			for (ipin = 0; ipin < type->num_pins; ipin++) {
				iclass = type->pin_class[ipin];
				if (type->class_inf[iclass].type == RECEIVER) {
					ClusterNetId net_id = cluster_ctx.clb_nlist.block_net(blk_id, ipin);
					if (net_id != ClusterNetId::INVALID()) /* Pin is connected? */
						if (!cluster_ctx.clb_nlist.net_global(net_id)) /* Not a global clock */
							num_inputs_used++;
				}
			}
		}
	}

	lambda = (float) num_inputs_used / (float) cluster_ctx.clb_nlist.blocks().size();
	vtr::printf_info("Average lambda (input pins used per clb) is: %g\n", lambda);
}

int count_netlist_clocks(void) {
	/* Count how many clocks are in the netlist. */

    auto& atom_ctx = g_vpr_ctx.atom();

    std::set<std::string> clock_names;

    //Loop through each clock pin and record the names in clock_names
    for(auto blk_id : atom_ctx.nlist.blocks()) {
        for(auto pin_id : atom_ctx.nlist.block_clock_pins(blk_id)) {
            auto net_id = atom_ctx.nlist.pin_net(pin_id);
            clock_names.insert(atom_ctx.nlist.net_name(net_id));
        }
    }

    //Since std::set does not include duplicates, the number of clocks is the size of the set
	return static_cast<int>(clock_names.size());
}
<|MERGE_RESOLUTION|>--- conflicted
+++ resolved
@@ -1,513 +1,506 @@
-#include <cstdio>
-#include <cstring>
-#include <cmath>
-#include <set>
-using namespace std;
-
-#include "vtr_assert.h"
-#include "vtr_matrix.h"
-#include "vtr_log.h"
-#include "vtr_math.h"
-#include "vtr_ndmatrix.h"
-
-#include "vpr_types.h"
-#include "vpr_error.h"
-
-#include "globals.h"
-#include "atom_netlist.h"
-#include "rr_graph_area.h"
-#include "segment_stats.h"
-#include "stats.h"
-#include "net_delay.h"
-#include "path_delay.h"
-#include "read_xml_arch_file.h"
-#include "echo_files.h"
-#include "endpoint_timing.h"
-
-#include "timing_info.h"
-#include "RoutingDelayCalculator.h"
-
-#include "timing_util.h"
-#include "VprTimingGraphNameResolver.h"
-#include "tatum/TimingReporter.hpp"
-
-/********************** Subroutines local to this module *********************/
-
-static void load_channel_occupancies(vtr::Matrix<int>& chanx_occ, vtr::Matrix<int>& chany_occ);
-
-static void length_and_bends_stats(void);
-
-static void get_channel_occupancy_stats(void);
-
-/************************* Subroutine definitions ****************************/
-
-void routing_stats(bool full_stats, enum e_route_type route_type,
-		int num_rr_switch, t_segment_inf * segment_inf, int num_segment,
-		float R_minW_nmos, float R_minW_pmos,
-        float grid_logic_tile_area,
-		enum e_directionality directionality, int wire_to_ipin_switch,
-		bool timing_analysis_enabled,
-		vtr::vector_map<ClusterNetId, float *> &net_delay 
-#ifdef ENABLE_CLASSIC_VPR_STA
-        , t_slack * slacks, const t_timing_inf &timing_inf
-#endif
-        ) {
-
-	/* Prints out various statistics about the current routing.  Both a routing *
-	 * and an rr_graph must exist when you call this routine.                   */
-
-	float area, used_area;
-
-    auto& device_ctx = g_vpr_ctx.device();
-    auto& cluster_ctx = g_vpr_ctx.clustering();
-    auto& atom_ctx = g_vpr_ctx.atom();
-
-	length_and_bends_stats();
-	get_channel_occupancy_stats();
-
-	vtr::printf_info("Logic area (in minimum width transistor areas, excludes I/Os and empty grid tiles)...\n");
-
-	area = 0;
-	for (size_t i = 0; i < device_ctx.grid.width(); i++) {
-		for (size_t j = 0; j < device_ctx.grid.height(); j++) {
-            auto type = device_ctx.grid[i][j].type;
-			if (   device_ctx.grid[i][j].width_offset == 0 
-                && device_ctx.grid[i][j].height_offset == 0
-                && type != device_ctx.IO_TYPE
-                && type != device_ctx.EMPTY_TYPE) {
-				if (type->area == UNDEFINED) {
-					area += grid_logic_tile_area * type->width * type->height;
-				} else {
-					area += type->area;
-				}
-			}
-		}
-	}
-	/* Todo: need to add pitch of routing to blocks with height > 3 */
-	vtr::printf_info("\tTotal logic block area (Warning, need to add pitch of routing to blocks with height > 3): %g\n", area);
-
-	used_area = 0;
-<<<<<<< HEAD
-	for (auto blk_id : cluster_ctx.clb_nlist.blocks()) {
-		if (cluster_ctx.clb_nlist.block_type(blk_id) != device_ctx.IO_TYPE) {
-			if (cluster_ctx.clb_nlist.block_type(blk_id)->area == UNDEFINED) {
-				used_area += grid_logic_tile_area * cluster_ctx.clb_nlist.block_type(blk_id)->width * cluster_ctx.clb_nlist.block_type(blk_id)->height;
-=======
-	for (int i = 0; i < cluster_ctx.num_blocks; i++) {
-		if (cluster_ctx.blocks[i].type != device_ctx.IO_TYPE) {
-			if (cluster_ctx.blocks[i].type->area == UNDEFINED) {
-				used_area += grid_logic_tile_area * cluster_ctx.blocks[i].type->width * cluster_ctx.blocks[i].type->height;
->>>>>>> ce4b07d7
-			} else {
-				used_area += cluster_ctx.clb_nlist.block_type(blk_id)->area;
-			}
-		}
-	}
-	vtr::printf_info("\tTotal used logic block area: %g\n", used_area);
-
-	if (route_type == DETAILED) {
-		count_routing_transistors(directionality, num_rr_switch, wire_to_ipin_switch, 
-				segment_inf, R_minW_nmos, R_minW_pmos);
-		get_segment_usage_stats(num_segment, segment_inf);
-
-	}
-
-    if (timing_analysis_enabled) {
-        load_net_delay_from_routing(net_delay);
-
-        auto routing_delay_calc = std::make_shared<RoutingDelayCalculator>(atom_ctx.nlist, atom_ctx.lookup, net_delay);
-
-        std::shared_ptr<SetupTimingInfo> timing_info = make_setup_timing_info(routing_delay_calc);
-        timing_info->update();
-
-#ifdef ENABLE_CLASSIC_VPR_STA
-        load_timing_graph_net_delays(net_delay);
-
-        do_timing_analysis(slacks, timing_inf, false, true);
-
-        if (getEchoEnabled()) {
-            print_timing_graph("routing_stats.timing_graph.classic.echo");
-            if (isEchoFileEnabled(E_ECHO_NET_DELAY)) 
-                print_net_delay(net_delay, getEchoFileName(E_ECHO_NET_DELAY));
-        }
-
-        print_slack(slacks->slack, true, getOutputFileName(E_SLACK_FILE));
-        print_critical_path(getOutputFileName(E_CRIT_PATH_FILE), timing_inf);
-
-        if (getEchoEnabled() && isEchoFileEnabled(E_ECHO_ENDPOINT_TIMING)) {
-            print_endpoint_timing(getEchoFileName(E_ECHO_ENDPOINT_TIMING));
-        }
-
-        vtr::printf("Classic Timing Stats\n");
-        vtr::printf("====================\n");
-        print_timing_stats();
-#endif
-
-    }
-
-	if (full_stats == true)
-		print_wirelen_prob_dist();
-}
-
-/* Figures out maximum, minimum and average number of bends and net length   *
-* in the routing.                                                           */
-void length_and_bends_stats(void) {
-	int bends, total_bends, max_bends;
-	int length, total_length, max_length;
-	int segments, total_segments, max_segments;
-	float av_bends, av_length, av_segments;
-	int num_global_nets, num_clb_opins_reserved;
-
-    auto& cluster_ctx = g_vpr_ctx.clustering();
-
-	max_bends = 0;
-	total_bends = 0;
-	max_length = 0;
-	total_length = 0;
-	max_segments = 0;
-	total_segments = 0;
-	num_global_nets = 0;
-	num_clb_opins_reserved = 0;
-
-	for (auto net_id : cluster_ctx.clb_nlist.nets()) {
-		if (!cluster_ctx.clb_nlist.net_global(net_id) && cluster_ctx.clb_nlist.net_sinks(net_id).size() != 0) { /* Globals don't count. */
-			get_num_bends_and_length(net_id, &bends, &length, &segments);
-
-			total_bends += bends;
-			max_bends = max(bends, max_bends);
-
-			total_length += length;
-			max_length = max(length, max_length);
-
-			total_segments += segments;
-			max_segments = max(segments, max_segments);
-		} else if (cluster_ctx.clb_nlist.net_global(net_id)) {
-			num_global_nets++;
-		} else {
-			num_clb_opins_reserved++;
-		}
-	}
-
-	av_bends = (float) total_bends / (float) ((int)cluster_ctx.clb_nlist.nets().size() - num_global_nets);
-	vtr::printf_info("\n");
-	vtr::printf_info("Average number of bends per net: %#g  Maximum # of bends: %d\n", av_bends, max_bends);
-	vtr::printf_info("\n");
-
-	av_length = (float) total_length / (float) ((int)cluster_ctx.clb_nlist.nets().size() - num_global_nets);
-	vtr::printf_info("Number of routed nets (nonglobal): %d\n", (int)cluster_ctx.clb_nlist.nets().size() - num_global_nets);
-	vtr::printf_info("Wire length results (in units of 1 clb segments)...\n");
-	vtr::printf_info("\tTotal wirelength: %d, average net length: %#g\n", total_length, av_length);
-	vtr::printf_info("\tMaximum net length: %d\n", max_length);
-	vtr::printf_info("\n");
-
-	av_segments = (float) total_segments / (float) ((int)cluster_ctx.clb_nlist.nets().size() - num_global_nets);
-	vtr::printf_info("Wire length results in terms of physical segments...\n");
-	vtr::printf_info("\tTotal wiring segments used: %d, average wire segments per net: %#g\n", total_segments, av_segments);
-	vtr::printf_info("\tMaximum segments used by a net: %d\n", max_segments);
-	vtr::printf_info("\tTotal local nets with reserved CLB opins: %d\n", num_clb_opins_reserved);
-}
-
-static void get_channel_occupancy_stats(void) {
-
-	/* Determines how many tracks are used in each channel.                    */
-    auto& device_ctx = g_vpr_ctx.device();
-
-	auto chanx_occ = vtr::Matrix<int>({{
-                                        device_ctx.grid.width(),     //[0 .. device_ctx.grid.width() - 1] (length of x channel)
-                                        device_ctx.grid.height() - 1 //[0 .. device_ctx.grid.height() - 2] (# x channels)
-                                      }}, 
-                                      0);
-
-	auto chany_occ = vtr::Matrix<int>({{
-                                        device_ctx.grid.width() - 1, //[0 .. device_ctx.grid.width() - 2] (# y channels)
-                                        device_ctx.grid.height()     //[0 .. device_ctx.grid.height() - 1] (length of y channel)
-                                      }},
-                                      0);
-	load_channel_occupancies(chanx_occ, chany_occ);
-
-	vtr::printf_info("\n");
-	vtr::printf_info("X - Directed channels:   j max occ ave occ capacity\n");
-	vtr::printf_info("                      ---- ------- ------- --------\n");
-
-	int total_x = 0;
-	for (size_t j = 0; j < device_ctx.grid.height() - 1; ++j) {
-		total_x += device_ctx.chan_width.x_list[j];
-		float ave_occ = 0.0;
-		int max_occ = -1;
-
-		for (size_t i = 1; i < device_ctx.grid.width(); ++i) {
-			max_occ = max(chanx_occ[i][j], max_occ);
-			ave_occ += chanx_occ[i][j];
-		}
-		ave_occ /= device_ctx.grid.width();
-		vtr::printf_info("                      %4d %7d %7.3f %8d\n", j, max_occ, ave_occ, device_ctx.chan_width.x_list[j]);
-	}
-
-	vtr::printf_info("Y - Directed channels:   i max occ ave occ capacity\n");
-	vtr::printf_info("                      ---- ------- ------- --------\n");
-
-	int total_y = 0;
-	for (size_t i = 0; i < device_ctx.grid.width() - 1; ++i) {
-		total_y += device_ctx.chan_width.y_list[i];
-		float ave_occ = 0.0;
-		int max_occ = -1;
-
-		for (size_t j = 1; j < device_ctx.grid.height(); ++j) {
-			max_occ = max(chany_occ[i][j], max_occ);
-			ave_occ += chany_occ[i][j];
-		}
-		ave_occ /= device_ctx.grid.height();
-		vtr::printf_info("                      %4d %7d %7.3f %8d\n", i, max_occ, ave_occ, device_ctx.chan_width.y_list[i]);
-	}
-
-	vtr::printf_info("\n");
-	vtr::printf_info("Total tracks in x-direction: %d, in y-direction: %d\n", total_x, total_y);
-	vtr::printf_info("\n");
-}
-
-/* Loads the two arrays passed in with the total occupancy at each of the  *
-* channel segments in the FPGA.                                           */
-static void load_channel_occupancies(vtr::Matrix<int>& chanx_occ, vtr::Matrix<int>& chany_occ) {
-	int i, j, inode;
-	t_trace *tptr;
-	t_rr_type rr_type;
-
-    auto& device_ctx = g_vpr_ctx.device();
-    auto& cluster_ctx = g_vpr_ctx.clustering();
-    auto& route_ctx = g_vpr_ctx.routing();
-
-	/* First set the occupancy of everything to zero. */
-    chanx_occ.fill(0);
-    chany_occ.fill(0);
-
-	/* Now go through each net and count the tracks and pins used everywhere */
-	for (auto net_id : cluster_ctx.clb_nlist.nets()) {
-		/* Skip global and empty nets. */
-		if (cluster_ctx.clb_nlist.net_global(net_id) && cluster_ctx.clb_nlist.net_sinks(net_id).size() != 0)
-			continue;
-
-		tptr = route_ctx.trace_head[net_id];
-		while (tptr != NULL) {
-			inode = tptr->index;
-			rr_type = device_ctx.rr_nodes[inode].type();
-
-			if (rr_type == SINK) {
-				tptr = tptr->next; /* Skip next segment. */
-				if (tptr == NULL)
-					break;
-			}
-
-			else if (rr_type == CHANX) {
-				j = device_ctx.rr_nodes[inode].ylow();
-				for (i = device_ctx.rr_nodes[inode].xlow(); i <= device_ctx.rr_nodes[inode].xhigh(); i++)
-					chanx_occ[i][j]++;
-			}
-
-			else if (rr_type == CHANY) {
-				i = device_ctx.rr_nodes[inode].xlow();
-				for (j = device_ctx.rr_nodes[inode].ylow(); j <= device_ctx.rr_nodes[inode].yhigh(); j++)
-					chany_occ[i][j]++;
-			}
-
-			tptr = tptr->next;
-		}
-	}
-}
-
-void get_num_bends_and_length(ClusterNetId inet, int *bends_ptr, int *len_ptr,
-		int *segments_ptr) {
-
-	/* Counts and returns the number of bends, wirelength, and number of routing *
-	 * resource segments in net inet's routing.                                  */
-    auto& route_ctx = g_vpr_ctx.routing();
-    auto& device_ctx = g_vpr_ctx.device();
-
-	t_trace *tptr, *prevptr;
-	int inode;
-	t_rr_type curr_type, prev_type;
-	int bends, length, segments;
-
-	bends = 0;
-	length = 0;
-	segments = 0;
-
-	prevptr = route_ctx.trace_head[inet]; /* Should always be SOURCE. */
-	if (prevptr == NULL) {
-		vpr_throw(VPR_ERROR_OTHER, __FILE__, __LINE__,
-				"in get_num_bends_and_length: net #%lu has no traceback.\n", size_t(inet));
-	}
-	inode = prevptr->index;
-	prev_type = device_ctx.rr_nodes[inode].type();
-
-	tptr = prevptr->next;
-
-	while (tptr != NULL) {
-		inode = tptr->index;
-		curr_type = device_ctx.rr_nodes[inode].type();
-
-		if (curr_type == SINK) { /* Starting a new segment */
-			tptr = tptr->next; /* Link to existing path - don't add to len. */
-			if (tptr == NULL)
-				break;
-
-			curr_type = device_ctx.rr_nodes[tptr->index].type();
-		}
-
-		else if (curr_type == CHANX || curr_type == CHANY) {
-			segments++;
-			length += 1 + device_ctx.rr_nodes[inode].xhigh() - device_ctx.rr_nodes[inode].xlow()
-					+ device_ctx.rr_nodes[inode].yhigh() - device_ctx.rr_nodes[inode].ylow();
-
-			if (curr_type != prev_type && (prev_type == CHANX || prev_type == CHANY))
-				bends++;
-		}
-
-		prev_type = curr_type;
-		tptr = tptr->next;
-	}
-
-	*bends_ptr = bends;
-	*len_ptr = length;
-	*segments_ptr = segments;
-}
-
-void print_wirelen_prob_dist(void) {
-
-	/* Prints out the probability distribution of the wirelength / number   *
-	 * input pins on a net -- i.e. simulates 2-point net length probability *
-	 * distribution.                                                        */
-    auto& device_ctx = g_vpr_ctx.device();
-    auto& cluster_ctx = g_vpr_ctx.clustering();
-
-	float *prob_dist;
-	float norm_fac, two_point_length;
-	int bends, length, segments, index;
-	float av_length;
-	int prob_dist_size, i, incr;
-
-	prob_dist_size = device_ctx.grid.width() + device_ctx.grid.height() + 10;
-	prob_dist = (float *) vtr::calloc(prob_dist_size, sizeof(float));
-	norm_fac = 0.;
-
-	for (auto net_id : cluster_ctx.clb_nlist.nets()) {
-		if (!cluster_ctx.clb_nlist.net_global(net_id) && cluster_ctx.clb_nlist.net_sinks(net_id).size() != 0) {
-			get_num_bends_and_length(net_id, &bends, &length, &segments);
-
-			/*  Assign probability to two integer lengths proportionately -- i.e.  *
-			 *  if two_point_length = 1.9, add 0.9 of the pins to prob_dist[2] and *
-			 *  only 0.1 to prob_dist[1].                                          */
-
-            int num_sinks = cluster_ctx.clb_nlist.net_sinks(net_id).size();
-            VTR_ASSERT(num_sinks > 0);
-
-			two_point_length = (float) length / (float) (num_sinks);
-			index = (int) two_point_length;
-			if (index >= prob_dist_size) {
-
-				vtr::printf_warning(__FILE__, __LINE__,
-						"Index (%d) to prob_dist exceeds its allocated size (%d).\n",
-						index, prob_dist_size);
-				vtr::printf_info("Realloc'ing to increase 2-pin wirelen prob distribution array.\n");
-				incr = index - prob_dist_size + 2;
-				prob_dist_size += incr;
-				prob_dist = (float *)vtr::realloc(prob_dist, prob_dist_size * sizeof(float));
-				for (i = prob_dist_size - incr; i < prob_dist_size; i++)
-					prob_dist[i] = 0.0;
-			}
-			prob_dist[index] += (num_sinks) * (1 - two_point_length + index);
-
-			index++;
-			if (index >= prob_dist_size) {
-
-				vtr::printf_warning(__FILE__, __LINE__,
-						"Index (%d) to prob_dist exceeds its allocated size (%d).\n",
-						index, prob_dist_size);
-				vtr::printf_info("Realloc'ing to increase 2-pin wirelen prob distribution array.\n");
-				incr = index - prob_dist_size + 2;
-				prob_dist_size += incr;
-				prob_dist = (float *)vtr::realloc(prob_dist,
-						prob_dist_size * sizeof(float));
-				for (i = prob_dist_size - incr; i < prob_dist_size; i++)
-					prob_dist[i] = 0.0;
-			}
-			prob_dist[index] += (num_sinks) * (1 - index + two_point_length);
-
-			norm_fac += num_sinks;
-		}
-	}
-
-	/* Normalize so total probability is 1 and print out. */
-
-	vtr::printf_info("\n");
-	vtr::printf_info("Probability distribution of 2-pin net lengths:\n");
-	vtr::printf_info("\n");
-	vtr::printf_info("Length    p(Lenth)\n");
-
-	av_length = 0;
-
-	for (index = 0; index < prob_dist_size; index++) {
-		prob_dist[index] /= norm_fac;
-		vtr::printf_info("%6d  %10.6f\n", index, prob_dist[index]);
-		av_length += prob_dist[index] * index;
-	}
-
-	vtr::printf_info("\n");
-	vtr::printf_info("Number of 2-pin nets: ;%g;\n", norm_fac);
-	vtr::printf_info("Expected value of 2-pin net length (R): ;%g;\n", av_length);
-	vtr::printf_info("Total wirelength: ;%g;\n", norm_fac * av_length);
-
-	free(prob_dist);
-}
-
-void print_lambda(void) {
-
-	/* Finds the average number of input pins used per clb.  Does not    *
-	 * count inputs which are hooked to global nets (i.e. the clock     *
-	 * when it is marked global).                                       */
-
-	int ipin, iclass;
-	int num_inputs_used = 0;
-	float lambda;
-	t_type_ptr type;
-
-    auto& cluster_ctx = g_vpr_ctx.clustering();
-    auto& device_ctx = g_vpr_ctx.device();
-
-	for (auto blk_id : cluster_ctx.clb_nlist.blocks()) {
-		type = cluster_ctx.clb_nlist.block_type(blk_id);
-		VTR_ASSERT(type != NULL);
-		if (type != device_ctx.IO_TYPE) {
-			for (ipin = 0; ipin < type->num_pins; ipin++) {
-				iclass = type->pin_class[ipin];
-				if (type->class_inf[iclass].type == RECEIVER) {
-					ClusterNetId net_id = cluster_ctx.clb_nlist.block_net(blk_id, ipin);
-					if (net_id != ClusterNetId::INVALID()) /* Pin is connected? */
-						if (!cluster_ctx.clb_nlist.net_global(net_id)) /* Not a global clock */
-							num_inputs_used++;
-				}
-			}
-		}
-	}
-
-	lambda = (float) num_inputs_used / (float) cluster_ctx.clb_nlist.blocks().size();
-	vtr::printf_info("Average lambda (input pins used per clb) is: %g\n", lambda);
-}
-
-int count_netlist_clocks(void) {
-	/* Count how many clocks are in the netlist. */
-
-    auto& atom_ctx = g_vpr_ctx.atom();
-
-    std::set<std::string> clock_names;
-
-    //Loop through each clock pin and record the names in clock_names
-    for(auto blk_id : atom_ctx.nlist.blocks()) {
-        for(auto pin_id : atom_ctx.nlist.block_clock_pins(blk_id)) {
-            auto net_id = atom_ctx.nlist.pin_net(pin_id);
-            clock_names.insert(atom_ctx.nlist.net_name(net_id));
-        }
-    }
-
-    //Since std::set does not include duplicates, the number of clocks is the size of the set
-	return static_cast<int>(clock_names.size());
-}
+#include <cstdio>
+#include <cstring>
+#include <cmath>
+#include <set>
+using namespace std;
+
+#include "vtr_assert.h"
+#include "vtr_matrix.h"
+#include "vtr_log.h"
+#include "vtr_math.h"
+#include "vtr_ndmatrix.h"
+
+#include "vpr_types.h"
+#include "vpr_error.h"
+
+#include "globals.h"
+#include "atom_netlist.h"
+#include "rr_graph_area.h"
+#include "segment_stats.h"
+#include "stats.h"
+#include "net_delay.h"
+#include "path_delay.h"
+#include "read_xml_arch_file.h"
+#include "echo_files.h"
+#include "endpoint_timing.h"
+
+#include "timing_info.h"
+#include "RoutingDelayCalculator.h"
+
+#include "timing_util.h"
+#include "VprTimingGraphNameResolver.h"
+#include "tatum/TimingReporter.hpp"
+
+/********************** Subroutines local to this module *********************/
+
+static void load_channel_occupancies(vtr::Matrix<int>& chanx_occ, vtr::Matrix<int>& chany_occ);
+
+static void length_and_bends_stats(void);
+
+static void get_channel_occupancy_stats(void);
+
+/************************* Subroutine definitions ****************************/
+
+void routing_stats(bool full_stats, enum e_route_type route_type,
+		int num_rr_switch, t_segment_inf * segment_inf, int num_segment,
+		float R_minW_nmos, float R_minW_pmos,
+        float grid_logic_tile_area,
+		enum e_directionality directionality, int wire_to_ipin_switch,
+		bool timing_analysis_enabled,
+		vtr::vector_map<ClusterNetId, float *> &net_delay 
+#ifdef ENABLE_CLASSIC_VPR_STA
+        , t_slack * slacks, const t_timing_inf &timing_inf
+#endif
+        ) {
+
+	/* Prints out various statistics about the current routing.  Both a routing *
+	 * and an rr_graph must exist when you call this routine.                   */
+
+	float area, used_area;
+
+    auto& device_ctx = g_vpr_ctx.device();
+    auto& cluster_ctx = g_vpr_ctx.clustering();
+    auto& atom_ctx = g_vpr_ctx.atom();
+
+	length_and_bends_stats();
+	get_channel_occupancy_stats();
+
+	vtr::printf_info("Logic area (in minimum width transistor areas, excludes I/Os and empty grid tiles)...\n");
+
+	area = 0;
+	for (size_t i = 0; i < device_ctx.grid.width(); i++) {
+		for (size_t j = 0; j < device_ctx.grid.height(); j++) {
+            auto type = device_ctx.grid[i][j].type;
+			if (   device_ctx.grid[i][j].width_offset == 0 
+                && device_ctx.grid[i][j].height_offset == 0
+                && type != device_ctx.IO_TYPE
+                && type != device_ctx.EMPTY_TYPE) {
+				if (type->area == UNDEFINED) {
+					area += grid_logic_tile_area * type->width * type->height;
+				} else {
+					area += type->area;
+				}
+			}
+		}
+	}
+	/* Todo: need to add pitch of routing to blocks with height > 3 */
+	vtr::printf_info("\tTotal logic block area (Warning, need to add pitch of routing to blocks with height > 3): %g\n", area);
+
+	used_area = 0;
+	for (auto blk_id : cluster_ctx.clb_nlist.blocks()) {
+		if (cluster_ctx.clb_nlist.block_type(blk_id) != device_ctx.IO_TYPE) {
+			if (cluster_ctx.clb_nlist.block_type(blk_id)->area == UNDEFINED) {
+				used_area += grid_logic_tile_area * cluster_ctx.clb_nlist.block_type(blk_id)->width * cluster_ctx.clb_nlist.block_type(blk_id)->height;
+			} else {
+				used_area += cluster_ctx.clb_nlist.block_type(blk_id)->area;
+			}
+		}
+	}
+	vtr::printf_info("\tTotal used logic block area: %g\n", used_area);
+
+	if (route_type == DETAILED) {
+		count_routing_transistors(directionality, num_rr_switch, wire_to_ipin_switch, 
+				segment_inf, R_minW_nmos, R_minW_pmos);
+		get_segment_usage_stats(num_segment, segment_inf);
+
+	}
+
+    if (timing_analysis_enabled) {
+        load_net_delay_from_routing(net_delay);
+
+        auto routing_delay_calc = std::make_shared<RoutingDelayCalculator>(atom_ctx.nlist, atom_ctx.lookup, net_delay);
+
+        std::shared_ptr<SetupTimingInfo> timing_info = make_setup_timing_info(routing_delay_calc);
+        timing_info->update();
+
+#ifdef ENABLE_CLASSIC_VPR_STA
+        load_timing_graph_net_delays(net_delay);
+
+        do_timing_analysis(slacks, timing_inf, false, true);
+
+        if (getEchoEnabled()) {
+            print_timing_graph("routing_stats.timing_graph.classic.echo");
+            if (isEchoFileEnabled(E_ECHO_NET_DELAY)) 
+                print_net_delay(net_delay, getEchoFileName(E_ECHO_NET_DELAY));
+        }
+
+        print_slack(slacks->slack, true, getOutputFileName(E_SLACK_FILE));
+        print_critical_path(getOutputFileName(E_CRIT_PATH_FILE), timing_inf);
+
+        if (getEchoEnabled() && isEchoFileEnabled(E_ECHO_ENDPOINT_TIMING)) {
+            print_endpoint_timing(getEchoFileName(E_ECHO_ENDPOINT_TIMING));
+        }
+
+        vtr::printf("Classic Timing Stats\n");
+        vtr::printf("====================\n");
+        print_timing_stats();
+#endif
+
+    }
+
+	if (full_stats == true)
+		print_wirelen_prob_dist();
+}
+
+/* Figures out maximum, minimum and average number of bends and net length   *
+* in the routing.                                                           */
+void length_and_bends_stats(void) {
+	int bends, total_bends, max_bends;
+	int length, total_length, max_length;
+	int segments, total_segments, max_segments;
+	float av_bends, av_length, av_segments;
+	int num_global_nets, num_clb_opins_reserved;
+
+    auto& cluster_ctx = g_vpr_ctx.clustering();
+
+	max_bends = 0;
+	total_bends = 0;
+	max_length = 0;
+	total_length = 0;
+	max_segments = 0;
+	total_segments = 0;
+	num_global_nets = 0;
+	num_clb_opins_reserved = 0;
+
+	for (auto net_id : cluster_ctx.clb_nlist.nets()) {
+		if (!cluster_ctx.clb_nlist.net_global(net_id) && cluster_ctx.clb_nlist.net_sinks(net_id).size() != 0) { /* Globals don't count. */
+			get_num_bends_and_length(net_id, &bends, &length, &segments);
+
+			total_bends += bends;
+			max_bends = max(bends, max_bends);
+
+			total_length += length;
+			max_length = max(length, max_length);
+
+			total_segments += segments;
+			max_segments = max(segments, max_segments);
+		} else if (cluster_ctx.clb_nlist.net_global(net_id)) {
+			num_global_nets++;
+		} else {
+			num_clb_opins_reserved++;
+		}
+	}
+
+	av_bends = (float) total_bends / (float) ((int)cluster_ctx.clb_nlist.nets().size() - num_global_nets);
+	vtr::printf_info("\n");
+	vtr::printf_info("Average number of bends per net: %#g  Maximum # of bends: %d\n", av_bends, max_bends);
+	vtr::printf_info("\n");
+
+	av_length = (float) total_length / (float) ((int)cluster_ctx.clb_nlist.nets().size() - num_global_nets);
+	vtr::printf_info("Number of routed nets (nonglobal): %d\n", (int)cluster_ctx.clb_nlist.nets().size() - num_global_nets);
+	vtr::printf_info("Wire length results (in units of 1 clb segments)...\n");
+	vtr::printf_info("\tTotal wirelength: %d, average net length: %#g\n", total_length, av_length);
+	vtr::printf_info("\tMaximum net length: %d\n", max_length);
+	vtr::printf_info("\n");
+
+	av_segments = (float) total_segments / (float) ((int)cluster_ctx.clb_nlist.nets().size() - num_global_nets);
+	vtr::printf_info("Wire length results in terms of physical segments...\n");
+	vtr::printf_info("\tTotal wiring segments used: %d, average wire segments per net: %#g\n", total_segments, av_segments);
+	vtr::printf_info("\tMaximum segments used by a net: %d\n", max_segments);
+	vtr::printf_info("\tTotal local nets with reserved CLB opins: %d\n", num_clb_opins_reserved);
+}
+
+static void get_channel_occupancy_stats(void) {
+
+	/* Determines how many tracks are used in each channel.                    */
+    auto& device_ctx = g_vpr_ctx.device();
+
+	auto chanx_occ = vtr::Matrix<int>({{
+                                        device_ctx.grid.width(),     //[0 .. device_ctx.grid.width() - 1] (length of x channel)
+                                        device_ctx.grid.height() - 1 //[0 .. device_ctx.grid.height() - 2] (# x channels)
+                                      }}, 
+                                      0);
+
+	auto chany_occ = vtr::Matrix<int>({{
+                                        device_ctx.grid.width() - 1, //[0 .. device_ctx.grid.width() - 2] (# y channels)
+                                        device_ctx.grid.height()     //[0 .. device_ctx.grid.height() - 1] (length of y channel)
+                                      }},
+                                      0);
+	load_channel_occupancies(chanx_occ, chany_occ);
+
+	vtr::printf_info("\n");
+	vtr::printf_info("X - Directed channels:   j max occ ave occ capacity\n");
+	vtr::printf_info("                      ---- ------- ------- --------\n");
+
+	int total_x = 0;
+	for (size_t j = 0; j < device_ctx.grid.height() - 1; ++j) {
+		total_x += device_ctx.chan_width.x_list[j];
+		float ave_occ = 0.0;
+		int max_occ = -1;
+
+		for (size_t i = 1; i < device_ctx.grid.width(); ++i) {
+			max_occ = max(chanx_occ[i][j], max_occ);
+			ave_occ += chanx_occ[i][j];
+		}
+		ave_occ /= device_ctx.grid.width();
+		vtr::printf_info("                      %4d %7d %7.3f %8d\n", j, max_occ, ave_occ, device_ctx.chan_width.x_list[j]);
+	}
+
+	vtr::printf_info("Y - Directed channels:   i max occ ave occ capacity\n");
+	vtr::printf_info("                      ---- ------- ------- --------\n");
+
+	int total_y = 0;
+	for (size_t i = 0; i < device_ctx.grid.width() - 1; ++i) {
+		total_y += device_ctx.chan_width.y_list[i];
+		float ave_occ = 0.0;
+		int max_occ = -1;
+
+		for (size_t j = 1; j < device_ctx.grid.height(); ++j) {
+			max_occ = max(chany_occ[i][j], max_occ);
+			ave_occ += chany_occ[i][j];
+		}
+		ave_occ /= device_ctx.grid.height();
+		vtr::printf_info("                      %4d %7d %7.3f %8d\n", i, max_occ, ave_occ, device_ctx.chan_width.y_list[i]);
+	}
+
+	vtr::printf_info("\n");
+	vtr::printf_info("Total tracks in x-direction: %d, in y-direction: %d\n", total_x, total_y);
+	vtr::printf_info("\n");
+}
+
+/* Loads the two arrays passed in with the total occupancy at each of the  *
+* channel segments in the FPGA.                                           */
+static void load_channel_occupancies(vtr::Matrix<int>& chanx_occ, vtr::Matrix<int>& chany_occ) {
+	int i, j, inode;
+	t_trace *tptr;
+	t_rr_type rr_type;
+
+    auto& device_ctx = g_vpr_ctx.device();
+    auto& cluster_ctx = g_vpr_ctx.clustering();
+    auto& route_ctx = g_vpr_ctx.routing();
+
+	/* First set the occupancy of everything to zero. */
+    chanx_occ.fill(0);
+    chany_occ.fill(0);
+
+	/* Now go through each net and count the tracks and pins used everywhere */
+	for (auto net_id : cluster_ctx.clb_nlist.nets()) {
+		/* Skip global and empty nets. */
+		if (cluster_ctx.clb_nlist.net_global(net_id) && cluster_ctx.clb_nlist.net_sinks(net_id).size() != 0)
+			continue;
+
+		tptr = route_ctx.trace_head[net_id];
+		while (tptr != NULL) {
+			inode = tptr->index;
+			rr_type = device_ctx.rr_nodes[inode].type();
+
+			if (rr_type == SINK) {
+				tptr = tptr->next; /* Skip next segment. */
+				if (tptr == NULL)
+					break;
+			}
+
+			else if (rr_type == CHANX) {
+				j = device_ctx.rr_nodes[inode].ylow();
+				for (i = device_ctx.rr_nodes[inode].xlow(); i <= device_ctx.rr_nodes[inode].xhigh(); i++)
+					chanx_occ[i][j]++;
+			}
+
+			else if (rr_type == CHANY) {
+				i = device_ctx.rr_nodes[inode].xlow();
+				for (j = device_ctx.rr_nodes[inode].ylow(); j <= device_ctx.rr_nodes[inode].yhigh(); j++)
+					chany_occ[i][j]++;
+			}
+
+			tptr = tptr->next;
+		}
+	}
+}
+
+void get_num_bends_and_length(ClusterNetId inet, int *bends_ptr, int *len_ptr,
+		int *segments_ptr) {
+
+	/* Counts and returns the number of bends, wirelength, and number of routing *
+	 * resource segments in net inet's routing.                                  */
+    auto& route_ctx = g_vpr_ctx.routing();
+    auto& device_ctx = g_vpr_ctx.device();
+
+	t_trace *tptr, *prevptr;
+	int inode;
+	t_rr_type curr_type, prev_type;
+	int bends, length, segments;
+
+	bends = 0;
+	length = 0;
+	segments = 0;
+
+	prevptr = route_ctx.trace_head[inet]; /* Should always be SOURCE. */
+	if (prevptr == NULL) {
+		vpr_throw(VPR_ERROR_OTHER, __FILE__, __LINE__,
+				"in get_num_bends_and_length: net #%lu has no traceback.\n", size_t(inet));
+	}
+	inode = prevptr->index;
+	prev_type = device_ctx.rr_nodes[inode].type();
+
+	tptr = prevptr->next;
+
+	while (tptr != NULL) {
+		inode = tptr->index;
+		curr_type = device_ctx.rr_nodes[inode].type();
+
+		if (curr_type == SINK) { /* Starting a new segment */
+			tptr = tptr->next; /* Link to existing path - don't add to len. */
+			if (tptr == NULL)
+				break;
+
+			curr_type = device_ctx.rr_nodes[tptr->index].type();
+		}
+
+		else if (curr_type == CHANX || curr_type == CHANY) {
+			segments++;
+			length += 1 + device_ctx.rr_nodes[inode].xhigh() - device_ctx.rr_nodes[inode].xlow()
+					+ device_ctx.rr_nodes[inode].yhigh() - device_ctx.rr_nodes[inode].ylow();
+
+			if (curr_type != prev_type && (prev_type == CHANX || prev_type == CHANY))
+				bends++;
+		}
+
+		prev_type = curr_type;
+		tptr = tptr->next;
+	}
+
+	*bends_ptr = bends;
+	*len_ptr = length;
+	*segments_ptr = segments;
+}
+
+void print_wirelen_prob_dist(void) {
+
+	/* Prints out the probability distribution of the wirelength / number   *
+	 * input pins on a net -- i.e. simulates 2-point net length probability *
+	 * distribution.                                                        */
+    auto& device_ctx = g_vpr_ctx.device();
+    auto& cluster_ctx = g_vpr_ctx.clustering();
+
+	float *prob_dist;
+	float norm_fac, two_point_length;
+	int bends, length, segments, index;
+	float av_length;
+	int prob_dist_size, i, incr;
+
+	prob_dist_size = device_ctx.grid.width() + device_ctx.grid.height() + 10;
+	prob_dist = (float *) vtr::calloc(prob_dist_size, sizeof(float));
+	norm_fac = 0.;
+
+	for (auto net_id : cluster_ctx.clb_nlist.nets()) {
+		if (!cluster_ctx.clb_nlist.net_global(net_id) && cluster_ctx.clb_nlist.net_sinks(net_id).size() != 0) {
+			get_num_bends_and_length(net_id, &bends, &length, &segments);
+
+			/*  Assign probability to two integer lengths proportionately -- i.e.  *
+			 *  if two_point_length = 1.9, add 0.9 of the pins to prob_dist[2] and *
+			 *  only 0.1 to prob_dist[1].                                          */
+
+            int num_sinks = cluster_ctx.clb_nlist.net_sinks(net_id).size();
+            VTR_ASSERT(num_sinks > 0);
+
+			two_point_length = (float) length / (float) (num_sinks);
+			index = (int) two_point_length;
+			if (index >= prob_dist_size) {
+
+				vtr::printf_warning(__FILE__, __LINE__,
+						"Index (%d) to prob_dist exceeds its allocated size (%d).\n",
+						index, prob_dist_size);
+				vtr::printf_info("Realloc'ing to increase 2-pin wirelen prob distribution array.\n");
+				incr = index - prob_dist_size + 2;
+				prob_dist_size += incr;
+				prob_dist = (float *)vtr::realloc(prob_dist, prob_dist_size * sizeof(float));
+				for (i = prob_dist_size - incr; i < prob_dist_size; i++)
+					prob_dist[i] = 0.0;
+			}
+			prob_dist[index] += (num_sinks) * (1 - two_point_length + index);
+
+			index++;
+			if (index >= prob_dist_size) {
+
+				vtr::printf_warning(__FILE__, __LINE__,
+						"Index (%d) to prob_dist exceeds its allocated size (%d).\n",
+						index, prob_dist_size);
+				vtr::printf_info("Realloc'ing to increase 2-pin wirelen prob distribution array.\n");
+				incr = index - prob_dist_size + 2;
+				prob_dist_size += incr;
+				prob_dist = (float *)vtr::realloc(prob_dist,
+						prob_dist_size * sizeof(float));
+				for (i = prob_dist_size - incr; i < prob_dist_size; i++)
+					prob_dist[i] = 0.0;
+			}
+			prob_dist[index] += (num_sinks) * (1 - index + two_point_length);
+
+			norm_fac += num_sinks;
+		}
+	}
+
+	/* Normalize so total probability is 1 and print out. */
+
+	vtr::printf_info("\n");
+	vtr::printf_info("Probability distribution of 2-pin net lengths:\n");
+	vtr::printf_info("\n");
+	vtr::printf_info("Length    p(Lenth)\n");
+
+	av_length = 0;
+
+	for (index = 0; index < prob_dist_size; index++) {
+		prob_dist[index] /= norm_fac;
+		vtr::printf_info("%6d  %10.6f\n", index, prob_dist[index]);
+		av_length += prob_dist[index] * index;
+	}
+
+	vtr::printf_info("\n");
+	vtr::printf_info("Number of 2-pin nets: ;%g;\n", norm_fac);
+	vtr::printf_info("Expected value of 2-pin net length (R): ;%g;\n", av_length);
+	vtr::printf_info("Total wirelength: ;%g;\n", norm_fac * av_length);
+
+	free(prob_dist);
+}
+
+void print_lambda(void) {
+
+	/* Finds the average number of input pins used per clb.  Does not    *
+	 * count inputs which are hooked to global nets (i.e. the clock     *
+	 * when it is marked global).                                       */
+
+	int ipin, iclass;
+	int num_inputs_used = 0;
+	float lambda;
+	t_type_ptr type;
+
+    auto& cluster_ctx = g_vpr_ctx.clustering();
+    auto& device_ctx = g_vpr_ctx.device();
+
+	for (auto blk_id : cluster_ctx.clb_nlist.blocks()) {
+		type = cluster_ctx.clb_nlist.block_type(blk_id);
+		VTR_ASSERT(type != NULL);
+		if (type != device_ctx.IO_TYPE) {
+			for (ipin = 0; ipin < type->num_pins; ipin++) {
+				iclass = type->pin_class[ipin];
+				if (type->class_inf[iclass].type == RECEIVER) {
+					ClusterNetId net_id = cluster_ctx.clb_nlist.block_net(blk_id, ipin);
+					if (net_id != ClusterNetId::INVALID()) /* Pin is connected? */
+						if (!cluster_ctx.clb_nlist.net_global(net_id)) /* Not a global clock */
+							num_inputs_used++;
+				}
+			}
+		}
+	}
+
+	lambda = (float) num_inputs_used / (float) cluster_ctx.clb_nlist.blocks().size();
+	vtr::printf_info("Average lambda (input pins used per clb) is: %g\n", lambda);
+}
+
+int count_netlist_clocks(void) {
+	/* Count how many clocks are in the netlist. */
+
+    auto& atom_ctx = g_vpr_ctx.atom();
+
+    std::set<std::string> clock_names;
+
+    //Loop through each clock pin and record the names in clock_names
+    for(auto blk_id : atom_ctx.nlist.blocks()) {
+        for(auto pin_id : atom_ctx.nlist.block_clock_pins(blk_id)) {
+            auto net_id = atom_ctx.nlist.pin_net(pin_id);
+            clock_names.insert(atom_ctx.nlist.net_name(net_id));
+        }
+    }
+
+    //Since std::set does not include duplicates, the number of clocks is the size of the set
+	return static_cast<int>(clock_names.size());
+}