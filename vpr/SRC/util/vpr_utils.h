#ifndef VPR_UTILS_H
#define VPR_UTILS_H

<<<<<<< HEAD
#include <vector>
#include "vpr_types.h"
#include "atom_netlist.h"
#include "clustered_netlist.h"
=======
#include "netlist.h"
class DeviceGrid;
>>>>>>> de7e391a

const t_model* find_model(const t_model* models, const std::string& name, bool required=true);
const t_model_ports* find_model_port(const t_model* model, const std::string& name, bool required=true);

void print_tabs(FILE * fpout, int num_tab);

bool is_clb_external_pin(ClusterBlockId blk_id, int pb_pin_id);

bool is_opin(int ipin, t_type_ptr type);

int get_unique_pb_graph_node_id(const t_pb_graph_node *pb_graph_node);

void get_class_range_for_block(const ClusterBlockId blk_id, int *class_low,
		int *class_high);

void sync_grid_to_blocks();

/**************************************************************
* Intra-Logic Block Utility Functions
**************************************************************/

//Class for looking up pb graph pins from block pin indicies
class IntraLbPbPinLookup {
    public:
        IntraLbPbPinLookup(t_type_descriptor* block_types, int num_block_types);
        IntraLbPbPinLookup(const IntraLbPbPinLookup& rhs);
        IntraLbPbPinLookup& operator=(IntraLbPbPinLookup rhs);
        ~IntraLbPbPinLookup();


        //Returns the pb graph pin associated with the specified type (index into block types array) and
        // pb pin index (index into block_pb().pb_route)
        const t_pb_graph_pin* pb_gpin(int itype, int ipin) const;

        friend void swap(IntraLbPbPinLookup& lhs, IntraLbPbPinLookup& rhs);
    private:
        t_type_descriptor* block_types_;
        int num_types_;

        t_pb_graph_pin*** intra_lb_pb_pin_lookup_; 
};

//Find the atom pins (driver or sinks) connected to the specified top-level CLB pin
std::vector<AtomPinId> find_clb_pin_connected_atom_pins(ClusterBlockId clb, int clb_pin, const IntraLbPbPinLookup& pb_gpin_lookup);

//Find the atom pin driving to the specified top-level CLB pin
AtomPinId find_clb_pin_driver_atom_pin(ClusterBlockId clb, int clb_pin, const IntraLbPbPinLookup& pb_gpin_lookup);

//Find the atom pins driven by the specified top-level CLB pin
std::vector<AtomPinId> find_clb_pin_sink_atom_pins(ClusterBlockId clb, int clb_pin, const IntraLbPbPinLookup& pb_gpin_lookup);

std::tuple<ClusterNetId,int,int> find_pb_route_clb_input_net_pin(ClusterBlockId clb, int sink_pb_route_id);

//Return the pb pin index corresponding to the pin clb_pin on block clb
int find_clb_pb_pin(ClusterBlockId clb, int clb_pin);

//Return the clb_pin corresponding to the pb_pin on the specified block
int find_pb_pin_clb_pin(ClusterBlockId clb, int pb_pin);

//Returns the port matching name within pb_gnode
const t_port* find_pb_graph_port(const t_pb_graph_node* pb_gnode, std::string port_name);

//Returns the graph pin matching name at pin index
const t_pb_graph_pin* find_pb_graph_pin(const t_pb_graph_node* pb_gnode, std::string port_name, int index);

AtomPinId find_atom_pin(ClusterBlockId blk_id, const t_pb_graph_pin* pb_gpin);

//Returns the block type matching name, or nullptr (if not found)
t_type_descriptor* find_block_type_by_name(std::string name, t_type_descriptor* types, int num_types);

t_type_ptr find_most_common_block_type(const DeviceGrid& grid);

//Returns true if the specified block type contains the specified blif model name
bool block_type_contains_blif_model(t_type_ptr type, std::string blif_model_name);

//Returns true of a pb_type (or it's children) contain the specified blif model name
bool pb_type_contains_blif_model(const t_pb_type* pb_type, const std::string& blif_model_name);

int get_max_primitives_in_pb_type(t_pb_type *pb_type);
int get_max_depth_of_pb_type(t_pb_type *pb_type);
int get_max_nets_in_pb_type(const t_pb_type *pb_type);
bool primitive_type_feasible(AtomBlockId blk_id, const t_pb_type *cur_pb_type);
t_pb_graph_pin* get_pb_graph_node_pin_from_model_port_pin(const t_model_ports *model_port, const int model_pin, const t_pb_graph_node *pb_graph_node);
const t_pb_graph_pin* find_pb_graph_pin(const AtomNetlist& netlist, const AtomLookup& netlist_lookup, const AtomPinId pin_id);
t_pb_graph_pin* get_pb_graph_node_pin_from_block_pin(ClusterBlockId iblock, int ipin);
t_pb_graph_pin** alloc_and_load_pb_graph_pin_lookup_from_index(t_type_ptr type);
void free_pb_graph_pin_lookup_from_index(t_pb_graph_pin** pb_graph_pin_lookup_from_type);
t_pb ***alloc_and_load_pin_id_to_pb_mapping();
void free_pin_id_to_pb_mapping(t_pb ***pin_id_to_pb_mapping);


float compute_primitive_base_cost(const t_pb_graph_node *primitive);
int num_ext_inputs_atom_block(AtomBlockId blk_id);

vtr::Matrix<int> alloc_and_load_net_pin_index();

void get_port_pin_from_blk_pin(int blk_type_index, int blk_pin, int * port,
		int * port_pin);
void free_port_pin_from_blk_pin(void);

void get_blk_pin_from_port_pin(int blk_type_index, int port,int port_pin, 
		int * blk_pin);
void free_blk_pin_from_port_pin(void);

void alloc_and_load_idirect_from_blk_pin(t_direct_inf* directs, int num_directs,
		int *** idirect_from_blk_pin, int *** direct_type_from_blk_pin);

void parse_direct_pin_name(char * src_string, int line, int * start_pin_index, 
		int * end_pin_index, char * pb_type_name, char * port_name);


void free_pb_stats(t_pb *pb);
void free_pb(t_pb *pb);
void revalid_molecules(const t_pb* pb, const std::multimap<AtomBlockId,t_pack_molecule*>& atom_molecules);

void print_switch_usage();
void print_usage_by_wire_length();

AtomBlockId find_tnode_atom_block(int inode);
AtomBlockId find_memory_sibling(const t_pb* pb);

void place_sync_external_block_connections(ClusterBlockId iblk);
#endif
<|MERGE_RESOLUTION|>--- conflicted
+++ resolved
@@ -1,135 +1,132 @@
-#ifndef VPR_UTILS_H
-#define VPR_UTILS_H
-
-<<<<<<< HEAD
-#include <vector>
-#include "vpr_types.h"
-#include "atom_netlist.h"
-#include "clustered_netlist.h"
-=======
-#include "netlist.h"
-class DeviceGrid;
->>>>>>> de7e391a
-
-const t_model* find_model(const t_model* models, const std::string& name, bool required=true);
-const t_model_ports* find_model_port(const t_model* model, const std::string& name, bool required=true);
-
-void print_tabs(FILE * fpout, int num_tab);
-
-bool is_clb_external_pin(ClusterBlockId blk_id, int pb_pin_id);
-
-bool is_opin(int ipin, t_type_ptr type);
-
-int get_unique_pb_graph_node_id(const t_pb_graph_node *pb_graph_node);
-
-void get_class_range_for_block(const ClusterBlockId blk_id, int *class_low,
-		int *class_high);
-
-void sync_grid_to_blocks();
-
-/**************************************************************
-* Intra-Logic Block Utility Functions
-**************************************************************/
-
-//Class for looking up pb graph pins from block pin indicies
-class IntraLbPbPinLookup {
-    public:
-        IntraLbPbPinLookup(t_type_descriptor* block_types, int num_block_types);
-        IntraLbPbPinLookup(const IntraLbPbPinLookup& rhs);
-        IntraLbPbPinLookup& operator=(IntraLbPbPinLookup rhs);
-        ~IntraLbPbPinLookup();
-
-
-        //Returns the pb graph pin associated with the specified type (index into block types array) and
-        // pb pin index (index into block_pb().pb_route)
-        const t_pb_graph_pin* pb_gpin(int itype, int ipin) const;
-
-        friend void swap(IntraLbPbPinLookup& lhs, IntraLbPbPinLookup& rhs);
-    private:
-        t_type_descriptor* block_types_;
-        int num_types_;
-
-        t_pb_graph_pin*** intra_lb_pb_pin_lookup_; 
-};
-
-//Find the atom pins (driver or sinks) connected to the specified top-level CLB pin
-std::vector<AtomPinId> find_clb_pin_connected_atom_pins(ClusterBlockId clb, int clb_pin, const IntraLbPbPinLookup& pb_gpin_lookup);
-
-//Find the atom pin driving to the specified top-level CLB pin
-AtomPinId find_clb_pin_driver_atom_pin(ClusterBlockId clb, int clb_pin, const IntraLbPbPinLookup& pb_gpin_lookup);
-
-//Find the atom pins driven by the specified top-level CLB pin
-std::vector<AtomPinId> find_clb_pin_sink_atom_pins(ClusterBlockId clb, int clb_pin, const IntraLbPbPinLookup& pb_gpin_lookup);
-
-std::tuple<ClusterNetId,int,int> find_pb_route_clb_input_net_pin(ClusterBlockId clb, int sink_pb_route_id);
-
-//Return the pb pin index corresponding to the pin clb_pin on block clb
-int find_clb_pb_pin(ClusterBlockId clb, int clb_pin);
-
-//Return the clb_pin corresponding to the pb_pin on the specified block
-int find_pb_pin_clb_pin(ClusterBlockId clb, int pb_pin);
-
-//Returns the port matching name within pb_gnode
-const t_port* find_pb_graph_port(const t_pb_graph_node* pb_gnode, std::string port_name);
-
-//Returns the graph pin matching name at pin index
-const t_pb_graph_pin* find_pb_graph_pin(const t_pb_graph_node* pb_gnode, std::string port_name, int index);
-
-AtomPinId find_atom_pin(ClusterBlockId blk_id, const t_pb_graph_pin* pb_gpin);
-
-//Returns the block type matching name, or nullptr (if not found)
-t_type_descriptor* find_block_type_by_name(std::string name, t_type_descriptor* types, int num_types);
-
-t_type_ptr find_most_common_block_type(const DeviceGrid& grid);
-
-//Returns true if the specified block type contains the specified blif model name
-bool block_type_contains_blif_model(t_type_ptr type, std::string blif_model_name);
-
-//Returns true of a pb_type (or it's children) contain the specified blif model name
-bool pb_type_contains_blif_model(const t_pb_type* pb_type, const std::string& blif_model_name);
-
-int get_max_primitives_in_pb_type(t_pb_type *pb_type);
-int get_max_depth_of_pb_type(t_pb_type *pb_type);
-int get_max_nets_in_pb_type(const t_pb_type *pb_type);
-bool primitive_type_feasible(AtomBlockId blk_id, const t_pb_type *cur_pb_type);
-t_pb_graph_pin* get_pb_graph_node_pin_from_model_port_pin(const t_model_ports *model_port, const int model_pin, const t_pb_graph_node *pb_graph_node);
-const t_pb_graph_pin* find_pb_graph_pin(const AtomNetlist& netlist, const AtomLookup& netlist_lookup, const AtomPinId pin_id);
-t_pb_graph_pin* get_pb_graph_node_pin_from_block_pin(ClusterBlockId iblock, int ipin);
-t_pb_graph_pin** alloc_and_load_pb_graph_pin_lookup_from_index(t_type_ptr type);
-void free_pb_graph_pin_lookup_from_index(t_pb_graph_pin** pb_graph_pin_lookup_from_type);
-t_pb ***alloc_and_load_pin_id_to_pb_mapping();
-void free_pin_id_to_pb_mapping(t_pb ***pin_id_to_pb_mapping);
-
-
-float compute_primitive_base_cost(const t_pb_graph_node *primitive);
-int num_ext_inputs_atom_block(AtomBlockId blk_id);
-
-vtr::Matrix<int> alloc_and_load_net_pin_index();
-
-void get_port_pin_from_blk_pin(int blk_type_index, int blk_pin, int * port,
-		int * port_pin);
-void free_port_pin_from_blk_pin(void);
-
-void get_blk_pin_from_port_pin(int blk_type_index, int port,int port_pin, 
-		int * blk_pin);
-void free_blk_pin_from_port_pin(void);
-
-void alloc_and_load_idirect_from_blk_pin(t_direct_inf* directs, int num_directs,
-		int *** idirect_from_blk_pin, int *** direct_type_from_blk_pin);
-
-void parse_direct_pin_name(char * src_string, int line, int * start_pin_index, 
-		int * end_pin_index, char * pb_type_name, char * port_name);
-
-
-void free_pb_stats(t_pb *pb);
-void free_pb(t_pb *pb);
-void revalid_molecules(const t_pb* pb, const std::multimap<AtomBlockId,t_pack_molecule*>& atom_molecules);
-
-void print_switch_usage();
-void print_usage_by_wire_length();
-
-AtomBlockId find_tnode_atom_block(int inode);
-AtomBlockId find_memory_sibling(const t_pb* pb);
-
-void place_sync_external_block_connections(ClusterBlockId iblk);
-#endif
+#ifndef VPR_UTILS_H
+#define VPR_UTILS_H
+
+#include <vector>
+#include "vpr_types.h"
+#include "atom_netlist.h"
+#include "clustered_netlist.h"
+#include "netlist.h"
+class DeviceGrid;
+
+const t_model* find_model(const t_model* models, const std::string& name, bool required=true);
+const t_model_ports* find_model_port(const t_model* model, const std::string& name, bool required=true);
+
+void print_tabs(FILE * fpout, int num_tab);
+
+bool is_clb_external_pin(ClusterBlockId blk_id, int pb_pin_id);
+
+bool is_opin(int ipin, t_type_ptr type);
+
+int get_unique_pb_graph_node_id(const t_pb_graph_node *pb_graph_node);
+
+void get_class_range_for_block(const ClusterBlockId blk_id, int *class_low,
+		int *class_high);
+
+void sync_grid_to_blocks();
+
+/**************************************************************
+* Intra-Logic Block Utility Functions
+**************************************************************/
+
+//Class for looking up pb graph pins from block pin indicies
+class IntraLbPbPinLookup {
+    public:
+        IntraLbPbPinLookup(t_type_descriptor* block_types, int num_block_types);
+        IntraLbPbPinLookup(const IntraLbPbPinLookup& rhs);
+        IntraLbPbPinLookup& operator=(IntraLbPbPinLookup rhs);
+        ~IntraLbPbPinLookup();
+
+
+        //Returns the pb graph pin associated with the specified type (index into block types array) and
+        // pb pin index (index into block_pb().pb_route)
+        const t_pb_graph_pin* pb_gpin(int itype, int ipin) const;
+
+        friend void swap(IntraLbPbPinLookup& lhs, IntraLbPbPinLookup& rhs);
+    private:
+        t_type_descriptor* block_types_;
+        int num_types_;
+
+        t_pb_graph_pin*** intra_lb_pb_pin_lookup_; 
+};
+
+//Find the atom pins (driver or sinks) connected to the specified top-level CLB pin
+std::vector<AtomPinId> find_clb_pin_connected_atom_pins(ClusterBlockId clb, int clb_pin, const IntraLbPbPinLookup& pb_gpin_lookup);
+
+//Find the atom pin driving to the specified top-level CLB pin
+AtomPinId find_clb_pin_driver_atom_pin(ClusterBlockId clb, int clb_pin, const IntraLbPbPinLookup& pb_gpin_lookup);
+
+//Find the atom pins driven by the specified top-level CLB pin
+std::vector<AtomPinId> find_clb_pin_sink_atom_pins(ClusterBlockId clb, int clb_pin, const IntraLbPbPinLookup& pb_gpin_lookup);
+
+std::tuple<ClusterNetId,int,int> find_pb_route_clb_input_net_pin(ClusterBlockId clb, int sink_pb_route_id);
+
+//Return the pb pin index corresponding to the pin clb_pin on block clb
+int find_clb_pb_pin(ClusterBlockId clb, int clb_pin);
+
+//Return the clb_pin corresponding to the pb_pin on the specified block
+int find_pb_pin_clb_pin(ClusterBlockId clb, int pb_pin);
+
+//Returns the port matching name within pb_gnode
+const t_port* find_pb_graph_port(const t_pb_graph_node* pb_gnode, std::string port_name);
+
+//Returns the graph pin matching name at pin index
+const t_pb_graph_pin* find_pb_graph_pin(const t_pb_graph_node* pb_gnode, std::string port_name, int index);
+
+AtomPinId find_atom_pin(ClusterBlockId blk_id, const t_pb_graph_pin* pb_gpin);
+
+//Returns the block type matching name, or nullptr (if not found)
+t_type_descriptor* find_block_type_by_name(std::string name, t_type_descriptor* types, int num_types);
+
+t_type_ptr find_most_common_block_type(const DeviceGrid& grid);
+
+//Returns true if the specified block type contains the specified blif model name
+bool block_type_contains_blif_model(t_type_ptr type, std::string blif_model_name);
+
+//Returns true of a pb_type (or it's children) contain the specified blif model name
+bool pb_type_contains_blif_model(const t_pb_type* pb_type, const std::string& blif_model_name);
+
+int get_max_primitives_in_pb_type(t_pb_type *pb_type);
+int get_max_depth_of_pb_type(t_pb_type *pb_type);
+int get_max_nets_in_pb_type(const t_pb_type *pb_type);
+bool primitive_type_feasible(AtomBlockId blk_id, const t_pb_type *cur_pb_type);
+t_pb_graph_pin* get_pb_graph_node_pin_from_model_port_pin(const t_model_ports *model_port, const int model_pin, const t_pb_graph_node *pb_graph_node);
+const t_pb_graph_pin* find_pb_graph_pin(const AtomNetlist& netlist, const AtomLookup& netlist_lookup, const AtomPinId pin_id);
+t_pb_graph_pin* get_pb_graph_node_pin_from_block_pin(ClusterBlockId iblock, int ipin);
+t_pb_graph_pin** alloc_and_load_pb_graph_pin_lookup_from_index(t_type_ptr type);
+void free_pb_graph_pin_lookup_from_index(t_pb_graph_pin** pb_graph_pin_lookup_from_type);
+t_pb ***alloc_and_load_pin_id_to_pb_mapping();
+void free_pin_id_to_pb_mapping(t_pb ***pin_id_to_pb_mapping);
+
+
+float compute_primitive_base_cost(const t_pb_graph_node *primitive);
+int num_ext_inputs_atom_block(AtomBlockId blk_id);
+
+vtr::Matrix<int> alloc_and_load_net_pin_index();
+
+void get_port_pin_from_blk_pin(int blk_type_index, int blk_pin, int * port,
+		int * port_pin);
+void free_port_pin_from_blk_pin(void);
+
+void get_blk_pin_from_port_pin(int blk_type_index, int port,int port_pin, 
+		int * blk_pin);
+void free_blk_pin_from_port_pin(void);
+
+void alloc_and_load_idirect_from_blk_pin(t_direct_inf* directs, int num_directs,
+		int *** idirect_from_blk_pin, int *** direct_type_from_blk_pin);
+
+void parse_direct_pin_name(char * src_string, int line, int * start_pin_index, 
+		int * end_pin_index, char * pb_type_name, char * port_name);
+
+
+void free_pb_stats(t_pb *pb);
+void free_pb(t_pb *pb);
+void revalid_molecules(const t_pb* pb, const std::multimap<AtomBlockId,t_pack_molecule*>& atom_molecules);
+
+void print_switch_usage();
+void print_usage_by_wire_length();
+
+AtomBlockId find_tnode_atom_block(int inode);
+AtomBlockId find_memory_sibling(const t_pb* pb);
+
+void place_sync_external_block_connections(ClusterBlockId iblk);
+#endif