name: Test

on:
  # We want to run the CI when anything is pushed to master.
  # Since master is a protected branch this only happens when a PR is merged.
  # This is a double check in case the PR was stale and had some issues.
  push:
    branches:
      - master
    paths-ignore: # Prevents from running if only docs are updated
      - 'doc/**'
      - '**/*README*'
      - '**.md'
      - '**.rst'
  pull_request:
    paths-ignore: # Prevents from running if only docs are updated
      - 'doc/**'
      - '**/*README*'
      - '**.md'
      - '**.rst'
  workflow_dispatch:
  schedule:
  - cron: '0 0 * * *' # daily

# We want to cancel previous runs for a given PR or branch / ref if another CI
# run is requested.
# See: https://docs.github.com/en/actions/using-jobs/using-concurrency
concurrency:
  group: ${{ github.workflow }}-${{ github.event.pull_request.number || github.ref }}
  cancel-in-progress: true

env:
  # default compiler for all non-compatibility tests
  MATRIX_EVAL: "CC=gcc-13 && CXX=g++-13"

jobs:
  BuildVTR:
    name: 'B: Building VTR Release'
    runs-on: ubuntu-24.04
    steps:
    - uses: actions/checkout@v4
      with:
        submodules: 'true'

    - name: Get number of CPU cores
      uses: SimenB/github-actions-cpu-cores@v2
      id: cpu-cores

    - name: Install dependencies
      run: ./.github/scripts/install_dependencies.sh

    - uses: hendrikmuhs/ccache-action@v1.2
      with:
        key: ${{ github.job }}

    - name: Build
      env:
        CMAKE_PARAMS: "-DCMAKE_COMPILE_WARNING_AS_ERROR=on -DVTR_IPO_BUILD=off -DVTR_ASSERT_LEVEL=3"
        BUILD_TYPE: release
        NUM_PROC: ${{ steps.cpu-cores.outputs.count }}
      run: |
        export PATH="/usr/lib/ccache:/usr/local/opt/ccache/libexec:$PATH"
        make -j${{ steps.cpu-cores.outputs.count}}

    - name: Pack Build
      shell: bash
      run: |
        tar -czvf build.tar.gz --exclude='CMakeFiles' --exclude='*.a' --exclude='*.cmake' build/

    - name: Store Build Artifact
      uses: actions/upload-artifact@v4
      with:
        name: build-release.tar.gz
        path: build.tar.gz
        retention-days: 1


  BuildVTRWithOdin:
    name: 'B: Building VTR Release With Odin'
    runs-on: ubuntu-24.04
    steps:
    - uses: actions/checkout@v4
      with:
        submodules: 'true'

    - name: Get number of CPU cores
      uses: SimenB/github-actions-cpu-cores@v2
      id: cpu-cores

    - name: Install dependencies
      run: ./.github/scripts/install_dependencies.sh

    - uses: hendrikmuhs/ccache-action@v1.2
      with:
        key: ${{ github.job }}

    - name: Build
      env:
        CMAKE_PARAMS: "-DCMAKE_COMPILE_WARNING_AS_ERROR=on -DVTR_IPO_BUILD=off -DVTR_ASSERT_LEVEL=3 -DWITH_BLIFEXPLORER=on -DWITH_PARMYS=OFF -DWITH_ODIN=on"
        BUILD_TYPE: release
        NUM_PROC: ${{ steps.cpu-cores.outputs.count }}
      run: |
        export PATH="/usr/lib/ccache:/usr/local/opt/ccache/libexec:$PATH"
        make -j${{ steps.cpu-cores.outputs.count}}

    - name: Pack Build
      shell: bash
      run: |
        tar -czvf build.tar.gz --exclude='CMakeFiles' --exclude='*.a' --exclude='*.cmake' build/

    - name: Store Build Artifact
      uses: actions/upload-artifact@v4
      with:
        name: build-release-with-odin.tar.gz
        path: build.tar.gz
        retention-days: 1


  Format:
    runs-on: ubuntu-24.04
    strategy:
      fail-fast: false
      matrix:
        include:
        - { name: 'C/C++',       script: 'check-format.sh'    }
        - { name: 'Python',      script: 'check-format-py.sh' }
        - { name: 'Python Lint', script: 'pylint_check.py'    }
    name: 'F: ${{ matrix.name }}'
    steps:

    # TODO: This should be on the same version of Python as would be found on
    #       Ubuntu 24.04 (3.12.3); however that version has some linting errors.
    - uses: actions/setup-python@v5
      with:
        python-version: 3.10.10

    - uses: actions/checkout@v4
      with:
        submodules: 'true'

    - name: Install dependencies
      run: ./.github/scripts/install_dependencies.sh

    - name: Test
      run: ./dev/${{ matrix.script }}


  VerifyTestSuites:
    runs-on: ubuntu-24.04
    name: 'Verify Test Suites'
    steps:

    - uses: actions/setup-python@v5
      with:
        python-version: 3.12.3

    - uses: actions/checkout@v4
      # NOTE: We do not need sub-modules. This only verifies the tests, does not run them.

    - name: 'Run test suite verification'
      run: |
        ./dev/vtr_test_suite_verifier/verify_test_suites.py \
            -vtr_regression_tests_dir vtr_flow/tasks/regression_tests \
            -test_suite_info dev/vtr_test_suite_verifier/test_suites_info.json


  UnitTests:
    name: 'U: C++ Unit Tests'
    runs-on: ubuntu-24.04
    needs: [BuildVTR]
    steps:

    - uses: actions/checkout@v4
      with:
        submodules: 'true'

    - name: Get number of CPU cores
      uses: SimenB/github-actions-cpu-cores@v2
      id: cpu-cores

    - name: Install dependencies
      run: ./.github/scripts/install_dependencies.sh

    - name: Download Build Artifact
      uses: actions/download-artifact@v4
      with:
        name: build-release.tar.gz

    - name: Unpack Build
      shell: bash
      run: |
        tar -xvzf build.tar.gz

    - name: Test
      run: |
        cd build
        make test -j${{ steps.cpu-cores.outputs.count }}


  # This test builds different variations of VTR (with different CMake Params)
  # and ensures that they can run the basic regression tests. This also ensures
  # that these build variations are warning clean.
  BuildVariations:
    runs-on: ubuntu-24.04
    name: 'B: Build Variations'
    env:
      # For the CI, we want all build variations to be warning clean.
      # NOTE: Need to turn IPO off due to false warnings being produced.
      COMMON_CMAKE_PARAMS: '-DCMAKE_COMPILE_WARNING_AS_ERROR=on -DVTR_IPO_BUILD=off'
    steps:

    - uses: actions/setup-python@v5
      with:
        python-version: 3.12.3

    - uses: actions/checkout@v4
      with:
        submodules: 'true'

    - name: 'Get number of CPU cores'
      uses: SimenB/github-actions-cpu-cores@v2
      id: cpu-cores

    - name: 'Install dependencies'
      run: ./.github/scripts/install_dependencies.sh

    - name: 'ccache'
      uses: hendrikmuhs/ccache-action@v1.2
      with:
        key: ${{ github.job }}

    - name: 'Test with VTR_ASSERT_LEVEL 4'
      if: success() || failure()
      env:
        CMAKE_PARAMS: "${{ env.COMMON_CMAKE_PARAMS }} -DVTR_ASSERT_LEVEL=4"
        NUM_PROC: ${{ steps.cpu-cores.outputs.count }}
      run: |
        rm -f build/CMakeCache.txt
        export PATH="/usr/lib/ccache:/usr/local/opt/ccache/libexec:$PATH"
        make -j${{ steps.cpu-cores.outputs.count}}
        ./run_reg_test.py vtr_reg_basic -show_failures -j${{ steps.cpu-cores.outputs.count}}

    - name: 'Test with NO_GRAPHICS'
      if: success() || failure()
      env:
        CMAKE_PARAMS: "${{ env.COMMON_CMAKE_PARAMS }} -DVPR_USE_EZGL=off"
        NUM_PROC: ${{ steps.cpu-cores.outputs.count }}
      run: |
        rm -f build/CMakeCache.txt
        export PATH="/usr/lib/ccache:/usr/local/opt/ccache/libexec:$PATH"
        make -j${{ steps.cpu-cores.outputs.count}}
        ./run_reg_test.py vtr_reg_basic -show_failures -j${{ steps.cpu-cores.outputs.count}}

    - name: 'Test with NO_SERVER'
      if: success() || failure()
      env:
        CMAKE_PARAMS: "${{ env.COMMON_CMAKE_PARAMS }} -DVPR_USE_SERVER=off"
        NUM_PROC: ${{ steps.cpu-cores.outputs.count }}
      run: |
        rm -f build/CMakeCache.txt
        export PATH="/usr/lib/ccache:/usr/local/opt/ccache/libexec:$PATH"
        make -j${{ steps.cpu-cores.outputs.count}}
        ./run_reg_test.py vtr_reg_basic -show_failures -j${{ steps.cpu-cores.outputs.count}}

    - name: 'Test with CAPNPROTO disabled'
      if: success() || failure()
      env:
        CMAKE_PARAMS: "${{ env.COMMON_CMAKE_PARAMS }} -DVTR_ENABLE_CAPNPROTO=off"
        NUM_PROC: ${{ steps.cpu-cores.outputs.count }}
      run: |
        rm -f build/CMakeCache.txt
        export PATH="/usr/lib/ccache:/usr/local/opt/ccache/libexec:$PATH"
        make -j${{ steps.cpu-cores.outputs.count}}
        ./run_reg_test.py vtr_reg_basic -show_failures -j${{ steps.cpu-cores.outputs.count}}

    - name: 'Test with serial VPR_EXECUTION_ENGINE'
      if: success() || failure()
      env:
        CMAKE_PARAMS: "${{ env.COMMON_CMAKE_PARAMS }} -DVPR_EXECUTION_ENGINE=serial -DTATUM_EXECUTION_ENGINE=serial"
        NUM_PROC: ${{ steps.cpu-cores.outputs.count }}
      run: |
        rm -f build/CMakeCache.txt
        export PATH="/usr/lib/ccache:/usr/local/opt/ccache/libexec:$PATH"
        make -j${{ steps.cpu-cores.outputs.count}}
        ./run_reg_test.py vtr_reg_basic -show_failures -j${{ steps.cpu-cores.outputs.count}}

    - name: 'Test with VTR_ENABLE_DEBUG_LOGGING enabled'
      if: success() || failure()
      env:
        CMAKE_PARAMS: "${{ env.COMMON_CMAKE_PARAMS }} -DVTR_ENABLE_DEBUG_LOGGING=on"
        NUM_PROC: ${{ steps.cpu-cores.outputs.count }}
      run: |
        rm -f build/CMakeCache.txt
        export PATH="/usr/lib/ccache:/usr/local/opt/ccache/libexec:$PATH"
        make -j${{ steps.cpu-cores.outputs.count}}
        ./run_reg_test.py vtr_reg_basic -show_failures -j${{ steps.cpu-cores.outputs.count}}


  Regression:
    runs-on: ubuntu-24.04
    needs: [BuildVTR]
    strategy:
      fail-fast: false
      matrix:
        include: [
          {
            name: 'Basic',
            suite: 'vtr_reg_basic'
          },
          {
            name: 'Strong',
            suite: 'vtr_reg_strong'
          },
          {
            name: 'Valgrind Memory',
            suite: 'vtr_reg_valgrind_small'
          }
        ]
    name: 'R: ${{ matrix.name }}'
    steps:

    - uses: actions/setup-python@v5
      with:
        python-version: 3.12.3

    - uses: actions/checkout@v4
      with:
        submodules: 'true'

    - name: Get number of CPU cores
      uses: SimenB/github-actions-cpu-cores@v2
      id: cpu-cores

    - name: Install dependencies
      run: ./.github/scripts/install_dependencies.sh

    - name: Download Build Artifact
      uses: actions/download-artifact@v4
      with:
        name: build-release.tar.gz

    - name: Unpack Build
      shell: bash
      run: |
        tar -xvzf build.tar.gz

    - name: Test
      run: |
        ./run_reg_test.py ${{ matrix.suite }} -show_failures -j${{ steps.cpu-cores.outputs.count}}

    - name: Upload regression run files
      if: ${{ !cancelled() }}
      uses: actions/upload-artifact@v4
      with:
        name: ${{matrix.name}}_run_files
        path: |
          vtr_flow/**/*.out
          # vtr_flow/**/*.blif  # Removed since it was taking too much space and was hardly used.
          vtr_flow/**/*.p
          vtr_flow/**/*.net
          vtr_flow/**/*.r

    - name: Upload regression results
      if: ${{ !cancelled() }}
      uses: actions/upload-artifact@v4
      with:
        name: ${{matrix.name}}_results
        path: |
          vtr_flow/**/*.log
          vtr_flow/**/parse_results*.txt


  RegressionWithOdin:
    runs-on: ubuntu-24.04
    needs: [BuildVTRWithOdin]
    strategy:
      fail-fast: false
      matrix:
        include: [
          {
            name: 'Basic_odin',
            suite: 'vtr_reg_basic_odin'
          },
          {
            name: 'Strong_odin',
            suite: 'vtr_reg_strong_odin'
          },
          {
            name: 'Valgrind Memory Odin',
            suite: 'vtr_reg_valgrind_small_odin'
          }
        ]
    name: 'R: ${{ matrix.name }}'
    steps:

    - uses: actions/setup-python@v5
      with:
        python-version: 3.12.3

    - uses: actions/checkout@v4
      with:
        submodules: 'true'

    - name: Get number of CPU cores
      uses: SimenB/github-actions-cpu-cores@v2
      id: cpu-cores

    - name: Install dependencies
      run: ./.github/scripts/install_dependencies.sh

    - name: Download Build Artifact
      uses: actions/download-artifact@v4
      with:
        name: build-release-with-odin.tar.gz

    - name: Unpack Build
      shell: bash
      run: |
        tar -xvzf build.tar.gz

    - name: Test
      run: |
        ./run_reg_test.py ${{ matrix.suite }} -show_failures -j${{ steps.cpu-cores.outputs.count}}

    - name: Upload regression run files
      if: ${{ !cancelled() }}
      uses: actions/upload-artifact@v4
      with:
        name: ${{matrix.name}}_run_files
        path: |
          vtr_flow/**/*.out
          # vtr_flow/**/*.blif  # Removed since it was taking too much space and was hardly used.
          vtr_flow/**/*.p
          vtr_flow/**/*.net
          vtr_flow/**/*.r

    - name: Upload regression results
      if: ${{ !cancelled() }}
      uses: actions/upload-artifact@v4
      with:
        name: ${{matrix.name}}_results
        path: |
          vtr_flow/**/*.log
          vtr_flow/**/parse_results*.txt


  Sanitized:
    runs-on: ubuntu-24.04
    strategy:
      fail-fast: false
      matrix:
        include: [
          {
            name: 'Basic',
            params: '-DVTR_ASSERT_LEVEL=3 -DVTR_ENABLE_SANITIZE=on -DVTR_IPO_BUILD=off -DWITH_BLIFEXPLORER=on -DWITH_PARMYS=OFF -DWITH_ODIN=on',
            suite: 'vtr_reg_basic_odin'
          }
          #- { name: 'Strong', suite: 'vtr_reg_strong' } # SKIP Too long to run on GitHub Actions (max 6h)
        ]


    name: 'S: ${{ matrix.name }}'
    steps:

    - uses: actions/setup-python@v5
      with:
        python-version: 3.12.3
    - uses: actions/checkout@v4
      with:
        submodules: 'true'

    - name: Get number of CPU cores
      uses: SimenB/github-actions-cpu-cores@v2
      id: cpu-cores

    - name: Install dependencies
      run: ./.github/scripts/install_dependencies.sh

    - uses: hendrikmuhs/ccache-action@v1.2
      with:
        key: ${{ github.job }}-${{ matrix.suite }}

    - name: Test
      env:
        CMAKE_PARAMS: ${{ matrix.params }}
        BUILD_TYPE: debug
        LSAN_OPTIONS: 'exitcode=42' #Use a non-standard exit code to ensure LSAN errors are detected
        # In Ubuntu 20240310.1.0, the entropy of ASLR has increased (28 -> 32). LLVM 14 in this
        # image is not compatible with this increased ASLR entropy. Apparently, memory sanitizer
        # depends on LLVM and all CI tests where VTR_ENABLE_SANITIZE is enabled fail. For a temporary
        # fix, we manually reduce the entropy. This quick fix should be removed in the future
        # when github deploys a more stable Ubuntu image.
        NUM_PROC: ${{ steps.cpu-cores.outputs.count }}
      run: |
        sudo sysctl -w vm.mmap_rnd_bits=28
        export PATH="/usr/lib/ccache:/usr/local/opt/ccache/libexec:$PATH"
        ./.github/scripts/build.sh
        # We skip QoR since we are only checking for errors in sanitizer runs
        ./run_reg_test.py ${{ matrix.suite }} -show_failures -j${{ steps.cpu-cores.outputs.count }} -skip_qor


  Parmys:
    name: 'Parmys Basic Test'
    runs-on: ubuntu-24.04
    needs: [BuildVTR]
    steps:

      - uses: actions/setup-python@v5
        with:
          python-version: 3.12.3
      - uses: actions/checkout@v4
        with:
          submodules: 'true'

      - name: Get number of CPU cores
        uses: SimenB/github-actions-cpu-cores@v2
        id: cpu-cores

      - name: Install dependencies
        run: ./.github/scripts/install_dependencies.sh

      - name: Download Build Artifact
        uses: actions/download-artifact@v4
        with:
          name: build-release.tar.gz

      - name: Unpack Build
        shell: bash
        run: |
          tar -xvzf build.tar.gz

      - name: Test
        run: |
          ./run_reg_test.py parmys_reg_basic -show_failures -j${{ steps.cpu-cores.outputs.count }}


  ODINII:
    name: 'ODIN-II Basic Test'
    runs-on: ubuntu-24.04
    needs: [BuildVTRWithOdin]
    steps:

    - uses: actions/setup-python@v5
      with:
        python-version: 3.12.3
    - uses: actions/checkout@v4
      with:
        submodules: 'true'

    - name: Get number of CPU cores
      uses: SimenB/github-actions-cpu-cores@v2
      id: cpu-cores

    - name: Install dependencies
      run: ./.github/scripts/install_dependencies.sh

    - name: Download Build Artifact
      uses: actions/download-artifact@v4
      with:
        name: build-release-with-odin.tar.gz

    - name: Unpack Build
      shell: bash
      run: |
        tar -xvzf build.tar.gz

    - name: Test
      run: |
        sudo sysctl -w vm.mmap_rnd_bits=28
        ./run_reg_test.py odin_reg_basic -show_failures -j${{ steps.cpu-cores.outputs.count }}


  VQM2BLIF:
    name: 'VQM2BLIF Basic Tests'
    runs-on: ubuntu-24.04
    needs: [BuildVTR]
    steps:

    - uses: actions/setup-python@v5
      with:
        python-version: 3.12.3
    - uses: actions/checkout@v4
      with:
        submodules: 'true'

    - name: Get number of CPU cores
      uses: SimenB/github-actions-cpu-cores@v2
      id: cpu-cores

    - name: Install dependencies
      run: ./.github/scripts/install_dependencies.sh

    - name: Download Build Artifact
      uses: actions/download-artifact@v4
      with:
        name: build-release.tar.gz

    - name: Unpack Build
      shell: bash
      run: |
        tar -xvzf build.tar.gz

    - name: Test
      run: |
        ./utils/vqm2blif/test/scripts/test_vqm2blif.sh

  Compatibility:
    runs-on: ubuntu-24.04
    needs: [BuildVTR]
    strategy:
      fail-fast: false
      matrix:
        include:
        - { name: 'GCC 11 (Ubuntu Noble - 24.04)',    eval: 'CC=gcc-11 && CXX=g++-11',       key: 'gcc-11', }
        - { name: 'GCC 12 (Ubuntu Noble - 24.04)',    eval: 'CC=gcc-12 && CXX=g++-12',       key: 'gcc-12', }
        - { name: 'GCC 14 (Ubuntu Noble - 24.04)',    eval: 'CC=gcc-14 && CXX=g++-14',       key: 'gcc-14', }
        - { name: 'Clang 16 (Ubuntu Noble - 24.04)',  eval: 'CC=clang-16 && CXX=clang++-16', key: 'clang-16', }
        - { name: 'Clang 17 (Ubuntu Noble - 24.04)',  eval: 'CC=clang-17 && CXX=clang++-17', key: 'clang-17', }
        - { name: 'Clang 18 (Ubuntu Noble - 24.04)',  eval: 'CC=clang-18 && CXX=clang++-18', key: 'clang-18', }
        # Note: We do not include GCC-13 since it is the default and is already tested.
    name: 'B: ${{ matrix.name }}'
    steps:

    - uses: actions/setup-python@v5
      with:
        python-version: 3.12.3
    - uses: actions/checkout@v4
      with:
        submodules: 'true'

    - name: Get number of CPU cores
      uses: SimenB/github-actions-cpu-cores@v2
      id: cpu-cores

    - name: Install dependencies
      run: ./.github/scripts/install_dependencies.sh

    - uses: hendrikmuhs/ccache-action@v1.2
      with:
        key: ${{ github.job }}-${{ matrix.key }}

    - name: Test
      env:
        CMAKE_PARAMS: "-DVTR_ASSERT_LEVEL=3 -DWITH_BLIFEXPLORER=on -DWITH_ODIN=on -DVTR_IPO_BUILD=off"
        MATRIX_EVAL: ${{ matrix.eval }}
        BUILD_TYPE: debug # Note: We use the debug build here to make the build time faster since we do not care about run time.
        NUM_PROC: ${{ steps.cpu-cores.outputs.count }}
      run: |
        export PATH="/usr/lib/ccache:/usr/local/opt/ccache/libexec:$PATH"
        ./.github/scripts/build.sh

  JammyCompatibility:
    name: 'Ubuntu Jammy - 22.04 Compatibility Test'
    runs-on: ubuntu-22.04
    needs: [BuildVTR]
    steps:
    - uses: actions/setup-python@v5
      with:
        python-version: 3.10.10

    - uses: actions/checkout@v4
      with:
        submodules: 'true'

    - name: Get number of CPU cores
      uses: SimenB/github-actions-cpu-cores@v2
      id: cpu-cores

    - name: Install Dependencies
      run: ./.github/scripts/install_jammy_dependencies.sh

    - uses: hendrikmuhs/ccache-action@v1.2
      with:
        key: ${{ github.job }}

    - name: Test
      env:
        CMAKE_PARAMS: "-DVTR_ASSERT_LEVEL=3 -DCMAKE_COMPILE_WARNING_AS_ERROR=on -DVTR_IPO_BUILD=off"
        MATRIX_EVAL: 'CC=gcc-11 && CXX=g++-11'
        BUILD_TYPE: debug # Note: We use the debug build here to make the build time faster since we do not care about run time.
        NUM_PROC: ${{ steps.cpu-cores.outputs.count }}
      run: |
        export PATH="/usr/lib/ccache:/usr/local/opt/ccache/libexec:$PATH"
<<<<<<< HEAD
        ./.github/scripts/build.sh
=======
        ./.github/scripts/build.sh
>>>>>>> 605fb00e
<|MERGE_RESOLUTION|>--- conflicted
+++ resolved
@@ -681,8 +681,4 @@
         NUM_PROC: ${{ steps.cpu-cores.outputs.count }}
       run: |
         export PATH="/usr/lib/ccache:/usr/local/opt/ccache/libexec:$PATH"
-<<<<<<< HEAD
         ./.github/scripts/build.sh
-=======
-        ./.github/scripts/build.sh
->>>>>>> 605fb00e
